language: node_js
cache: npm
os: linux

env:
  jobs:
    - CXX=g++-4.8

addons:
  apt:
    sources:
      - ubuntu-toolchain-r-test
    packages:
      - g++-4.8

stages:
  - name: 'test'
    if: |
      type != pull_request
  - name: 'test pr branch'
    if: |
      type == pull_request

jobs:
  include:
    - name: 'NodeJS 12'
      node_js: '12'
<<<<<<< HEAD
      script: npm run ci
    - name: 'NodeJS 14'
      node_js: '14'
      script: npm run ci
    - name: 'NodeJS 16'
      node_js: '16'
      script: npm run ci
    - stage: 'test pr branch'
      name: 'NodeJS 12'
      node_js: '12'
=======
      script: npm run ci:node
    - name: 'NodeJS 14'
      node_js: '14'
      script: npm run ci:node
    - name: 'NodeJS 16'
      node_js: '16'
      script: npm run ci:node
    - name: 'Web'
      node_js: '16'
      script: npm run ci:web
    - stage: 'test pr branch'
      name: 'NodeJS 16'
      node_js: '16'
>>>>>>> c40e4310
      script: npm run ci<|MERGE_RESOLUTION|>--- conflicted
+++ resolved
@@ -25,18 +25,6 @@
   include:
     - name: 'NodeJS 12'
       node_js: '12'
-<<<<<<< HEAD
-      script: npm run ci
-    - name: 'NodeJS 14'
-      node_js: '14'
-      script: npm run ci
-    - name: 'NodeJS 16'
-      node_js: '16'
-      script: npm run ci
-    - stage: 'test pr branch'
-      name: 'NodeJS 12'
-      node_js: '12'
-=======
       script: npm run ci:node
     - name: 'NodeJS 14'
       node_js: '14'
@@ -50,5 +38,4 @@
     - stage: 'test pr branch'
       name: 'NodeJS 16'
       node_js: '16'
->>>>>>> c40e4310
       script: npm run ci