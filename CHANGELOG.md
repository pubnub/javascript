<<<<<<< HEAD
## [v4.20.2](https://github.com/pubnub/javascript/tree/v4.20.2)
  February-28-2018


  [Full Changelog](https://github.com/pubnub/javascript/compare/v4.20.1...v4.20.2)



=======
>>>>>>> 047cdc8d
## [v4.20.1](https://github.com/pubnub/javascript/tree/v4.20.1)
  January-29-2018


  [Full Changelog](https://github.com/pubnub/javascript/compare/v4.20.0...v4.20.1)



- ⭐allow set ssl to false for nodejs



## [v4.20.0](https://github.com/pubnub/javascript/tree/v4.20.0)
  January-04-2018


  [Full Changelog](https://github.com/pubnub/javascript/compare/v4.19.0...v4.20.0)



- ⭐add support for heartbeat sending without subscription via .presence()


- ⭐add method setProxy for Nodejs


- ⭐set ssl to true for nodejs by default



## [v4.19.0](https://github.com/pubnub/javascript/tree/v4.19.0)
  December-05-2017


  [Full Changelog](https://github.com/pubnub/javascript/compare/v4.18.0...v4.19.0)



- ⭐add support for Native Script


- ⭐add missing flow types


- ⭐upgrade superagent to ^3.8.1



## [v4.18.0](https://github.com/pubnub/javascript/tree/v4.18.0)
  November-20-2017


  [Full Changelog](https://github.com/pubnub/javascript/compare/v4.17.0...v4.18.0)



- ⭐keepAlive is now initialized globally instead of per-call, allowing better connection reuse


- ⭐added sdkName configuration parameter which allow completely override pnsdk in request query



## [v4.17.0](https://github.com/pubnub/javascript/tree/v4.17.0)
  October-19-2017


  [Full Changelog](https://github.com/pubnub/javascript/compare/v4.16.2...v4.17.0)


- ⭐allow disabling of heartbeats by passing 0 during initialization.



## [v4.16.2](https://github.com/pubnub/javascript/tree/v4.16.2)
  October-19-2017


  [Full Changelog](https://github.com/pubnub/javascript/compare/v4.16.1...v4.16.2)



- 🐛fix UUID library to work in browsers.


## [v4.16.1](https://github.com/pubnub/javascript/tree/v4.16.1)
  October-12-2017


  [Full Changelog](https://github.com/pubnub/javascript/compare/v4.16.0...v4.16.1)



- 🐛fix incorrect packaging of lil-uuid and uuid


## [v4.16.0](https://github.com/pubnub/javascript/tree/v4.16.0)
  October-10-2017


  [Full Changelog](https://github.com/pubnub/javascript/compare/v4.15.1...v4.16.0)

- 🌟support delete messages from history



- ⭐swap uuid generator with support for IE9 and IE10



## [v4.15.1](https://github.com/pubnub/javascript/tree/v4.15.1)
  August-21-2017


  [Full Changelog](https://github.com/pubnub/javascript/compare/v4.15.0...v4.15.1)


- ⭐fix typo to enable http keep alive support



## [v4.15.0](https://github.com/pubnub/javascript/tree/v4.15.0)
  August-21-2017


  [Full Changelog](https://github.com/pubnub/javascript/compare/v4.14.0...v4.15.0)


- ⭐Support optional message deduping via the dedupeOnSubscribe config


- ⭐Do not issue leave events if the channel mix is empty.



## [v4.14.0](https://github.com/pubnub/javascript/tree/v4.14.0)
  August-14-2017


  [Full Changelog](https://github.com/pubnub/javascript/compare/v4.13.0...v4.14.0)


- ⭐Allow disable of heartbeats by passing heartbeatInterval = 0



## [v4.13.0](https://github.com/pubnub/javascript/tree/v4.13.0)
  July-27-2017


  [Full Changelog](https://github.com/pubnub/javascript/compare/v4.12.0...v4.13.0)


- ⭐patch up 503 reporting


- ⭐fix issue with where now and invalid server response


- ⭐fix issue with here now and invalid server response



## [v4.12.0](https://github.com/pubnub/javascript/tree/v4.12.0)
  June-19-2017


  [Full Changelog](https://github.com/pubnub/javascript/compare/v4.10.0...v4.12.0)


- ⭐fix issue of net with android for titanium

- 🌟add additional hooks for connectivity


- 🌟add auto network detection




## [v4.10.0](https://github.com/pubnub/javascript/tree/v4.10.0)
  May-23-2017


  [Full Changelog](https://github.com/pubnub/javascript/compare/v4.9.2...v4.10.0)


- ⭐fix issue of net with android for react-native



## [v4.9.2](https://github.com/pubnub/javascript/tree/v4.9.2)


  [Full Changelog](https://github.com/pubnub/javascript/compare/v4.9.1...v4.9.2)

- 🌟metadata is now passed on message envelope




## [v4.9.1](https://github.com/pubnub/javascript/tree/v4.9.1)
  May-18-2017


  [Full Changelog](https://github.com/pubnub/javascript/compare/v4.9.0...v4.9.1)

- 🌟add support custom encryption and decryption




## [v4.9.0](https://github.com/pubnub/javascript/tree/v4.9.0)


  [Full Changelog](https://github.com/pubnub/javascript/compare/v4.8.0...v4.9.0)

- 🌟integrate fetch for react-native SDK



- ⭐announce when subscription get reactivated


- ⭐stop heartbeats for responses with status PNBadRequestCategory



## [v4.8.0](https://github.com/pubnub/javascript/tree/v4.8.0)
  April-06-2017


  [Full Changelog](https://github.com/pubnub/javascript/compare/v4.7.0...v4.8.0)

- 🌟allow manual control over network state via listenToBrowserNetworkEvents




## [v4.7.0](https://github.com/pubnub/javascript/tree/v4.7.0)
  March-30-2017


  [Full Changelog](https://github.com/pubnub/javascript/compare/v4.6.0...v4.7.0)

- 🌟add support for titanium SDK



- ⭐fix support for react-native SDK


- ⭐add validation for web distribution



## [v4.6.0](https://github.com/pubnub/javascript/tree/v4.6.0)
  March-27-2017


  [Full Changelog](https://github.com/pubnub/javascript/compare/v4.5.0...v4.6.0)

- 🌟add support for presence deltas.


- 🌟keep track of new and upcoming timetokens on status messages




## [v4.5.0](https://github.com/pubnub/javascript/tree/v4.5.0)
  March-08-2017


  [Full Changelog](https://github.com/pubnub/javascript/compare/v4.4.4...v4.5.0)

- 🌟add optional support for keepAlive by passing the keepAlive config into the init logic




## [v4.4.4](https://github.com/pubnub/javascript/tree/v4.4.4)
  February-14-2017


  [Full Changelog](https://github.com/pubnub/javascript/compare/v4.4.3...v4.4.4)


- ⭐add guard to check for channel or channel group on state setting


- ⭐add guard to check for publish, secret keys when performing a grant



## [v4.4.3](https://github.com/pubnub/javascript/tree/v4.4.3)
  February-07-2017


  [Full Changelog](https://github.com/pubnub/javascript/compare/v4.4.2...v4.4.3)


- ⭐downgrade superagent to v2; add new entry point for react native.



## [v4.4.2](https://github.com/pubnub/javascript/tree/v4.4.2)
  January-31-2017


  [Full Changelog](https://github.com/pubnub/javascript/compare/v4.4.1...v4.4.2)


- ⭐adjust compilation for webpack based compilations



## [v4.4.1](https://github.com/pubnub/javascript/tree/v4.4.1)
  January-31-2017


  [Full Changelog](https://github.com/pubnub/javascript/compare/v4.4.0...v4.4.1)


- ⭐proxy support for node



## [v4.4.0](https://github.com/pubnub/javascript/tree/v4.4.0)
  January-23-2017


  [Full Changelog](https://github.com/pubnub/javascript/compare/v4.3.3...v4.4.0)


- ⭐upgrade dependencies; fix up linting.


- ⭐handle network outage cases for correct reporting.



## [v4.3.3](https://github.com/pubnub/javascript/tree/v4.3.3)
  December-16-2016


  [Full Changelog](https://github.com/pubnub/javascript/compare/v4.3.2...v4.3.3)


- ⭐bump version after v3 release.



## [v4.3.2](https://github.com/pubnub/javascript/tree/v4.3.2)
  November-28-2016


  [Full Changelog](https://github.com/pubnub/javascript/compare/v4.3.1...v4.3.2)


- ⭐removes bundling of package.json into the dist file



## [v4.3.1](https://github.com/pubnub/javascript/tree/v4.3.1)
  November-22-2016


  [Full Changelog](https://github.com/pubnub/javascript/compare/v4.3.0...v4.3.1)


- ⭐SDK now supports the restore config to allow message catch-up



## [v4.3.0](https://github.com/pubnub/javascript/tree/v4.3.0)
  November-18-2016


  [Full Changelog](https://github.com/pubnub/javascript/compare/v4.2.5...v4.3.0)


- ⭐bulk history exposed via pubnub.fetchMessages


- ⭐publish supports custom ttl interval


- ⭐v2 for audit and grant; no consumer facing changes.


- ⭐fixes for param validation on usage of promises



## [v4.2.5](https://github.com/pubnub/javascript/tree/v4.2.5)
  November-04-2016


  [Full Changelog](https://github.com/pubnub/javascript/compare/v4.2.4...v4.2.5)


- ⭐SDK reports on the id of the publisher in the message



## [v4.2.4](https://github.com/pubnub/javascript/tree/v4.2.4)
  November-01-2016


  [Full Changelog](https://github.com/pubnub/javascript/compare/v4.2.3...v4.2.4)


- ⭐Detection of support of promises improved.



## [v4.2.3](https://github.com/pubnub/javascript/tree/v4.2.3)
  November-01-2016


  [Full Changelog](https://github.com/pubnub/javascript/compare/v4.2.2...v4.2.3)


- ⭐Fixes on encoding of apostraphes.



## [v4.2.2](https://github.com/pubnub/javascript/tree/v4.2.2)
  October-31-2016


  [Full Changelog](https://github.com/pubnub/javascript/compare/v4.2.1...v4.2.2)


- ⭐Add promise support on setState operation (@jskrzypek)


- ⭐Add hooks to stop polling time when the number of subscriptions drops to 0 (@jasonpoe)



## [v4.2.1](https://github.com/pubnub/javascript/tree/v4.2.1)
  October-30-2016


  [Full Changelog](https://github.com/pubnub/javascript/compare/v4.2.0...v4.2.1)


- ⭐Encode signatures to avoid sending restricted characters



## [v4.2.0](https://github.com/pubnub/javascript/tree/v4.2.0)
  October-26-2016


  [Full Changelog](https://github.com/pubnub/javascript/compare/v4.1.1...v4.2.0)


- ⭐Add optional support for promises on all endpoints.


- ⭐History always returns timetokens in the payloads.


- ⭐Optionally, if queue size is set, send status on queue size threshold



## [v4.1.1](https://github.com/pubnub/javascript/tree/v4.1.1)
  October-17-2016


  [Full Changelog](https://github.com/pubnub/javascript/compare/v4.1.0...v4.1.1)


- ⭐Fix state setting for channels with reserved tags.



## [v4.1.0](https://github.com/pubnub/javascript/tree/v4.1.0)
  October-13-2016


  [Full Changelog](https://github.com/pubnub/javascript/compare/v4.0.13...v4.1.0)


- ⭐Reset timetoken when all unsubscribes happen


- ⭐Sign requests when a a secret key is passed



## [v4.0.13](https://github.com/pubnub/javascript/tree/v4.0.13)
  October-05-2016


  [Full Changelog](https://github.com/pubnub/javascript/compare/v4.0.12...v4.0.13)


- ⭐Propogate status events to the status callback on subscribe operations.



## [v4.0.12](https://github.com/pubnub/javascript/tree/v4.0.12)
  October-03-2016


  [Full Changelog](https://github.com/pubnub/javascript/compare/v4.0.11...v4.0.12)


- ⭐affectedChannels and affectedChannelGroups are now populated on subscribe / unsubscribe events



## [v4.0.11](https://github.com/pubnub/javascript/tree/v4.0.11)
  September-27-2016


  [Full Changelog](https://github.com/pubnub/javascript/compare/v4.0.10...v4.0.11)


- ⭐Dependency upgrades



## [v4.0.10](https://github.com/pubnub/javascript/tree/v4.0.10)
  September-14-2016


  [Full Changelog](https://github.com/pubnub/javascript/compare/v4.0.9...v4.0.10)


- ⭐Expose decryption and encryption as a global



## [v4.0.9](https://github.com/pubnub/javascript/tree/v4.0.9)
  September-09-2016


  [Full Changelog](https://github.com/pubnub/javascript/compare/v4.0.8...v4.0.9)


- ⭐Channel / subscription items are populated in


- ⭐Constants for operation and category are exposed on global object



## [v4.0.8](https://github.com/pubnub/javascript/tree/v4.0.8)
  August-25-2016


  [Full Changelog](https://github.com/pubnub/javascript/compare/v4.0.7...v4.0.8)


- ⭐Re-publish of v4.0.7



## [v4.0.7](https://github.com/pubnub/javascript/tree/v4.0.7)
  August-25-2016


  [Full Changelog](https://github.com/pubnub/javascript/compare/v4.0.6...v4.0.7)


- ⭐Dependency upgrades


- ⭐Try..catch wrapped around localStorage for iframe compliance



## [v4.0.6](https://github.com/pubnub/javascript/tree/v4.0.6)
  August-18-2016


  [Full Changelog](https://github.com/pubnub/javascript/compare/v4.0.5...v4.0.6)


- ⭐Adjustment of reconnection policies for web distributions.


- ⭐PNSDK support for partner identification



## [v4.0.5](https://github.com/pubnub/javascript/tree/v4.0.5)
  August-10-2016


  [Full Changelog](https://github.com/pubnub/javascript/compare/v4.0.4...v4.0.5)


- ⭐Stop exposing .babelrc which causes unpredictable behavior on react native.



## [v4.0.4](https://github.com/pubnub/javascript/tree/v4.0.4)
  August-09-2016


  [Full Changelog](https://github.com/pubnub/javascript/compare/v4.0.3...v4.0.4)


- ⭐Adjust handling of presence payloads for state settings.

- 🌟Exposing generateUUID method to create uuids.



- ⭐Triggering disconnect, reconnect events on Web distributions.


- ⭐React Native adjustments to package.json information.



## [v4.0.3](https://github.com/pubnub/javascript/tree/v4.0.3)
  August-07-2016


  [Full Changelog](https://github.com/pubnub/javascript/compare/v4.0.2...v4.0.3)


- ⭐Global Here Now parsing adjustments.



## [v4.0.2](https://github.com/pubnub/javascript/tree/v4.0.2)
  August-03-2016


  [Full Changelog](https://github.com/pubnub/javascript/compare/v4.0.1...v4.0.2)


- ⭐Adjustments to internet disconnects on node.



## [v4.0.1](https://github.com/pubnub/javascript/tree/v4.0.1)
  August-01-2016


  [Full Changelog](https://github.com/pubnub/javascript/compare/v4.0.0...v4.0.1)



- 🐛Fixes to avoid double encoding on JSON payloads.


## [v4.0.0](https://github.com/pubnub/javascript/tree/v4.0.0)



- 🌟New iteration of JS / Node SDK family


<|MERGE_RESOLUTION|>--- conflicted
+++ resolved
@@ -1,4 +1,3 @@
-<<<<<<< HEAD
 ## [v4.20.2](https://github.com/pubnub/javascript/tree/v4.20.2)
   February-28-2018
 
@@ -7,8 +6,10 @@
 
 
 
-=======
->>>>>>> 047cdc8d
+- 🐛fix signature to delete message
+
+
+
 ## [v4.20.1](https://github.com/pubnub/javascript/tree/v4.20.1)
   January-29-2018
 
