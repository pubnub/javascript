--- conflicted
+++ resolved
@@ -1,6 +1,4 @@
 
-<<<<<<< HEAD
-=======
 ## [v4.5.0](https://github.com/pubnub/javascript/tree/v4.5.0)
 
 
@@ -11,7 +9,6 @@
 
 
 
->>>>>>> d4507dd7
 ## [v4.4.4](https://github.com/pubnub/javascript/tree/v4.4.4)
 
 
@@ -21,10 +18,6 @@
 - ⭐add guard to check for channel or channel group on state setting
 
 
-<<<<<<< HEAD
-
-=======
->>>>>>> d4507dd7
 - ⭐add guard to check for publish, secret keys when performing a grant
 
 
@@ -75,23 +68,13 @@
 ## [v4.3.3](https://github.com/pubnub/javascript/tree/v4.3.3)
 
 
-  [Full Changelog](https://github.com/pubnub/javascript/compare/v4.3.3...v4.3.3)
+  [Full Changelog](https://github.com/pubnub/javascript/compare/v4.3.2...v4.3.3)
 
 
 - ⭐bump version after v3 release.
 
 
 
-## [v4.3.3](https://github.com/pubnub/javascript/tree/v4.3.3)
-
-
-  [Full Changelog](https://github.com/pubnub/javascript/compare/v4.3.2...v4.3.3)
-
-
-- ⭐bump version after v3 release.
-
-
-
 ## [v4.3.2](https://github.com/pubnub/javascript/tree/v4.3.2)
 
 
