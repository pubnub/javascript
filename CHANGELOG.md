## [v4.20.0](https://github.com/pubnub/javascript/tree/v4.20.0)
  January-04-2018


  [Full Changelog](https://github.com/pubnub/javascript/compare/v4.19.0...v4.20.0)



- 🌟add support for heartbeat sending without subscription via .presence()


- ⭐add method setProxy for Nodejs


- ⭐set ssl to true for nodejs by default



## [v4.19.0](https://github.com/pubnub/javascript/tree/v4.19.0)
  December-05-2017


  [Full Changelog](https://github.com/pubnub/javascript/compare/v4.18.0...v4.19.0)


<<<<<<< HEAD

- 🌟add support for Native Script
=======
>>>>>>> de72a6ab

- 🌟add support for Native Script

<<<<<<< HEAD
- ⭐add missing flow types


=======


- ⭐add missing flow types


>>>>>>> de72a6ab
- ⭐upgrade superagent to ^3.8.1



## [v4.18.0](https://github.com/pubnub/javascript/tree/v4.18.0)
  November-20-2017


  [Full Changelog](https://github.com/pubnub/javascript/compare/v4.17.0...v4.18.0)


<<<<<<< HEAD

- ⭐keepAlive is now initialized globally instead of per-call, allowing better connection reuse
=======
>>>>>>> de72a6ab

- ⭐keepAlive is now initialized globally instead of per-call, allowing better connection reuse

<<<<<<< HEAD
- ⭐added sdkName configuration parameter which allow completely override pnsdk in request query
=======
- 🌟added sdkName configuration parameter which allow completely override pnsdk in request query
>>>>>>> de72a6ab



## [v4.17.0](https://github.com/pubnub/javascript/tree/v4.17.0)
  October-19-2017


  [Full Changelog](https://github.com/pubnub/javascript/compare/v4.16.2...v4.17.0)


- ⭐allow disabling of heartbeats by passing 0 during initialization.



## [v4.16.2](https://github.com/pubnub/javascript/tree/v4.16.2)
  October-19-2017


  [Full Changelog](https://github.com/pubnub/javascript/compare/v4.16.1...v4.16.2)



- 🐛fix UUID library to work in browsers.


## [v4.16.1](https://github.com/pubnub/javascript/tree/v4.16.1)
  October-12-2017


  [Full Changelog](https://github.com/pubnub/javascript/compare/v4.16.0...v4.16.1)



- 🐛fix incorrect packaging of lil-uuid and uuid


## [v4.16.0](https://github.com/pubnub/javascript/tree/v4.16.0)
  October-10-2017


  [Full Changelog](https://github.com/pubnub/javascript/compare/v4.15.1...v4.16.0)

- 🌟support delete messages from history



- ⭐swap uuid generator with support for IE9 and IE10



## [v4.15.1](https://github.com/pubnub/javascript/tree/v4.15.1)
  August-21-2017


  [Full Changelog](https://github.com/pubnub/javascript/compare/v4.15.0...v4.15.1)


- ⭐fix typo to enable http keep alive support



## [v4.15.0](https://github.com/pubnub/javascript/tree/v4.15.0)
  August-21-2017


  [Full Changelog](https://github.com/pubnub/javascript/compare/v4.14.0...v4.15.0)


- ⭐Support optional message deduping via the dedupeOnSubscribe config


- ⭐Do not issue leave events if the channel mix is empty.



## [v4.14.0](https://github.com/pubnub/javascript/tree/v4.14.0)
  August-14-2017


  [Full Changelog](https://github.com/pubnub/javascript/compare/v4.13.0...v4.14.0)


- ⭐Allow disable of heartbeats by passing heartbeatInterval = 0



## [v4.13.0](https://github.com/pubnub/javascript/tree/v4.13.0)
  July-27-2017


  [Full Changelog](https://github.com/pubnub/javascript/compare/v4.12.0...v4.13.0)


- ⭐patch up 503 reporting


- ⭐fix issue with where now and invalid server response


- ⭐fix issue with here now and invalid server response



## [v4.12.0](https://github.com/pubnub/javascript/tree/v4.12.0)
  June-19-2017


  [Full Changelog](https://github.com/pubnub/javascript/compare/v4.10.0...v4.12.0)


- ⭐fix issue of net with android for titanium

- 🌟add additional hooks for connectivity


- 🌟add auto network detection




## [v4.10.0](https://github.com/pubnub/javascript/tree/v4.10.0)
  May-23-2017


  [Full Changelog](https://github.com/pubnub/javascript/compare/v4.9.2...v4.10.0)


- ⭐fix issue of net with android for react-native



## [v4.9.2](https://github.com/pubnub/javascript/tree/v4.9.2)


  [Full Changelog](https://github.com/pubnub/javascript/compare/v4.9.1...v4.9.2)

- 🌟metadata is now passed on message envelope




## [v4.9.1](https://github.com/pubnub/javascript/tree/v4.9.1)
  May-18-2017


  [Full Changelog](https://github.com/pubnub/javascript/compare/v4.9.0...v4.9.1)

- 🌟add support custom encryption and decryption




## [v4.9.0](https://github.com/pubnub/javascript/tree/v4.9.0)


  [Full Changelog](https://github.com/pubnub/javascript/compare/v4.8.0...v4.9.0)

- 🌟integrate fetch for react-native SDK



- ⭐announce when subscription get reactivated


- ⭐stop heartbeats for responses with status PNBadRequestCategory



## [v4.8.0](https://github.com/pubnub/javascript/tree/v4.8.0)
  April-06-2017


  [Full Changelog](https://github.com/pubnub/javascript/compare/v4.7.0...v4.8.0)

- 🌟allow manual control over network state via listenToBrowserNetworkEvents




## [v4.7.0](https://github.com/pubnub/javascript/tree/v4.7.0)
  March-30-2017


  [Full Changelog](https://github.com/pubnub/javascript/compare/v4.6.0...v4.7.0)

- 🌟add support for titanium SDK



- ⭐fix support for react-native SDK


- ⭐add validation for web distribution



## [v4.6.0](https://github.com/pubnub/javascript/tree/v4.6.0)
  March-27-2017


  [Full Changelog](https://github.com/pubnub/javascript/compare/v4.5.0...v4.6.0)

- 🌟add support for presence deltas.


- 🌟keep track of new and upcoming timetokens on status messages




## [v4.5.0](https://github.com/pubnub/javascript/tree/v4.5.0)
  March-08-2017


  [Full Changelog](https://github.com/pubnub/javascript/compare/v4.4.4...v4.5.0)

- 🌟add optional support for keepAlive by passing the keepAlive config into the init logic




## [v4.4.4](https://github.com/pubnub/javascript/tree/v4.4.4)
  February-14-2017


  [Full Changelog](https://github.com/pubnub/javascript/compare/v4.4.3...v4.4.4)


- ⭐add guard to check for channel or channel group on state setting


- ⭐add guard to check for publish, secret keys when performing a grant



## [v4.4.3](https://github.com/pubnub/javascript/tree/v4.4.3)
  February-07-2017


  [Full Changelog](https://github.com/pubnub/javascript/compare/v4.4.2...v4.4.3)


- ⭐downgrade superagent to v2; add new entry point for react native.



## [v4.4.2](https://github.com/pubnub/javascript/tree/v4.4.2)
  January-31-2017


  [Full Changelog](https://github.com/pubnub/javascript/compare/v4.4.1...v4.4.2)


- ⭐adjust compilation for webpack based compilations



## [v4.4.1](https://github.com/pubnub/javascript/tree/v4.4.1)
  January-31-2017


  [Full Changelog](https://github.com/pubnub/javascript/compare/v4.4.0...v4.4.1)


- ⭐proxy support for node



## [v4.4.0](https://github.com/pubnub/javascript/tree/v4.4.0)
  January-23-2017


  [Full Changelog](https://github.com/pubnub/javascript/compare/v4.3.3...v4.4.0)


- ⭐upgrade dependencies; fix up linting.


- ⭐handle network outage cases for correct reporting.



## [v4.3.3](https://github.com/pubnub/javascript/tree/v4.3.3)
  December-16-2016


  [Full Changelog](https://github.com/pubnub/javascript/compare/v4.3.2...v4.3.3)


- ⭐bump version after v3 release.



## [v4.3.2](https://github.com/pubnub/javascript/tree/v4.3.2)
  November-28-2016


  [Full Changelog](https://github.com/pubnub/javascript/compare/v4.3.1...v4.3.2)


- ⭐removes bundling of package.json into the dist file



## [v4.3.1](https://github.com/pubnub/javascript/tree/v4.3.1)
  November-22-2016


  [Full Changelog](https://github.com/pubnub/javascript/compare/v4.3.0...v4.3.1)


- ⭐SDK now supports the restore config to allow message catch-up



## [v4.3.0](https://github.com/pubnub/javascript/tree/v4.3.0)
  November-18-2016


  [Full Changelog](https://github.com/pubnub/javascript/compare/v4.2.5...v4.3.0)


- ⭐bulk history exposed via pubnub.fetchMessages


- ⭐publish supports custom ttl interval


- ⭐v2 for audit and grant; no consumer facing changes.


- ⭐fixes for param validation on usage of promises



## [v4.2.5](https://github.com/pubnub/javascript/tree/v4.2.5)
  November-04-2016


  [Full Changelog](https://github.com/pubnub/javascript/compare/v4.2.4...v4.2.5)


- ⭐SDK reports on the id of the publisher in the message



## [v4.2.4](https://github.com/pubnub/javascript/tree/v4.2.4)
  November-01-2016


  [Full Changelog](https://github.com/pubnub/javascript/compare/v4.2.3...v4.2.4)


- ⭐Detection of support of promises improved.



## [v4.2.3](https://github.com/pubnub/javascript/tree/v4.2.3)
  November-01-2016


  [Full Changelog](https://github.com/pubnub/javascript/compare/v4.2.2...v4.2.3)


- ⭐Fixes on encoding of apostraphes.



## [v4.2.2](https://github.com/pubnub/javascript/tree/v4.2.2)
  October-31-2016


  [Full Changelog](https://github.com/pubnub/javascript/compare/v4.2.1...v4.2.2)


- ⭐Add promise support on setState operation (@jskrzypek)


- ⭐Add hooks to stop polling time when the number of subscriptions drops to 0 (@jasonpoe)



## [v4.2.1](https://github.com/pubnub/javascript/tree/v4.2.1)
  October-30-2016


  [Full Changelog](https://github.com/pubnub/javascript/compare/v4.2.0...v4.2.1)


- ⭐Encode signatures to avoid sending restricted characters



## [v4.2.0](https://github.com/pubnub/javascript/tree/v4.2.0)
  October-26-2016


  [Full Changelog](https://github.com/pubnub/javascript/compare/v4.1.1...v4.2.0)


- ⭐Add optional support for promises on all endpoints.


- ⭐History always returns timetokens in the payloads.


- ⭐Optionally, if queue size is set, send status on queue size threshold



## [v4.1.1](https://github.com/pubnub/javascript/tree/v4.1.1)
  October-17-2016


  [Full Changelog](https://github.com/pubnub/javascript/compare/v4.1.0...v4.1.1)


- ⭐Fix state setting for channels with reserved tags.



## [v4.1.0](https://github.com/pubnub/javascript/tree/v4.1.0)
  October-13-2016


  [Full Changelog](https://github.com/pubnub/javascript/compare/v4.0.13...v4.1.0)


- ⭐Reset timetoken when all unsubscribes happen


- ⭐Sign requests when a a secret key is passed



## [v4.0.13](https://github.com/pubnub/javascript/tree/v4.0.13)
  October-05-2016


  [Full Changelog](https://github.com/pubnub/javascript/compare/v4.0.12...v4.0.13)


- ⭐Propogate status events to the status callback on subscribe operations.



## [v4.0.12](https://github.com/pubnub/javascript/tree/v4.0.12)
  October-03-2016


  [Full Changelog](https://github.com/pubnub/javascript/compare/v4.0.11...v4.0.12)


- ⭐affectedChannels and affectedChannelGroups are now populated on subscribe / unsubscribe events



## [v4.0.11](https://github.com/pubnub/javascript/tree/v4.0.11)
  September-27-2016


  [Full Changelog](https://github.com/pubnub/javascript/compare/v4.0.10...v4.0.11)


- ⭐Dependency upgrades



## [v4.0.10](https://github.com/pubnub/javascript/tree/v4.0.10)
  September-14-2016


  [Full Changelog](https://github.com/pubnub/javascript/compare/v4.0.9...v4.0.10)


- ⭐Expose decryption and encryption as a global



## [v4.0.9](https://github.com/pubnub/javascript/tree/v4.0.9)
  September-09-2016


  [Full Changelog](https://github.com/pubnub/javascript/compare/v4.0.8...v4.0.9)


- ⭐Channel / subscription items are populated in


- ⭐Constants for operation and category are exposed on global object



## [v4.0.8](https://github.com/pubnub/javascript/tree/v4.0.8)
  August-25-2016


  [Full Changelog](https://github.com/pubnub/javascript/compare/v4.0.7...v4.0.8)


- ⭐Re-publish of v4.0.7



## [v4.0.7](https://github.com/pubnub/javascript/tree/v4.0.7)
  August-25-2016


  [Full Changelog](https://github.com/pubnub/javascript/compare/v4.0.6...v4.0.7)


- ⭐Dependency upgrades


- ⭐Try..catch wrapped around localStorage for iframe compliance



## [v4.0.6](https://github.com/pubnub/javascript/tree/v4.0.6)
  August-18-2016


  [Full Changelog](https://github.com/pubnub/javascript/compare/v4.0.5...v4.0.6)


- ⭐Adjustment of reconnection policies for web distributions.


- ⭐PNSDK support for partner identification



## [v4.0.5](https://github.com/pubnub/javascript/tree/v4.0.5)
  August-10-2016


  [Full Changelog](https://github.com/pubnub/javascript/compare/v4.0.4...v4.0.5)


- ⭐Stop exposing .babelrc which causes unpredictable behavior on react native.



## [v4.0.4](https://github.com/pubnub/javascript/tree/v4.0.4)
  August-09-2016


  [Full Changelog](https://github.com/pubnub/javascript/compare/v4.0.3...v4.0.4)


- ⭐Adjust handling of presence payloads for state settings.

- 🌟Exposing generateUUID method to create uuids.



- ⭐Triggering disconnect, reconnect events on Web distributions.


- ⭐React Native adjustments to package.json information.



## [v4.0.3](https://github.com/pubnub/javascript/tree/v4.0.3)
  August-07-2016


  [Full Changelog](https://github.com/pubnub/javascript/compare/v4.0.2...v4.0.3)


- ⭐Global Here Now parsing adjustments.



## [v4.0.2](https://github.com/pubnub/javascript/tree/v4.0.2)
  August-03-2016


  [Full Changelog](https://github.com/pubnub/javascript/compare/v4.0.1...v4.0.2)


- ⭐Adjustments to internet disconnects on node.



## [v4.0.1](https://github.com/pubnub/javascript/tree/v4.0.1)
  August-01-2016


  [Full Changelog](https://github.com/pubnub/javascript/compare/v4.0.0...v4.0.1)



- 🐛Fixes to avoid double encoding on JSON payloads.


## [v4.0.0](https://github.com/pubnub/javascript/tree/v4.0.0)



- 🌟New iteration of JS / Node SDK family


<|MERGE_RESOLUTION|>--- conflicted
+++ resolved
@@ -6,7 +6,7 @@
 
 
 
-- 🌟add support for heartbeat sending without subscription via .presence()
+- ⭐add support for heartbeat sending without subscription via .presence()
 
 
 - ⭐add method setProxy for Nodejs
@@ -23,25 +23,13 @@
   [Full Changelog](https://github.com/pubnub/javascript/compare/v4.18.0...v4.19.0)
 
 
-<<<<<<< HEAD
-
-- 🌟add support for Native Script
-=======
->>>>>>> de72a6ab
-
-- 🌟add support for Native Script
-
-<<<<<<< HEAD
+
+- ⭐add support for Native Script
+
+
 - ⭐add missing flow types
 
 
-=======
-
-
-- ⭐add missing flow types
-
-
->>>>>>> de72a6ab
 - ⭐upgrade superagent to ^3.8.1
 
 
@@ -53,19 +41,11 @@
   [Full Changelog](https://github.com/pubnub/javascript/compare/v4.17.0...v4.18.0)
 
 
-<<<<<<< HEAD
 
 - ⭐keepAlive is now initialized globally instead of per-call, allowing better connection reuse
-=======
->>>>>>> de72a6ab
-
-- ⭐keepAlive is now initialized globally instead of per-call, allowing better connection reuse
-
-<<<<<<< HEAD
+
+
 - ⭐added sdkName configuration parameter which allow completely override pnsdk in request query
-=======
-- 🌟added sdkName configuration parameter which allow completely override pnsdk in request query
->>>>>>> de72a6ab
 
 
 
