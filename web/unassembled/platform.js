/* =-====================================================================-= */
/* =-====================================================================-= */
/* =-=========================     UTIL     =============================-= */
/* =-====================================================================-= */
/* =-====================================================================-= */

window['PUBNUB'] || (function() {

/**
 * UTIL LOCALS
 */

var SWF               = 'https://pubnub.a.ssl.fastly.net/pubnub.swf'
,   ASYNC           = 'async'
,   UA              = navigator.userAgent
,    PNSDK              = 'PubNub-JS-' + PLATFORM + '/' + VERSION
,   XORIGN          = UA.indexOf('MSIE 6') == -1;

/**
 * CONSOLE COMPATIBILITY
 */
window.console || (window.console=window.console||{});
console.log    || (
    console.log   =
    console.error =
    ((window.opera||{}).postError||function(){})
);



/**
 * LOCAL STORAGE OR COOKIE
 */
var db = (function(){
    var ls = window['localStorage'];
    return {
        'get' : function(key) {
            try {
                if (ls) return ls.getItem(key);
                if (document.cookie.indexOf(key) == -1) return null;
                return ((document.cookie||'').match(
                    RegExp(key+'=([^;]+)')
                )||[])[1] || null;
            } catch(e) { return }
        },
        'set' : function( key, value ) {
            try {
                if (ls) return ls.setItem( key, value ) && 0;
                document.cookie = key + '=' + value +
                    '; expires=Thu, 1 Aug 2030 20:00:00 UTC; path=/';
            } catch(e) { return }
        }
    };
})();


/**
 * $
 * =
 * var div = $('divid');
 */
function $(id) { return document.getElementById(id) }

/**
 * ERROR
 * =====
 * error('message');
 */
function error(message) { console['error'](message) }

/**
 * SEARCH
 * ======
 * var elements = search('a div span');
 */
function search( elements, start ) {
    var list = [];
    each( elements.split(/\s+/), function(el) {
        each( (start || document).getElementsByTagName(el), function(node) {
            list.push(node);
        } );
    } );
    return list;
}



/**
 * BIND
 * ====
 * bind( 'keydown', search('a')[0], function(element) {
 *     ...
 * } );
 */
function bind( type, el, fun ) {
    each( type.split(','), function(etype) {
        var rapfun = function(e) {
            if (!e) e = window.event;
            if (!fun(e)) {
                e.cancelBubble = true;
                e.returnValue  = false;
                e.preventDefault && e.preventDefault();
                e.stopPropagation && e.stopPropagation();
            }
        };

        if ( el.addEventListener ) el.addEventListener( etype, rapfun, false );
        else if ( el.attachEvent ) el.attachEvent( 'on' + etype, rapfun );
        else  el[ 'on' + etype ] = rapfun;
    } );
}

/**
 * UNBIND
 * ======
 * unbind( 'keydown', search('a')[0] );
 */
function unbind( type, el, fun ) {
    if ( el.removeEventListener ) el.removeEventListener( type, false );
    else if ( el.detachEvent ) el.detachEvent( 'on' + type, false );
    else  el[ 'on' + type ] = null;
}

/**
 * HEAD
 * ====
 * head().appendChild(elm);
 */
function head() { return search('head')[0] }

/**
 * ATTR
 * ====
 * var attribute = attr( node, 'attribute' );
 */
function attr( node, attribute, value ) {
    if (value) node.setAttribute( attribute, value );
    else return node && node.getAttribute && node.getAttribute(attribute);
}

/**
 * CSS
 * ===
 * var obj = create('div');
 */
function css( element, styles ) {
    for (var style in styles) if (styles.hasOwnProperty(style))
        try {element.style[style] = styles[style] + (
            '|width|height|top|left|'.indexOf(style) > 0 &&
            typeof styles[style] == 'number'
            ? 'px' : ''
        )}catch(e){}
}

/**
 * CREATE
 * ======
 * var obj = create('div');
 */
function create(element) { return document.createElement(element) }


/**
 * jsonp_cb
 * ========
 * var callback = jsonp_cb();
 */
function jsonp_cb() { return XORIGN || FDomainRequest() ? 0 : unique() }



/**
 * EVENTS
 * ======
 * PUBNUB.events.bind( 'you-stepped-on-flower', function(message) {
 *     // Do Stuff with message
 * } );
 *
 * PUBNUB.events.fire( 'you-stepped-on-flower', "message-data" );
 * PUBNUB.events.fire( 'you-stepped-on-flower', {message:"data"} );
 * PUBNUB.events.fire( 'you-stepped-on-flower', [1,2,3] );
 *
 */
var events = {
    'list'   : {},
    'unbind' : function( name ) { events.list[name] = [] },
    'bind'   : function( name, fun ) {
        (events.list[name] = events.list[name] || []).push(fun);
    },
    'fire' : function( name, data ) {
        each(
            events.list[name] || [],
            function(fun) { fun(data) }
        );
    }
};

/**
 * XDR Cross Domain Request
 * ========================
 *  xdr({
 *     url     : ['http://www.blah.com/url'],
 *     success : function(response) {},
 *     fail    : function() {}
 *  });
 */
function xdr( setup ) {
    if (XORIGN || FDomainRequest()) return ajax(setup);

    var script    = create('script')
    ,   callback  = setup.callback
    ,   id        = unique()
    ,   finished  = 0
    ,   xhrtme    = setup.timeout || DEF_TIMEOUT
    ,   timer     = timeout( function(){done(1)}, xhrtme )
    ,   fail      = setup.fail    || function(){}
    ,   data      = setup.data    || {}
    ,   success   = setup.success || function(){}

    ,   append = function() {
            head().appendChild(script);
        }

    ,   done = function( failed, response ) {
            if (finished) return;
                finished = 1;

            failed || success(response);
            script.onerror = null;
            clearTimeout(timer);

            timeout( function() {
                failed && fail();
                var s = $(id)
                ,   p = s && s.parentNode;
                p && p.removeChild(s);
            }, SECOND );
        };

    window[callback] = function(response) {
        done( 0, response );
    };

    if (!setup.blocking) script[ASYNC] = ASYNC;

    script.onerror = function() { done(1) };
    data['pnsdk']  = PNSDK;
    script.src     = build_url(setup.url,data);

    attr( script, 'id', id );

    append();
    return done;
}

/**
 * CORS XHR Request
 * ================
 *  xdr({
 *     url     : ['http://www.blah.com/url'],
 *     success : function(response) {},
 *     fail    : function() {}
 *  });
 */
function ajax( setup ) {
    var xhr, response
    ,   finished = function() {
            if (loaded) return;
                loaded = 1;

            clearTimeout(timer);

            try       { response = JSON['parse'](xhr.responseText); }
            catch (r) { return done(1); }

            success(response);
        }
    ,   complete = 0
    ,   loaded   = 0
    ,   xhrtme   = setup.timeout || DEF_TIMEOUT
    ,   timer    = timeout( function(){done(1)}, xhrtme )
    ,   fail     = setup.fail    || function(){}
    ,   data     = setup.data    || {}
    ,   success  = setup.success || function(){}
    ,   async    = ( typeof(setup.blocking) === 'undefined' )
    ,   done     = function(failed) {
            if (complete) return;
                complete = 1;

            clearTimeout(timer);

            if (xhr) {
                xhr.onerror = xhr.onload = null;
                xhr.abort && xhr.abort();
                xhr = null;
            }

            failed && fail();
        };

    // Send
    try {
        xhr = FDomainRequest()      ||
              window.XDomainRequest &&
              new XDomainRequest()  ||
              new XMLHttpRequest();

        xhr.onerror = xhr.onabort   = function(){ done(1) };
        xhr.onload  = xhr.onloadend = finished;
        if (async) xhr.timeout = xhrtme;

        data['pnsdk'] = PNSDK;
        var url = build_url(setup.url,data);

        xhr.open( 'GET', url, async );
        xhr.send();
    }
    catch(eee) {
        done(0);
        XORIGN = 0;
        return xdr(setup);
    }

    // Return 'done'
    return done;
}



 // Test Connection State
function _is_online() {
    if (!('onLine' in navigator)) return 1;
    return navigator['onLine'];
}


/* =-====================================================================-= */
/* =-====================================================================-= */
/* =-=========================     PUBNUB     ===========================-= */
/* =-====================================================================-= */
/* =-====================================================================-= */

var PDIV          = $('pubnub') || 0
,   CREATE_PUBNUB = function(setup) {

    // Force JSONP if requested from user.
    if (setup['jsonp']) XORIGN = 0;

    var SUBSCRIBE_KEY = setup['subscribe_key'] || ''
    ,   KEEPALIVE     = (+setup['keepalive']   || DEF_KEEPALIVE)   * SECOND
    ,   UUID          = setup['uuid'] || db['get'](SUBSCRIBE_KEY+'uuid')||'';

    setup['xdr']        = xdr;
    setup['db']         = db;
    setup['error']      = error;
    setup['_is_online'] = _is_online;
    setup['jsonp_cb']   = jsonp_cb;

    var SELF            = PN_API(setup);
    SELF['css']         = css;
    SELF['$']           = $;
    SELF['create']      = create;
    SELF['bind']        = bind;
    SELF['head']        = head;
    SELF['search']      = search;
    SELF['attr']        = attr;
    SELF['events']      = events;
    SELF['init']        = CREATE_PUBNUB;

<<<<<<< HEAD
    // Return without Testing
    if (setup['notest']) return SELF;
=======
>>>>>>> a46334d3

    // Add Leave Functions
    bind( 'beforeunload', window, function() {
        SELF['each-channel'](function(ch){ SELF['LEAVE']( ch.name, 1 ) });
        return true;
    } );

    // Return without Testing 
    if (setup['notest']) return SELF;

    bind( 'offline', window,   SELF['_reset_offline'] );
    bind( 'offline', document, SELF['_reset_offline'] );

    // Return PUBNUB Socket Object
    return SELF;
};

// Bind for PUBNUB Readiness to Subscribe
bind( 'load', window, function(){ timeout( ready, 0 ) } );

var pdiv = PDIV || {};

// CREATE A PUBNUB GLOBAL OBJECT
PUBNUB = CREATE_PUBNUB({
    'notest'        : 1,
    'publish_key'   : attr( pdiv, 'pub-key' ),
    'subscribe_key' : attr( pdiv, 'sub-key' ),
    'ssl'           : !document.location.href.indexOf('https') ||
                      attr( pdiv, 'ssl' ) == 'on',
    'origin'        : attr( pdiv, 'origin' ),
    'uuid'          : attr( pdiv, 'uuid' )
});

// jQuery Interface
window['jQuery'] && (window['jQuery']['PUBNUB'] = PUBNUB);

// For Modern JS + Testling.js - http://testling.com/
typeof(module) !== 'undefined' && (module['exports'] = PUBNUB) && ready();

var pubnubs = $('pubnubs') || 0;

// LEAVE NOW IF NO PDIV.
if (!PDIV) return;

// PUBNUB Flash Socket
css( PDIV, { 'position' : 'absolute', 'top' : -SECOND } );

if ('opera' in window || attr( PDIV, 'flash' )) PDIV['innerHTML'] =
    '<object id=pubnubs data='  + SWF +
    '><param name=movie value=' + SWF +
    '><param name=allowscriptaccess value=always></object>';

// Create Interface for Opera Flash
PUBNUB['rdx'] = function( id, data ) {
    if (!data) return FDomainRequest[id]['onerror']();
    FDomainRequest[id]['responseText'] = unescape(data);
    FDomainRequest[id]['onload']();
};

function FDomainRequest() {
    if (!pubnubs || !pubnubs['get']) return 0;

    var fdomainrequest = {
        'id'    : FDomainRequest['id']++,
        'send'  : function() {},
        'abort' : function() { fdomainrequest['id'] = {} },
        'open'  : function( method, url ) {
            FDomainRequest[fdomainrequest['id']] = fdomainrequest;
            pubnubs['get']( fdomainrequest['id'], url );
        }
    };

    return fdomainrequest;
}
FDomainRequest['id'] = SECOND;

})();<|MERGE_RESOLUTION|>--- conflicted
+++ resolved
@@ -10,10 +10,10 @@
  * UTIL LOCALS
  */
 
-var SWF               = 'https://pubnub.a.ssl.fastly.net/pubnub.swf'
+var SWF           	= 'https://pubnub.a.ssl.fastly.net/pubnub.swf'
 ,   ASYNC           = 'async'
 ,   UA              = navigator.userAgent
-,    PNSDK              = 'PubNub-JS-' + PLATFORM + '/' + VERSION
+,	PNSDK      		= 'PubNub-JS-' + PLATFORM + '/' + VERSION
 ,   XORIGN          = UA.indexOf('MSIE 6') == -1;
 
 /**
@@ -21,7 +21,7 @@
  */
 window.console || (window.console=window.console||{});
 console.log    || (
-    console.log   =
+    console.log   = 
     console.error =
     ((window.opera||{}).postError||function(){})
 );
@@ -244,7 +244,7 @@
     if (!setup.blocking) script[ASYNC] = ASYNC;
 
     script.onerror = function() { done(1) };
-    data['pnsdk']  = PNSDK;
+	data['pnsdk']  = PNSDK;
     script.src     = build_url(setup.url,data);
 
     attr( script, 'id', id );
@@ -309,7 +309,7 @@
         xhr.onload  = xhr.onloadend = finished;
         if (async) xhr.timeout = xhrtme;
 
-        data['pnsdk'] = PNSDK;
+	    data['pnsdk'] = PNSDK;
         var url = build_url(setup.url,data);
 
         xhr.open( 'GET', url, async );
@@ -367,11 +367,6 @@
     SELF['events']      = events;
     SELF['init']        = CREATE_PUBNUB;
 
-<<<<<<< HEAD
-    // Return without Testing
-    if (setup['notest']) return SELF;
-=======
->>>>>>> a46334d3
 
     // Add Leave Functions
     bind( 'beforeunload', window, function() {
