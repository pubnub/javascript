// Initialize PubNub

var pubnub = PUBNUB.init({
    write_key: "pub-c-bf446f9e-dd7f-43fe-8736-d6e5dce3fe67",
    read_key: "sub-c-d1c2cc5a-1102-11e4-8880-02ee2ddab7fe",
    origin: "pubsub.pubnub.com"
});

// Define some generic callbacks

function log(m) {
    return JSON.stringify(m, null, 4);
}

function onError(m) {
    console.log('Error: ' + JSON.stringify(m));
}

function logLogfile(m) {
    var prettyData = m.value();
    $("#fullLog").html(log(prettyData.slice(0,5)));
}

function onSuccess(m) {
    //console.log("Success: - " + m.op + " at " + m.path + " - onSuccess: " + JSON.stringify(m));
    console.log('Success');
}

function refLog(ref) {
    console.log("Action at node " + ref.path + ".");
    console.log("It was a " + ref.type + " kinda change.");
    console.log("The changed data is " + log(ref.delta));
    console.log("The changed data is " + log(ref.delta[0].value));
    console.log("The new raw object looks like: " + log(ref.value()));
}

var dial = {};

// We have many devices in a house. This house is organized by rooms.

var home = {}
var thermostat = {};
var logfile = {};
var occupants = {};
var garage_light1 = {};
var porch_light1 = {};
var porch_light2 = {};

var connectionStatusIcon = "disconnect.png";

// These are populated by callbacks on home.thermostat
var thermostatTemp = -1;
var thermostatPower = "unknown";
var thermostatMode = "unknown";

// These are populated by callbacks from home.occupants
var presenceObject = {};


function thermostatSetter(ref) {

    if (ref.value("temperature")) {
        thermostatTemp = ref.value("temperature");
        $("#currentTemp").html(thermostatTemp);
    }

    if (ref.value("mode")) {
        thermostatMode = ref.value("mode");
        $("#thermostatMode").html(thermostatMode);
    }

    if (ref.value("power")) {
        thermostatPower = ref.value("power");
        $("#thermostatPower").html(thermostatPower);
    }

    $("#thermostatLogs").html("<pre>" + log(ref.value()) + "</pre>");

}

function logOccupants() {

    var presenceCount = Object.keys(presenceObject).length;
    console.log(presenceCount);

    $("#occupancyLogs").html("<pre>" + log(presenceObject) + "</pre>");

    // if nobody is home
    if (presenceCount == 0) {

        // turn off all but the porch lights
        $("#houseScene").attr("src", "img/house_at_night_porch_on.jpg");
        // set the thermostat to heat at 65
        thermostatPower = "on";
        thermostatMode = "heat";
        thermostatTemp = 65;
<<<<<<< HEAD
        thermostat.replace({"temperature": thermostatTemp, "power": thermostatPower, "mode": thermostatMode}, log, log);
=======
        thermostat.replace({"data":{"temperature": thermostatTemp, "power": thermostatPower, "mode": thermostatMode}, "success":log, "error":log});
>>>>>>> 2b575a9a

        if (dial.set) {
        dial.set('value', thermostatTemp);
        }


    }
    else if (presenceCount == 1 && (presenceObject["dog"] || presenceObject["pizza"])) {
        // if there is only one person home, and its the dog or pizza delivery
        // then don't turn the lights on
        return;

    }
    else if (presenceCount == 2 && (presenceObject["dog"] && presenceObject["pizza"])) {
        // if there are two people home, and its the dog and pizza delivery
        // then don't turn the lights on
        return;
    } else {

        $("#houseScene").attr("src", "img/house_at_night_all_on.jpg");
    }
}

function refreshPresenceObject(ref) {


    // If !ref.data then our reference is now empty
    if (!ref.data) {
        //console.log("tree is empty!");
        logOccupants();
        return;
    }

    $.each(ref.data, function (index, value) {

        //TODO: Verify best practice of using pn_val

        var person = value.pn_val;
        presenceObject[ person] = index;
        console.log(person);
        roofSelector(person).toggle();

    });
    logOccupants();
}

function roofSelector(person) {
    return $('#' + person + 'Roof');
}

$(document).ready(function () {

    home = pubnub.sync({"object_id":'home'});
    thermostat = pubnub.sync({"object_id":'home.living_room.thermostat'});
    occupants = pubnub.sync({"object_id":'home.occupants'});
    garage_light1 = pubnub.sync({"object_id":'home.garage.light1'});
    porch_light1 = pubnub.sync({"object_id":'home.porch.light1'});
    porch_light2 = pubnub.sync({"object_id":'home.porch.light2'});

    // onclick() handling for getLogfile
    // We pull a log snapshot to display on demand
    // Its a lot of data, so we don't want it always syncing

    $("#getLogfile").on('click', function (e) {
        pubnub.snapshot({"object_id": "home", path: "logfile", callback: logLogfile, error: logLogfile});
    });

    // Acknowledge when the thermostat has registered by turning it green

    thermostat.on.ready(function (ref) {
        $("#connectStatus").attr("src", "img/connect.png");
        $("#thermostat").css("background-color", "green");

        thermostatSetter(ref);

        YUI().use('dial', function (Y) {

            dial = new Y.Dial({
                min: 0,
                max: 120,
                stepsPerRevolution: 5,
                value: 30,
                strings: {"label": ""}

            });

            dial.render('#thermostatDial');

            dial.on("valueChange", function (e) {
                if (e.newVal == thermostatTemp) {
                    return;
                }
                thermostat.replace({"temperature": e.newVal, "power": thermostatPower, "mode": thermostatMode}, log, log);
            });

            dial.set('value', thermostatTemp);
        });
    });

    $("#thermostatMode").on('click', function (e) {
        // Note, we're not setting the mode here. We'll set that at the on.replace callback below.
        if (thermostatMode == "heat") {
            thermostat.replace({"temperature": thermostatTemp, "power": thermostatPower, "mode": "cold"}, log, log);
        } else {
            thermostat.replace({"temperature": thermostatTemp, "power": thermostatPower, "mode": "heat"}, log, log);
        }

    });

    $("#thermostatPower").on('click', function (e) {
        // Note, we're not setting the mode here. We'll set that at the on.replace callback below.
        if (thermostatPower == "on") {
            thermostat.replace({"temperature": thermostatTemp, "power": "off", "mode": thermostatMode}, log, log);
        } else {
            thermostat.replace({"temperature": thermostatTemp, "power": "on", "mode": thermostatMode}, log, log);
        }

    });

    thermostat.on.replace(function (ref) {
        thermostatSetter(ref);
    });

    // Occupants Logic

    $(".family").on("click", function (e) {
        var person = this.id;
        if (!person) {
            console.log("No ID found on clicked person.");
            return;
        }

        if (presenceObject[person]) {
            // here we show examples of manually storing the key to remove a list item
            // vs removing a list item by name (only safe when in a "Set" / no dup name paradigm)

            //occupants.remove(presenceObject["mom"], log, log);
            occupants.removeByKey(presenceObject[person], log, log);
            // occupants.removeByValue('mom', log, log); // alternatively, if we knew this was a unique value
            // occupants.removeByIndex(0); // only if performing queue-like operations

        } else {
            occupants.push(person);
        }
    });

    // When occupants is ready, lets add all members to our presenceObject.
    occupants.on.ready(function (ref) {
        refreshPresenceObject(ref);
    });

    // On each change, just delete and recreate the presence object.
    // This is lazy, but easy.

    occupants.on.change(function (ref) {
    });

    // Alternatively, we have the fine-grained control to easily handle remove operations on the occupants
    // When an occupant is removed
    occupants.on.remove(function (ref) {
        var removedUser = ref.delta[0].value;
        var removedKey = ref.delta[0].key;

        console.log("Occupant Removed: " + removedUser + " at " + removedKey);
        delete presenceObject[removedUser];

        roofSelector(removedUser).toggle();

        logOccupants();
    });


    // When an occupant is merged. For lists, this will be called on push()
    occupants.on.merge(function (ref) {
        var addedUser = ref.delta[0].value;
        var addedKey = ref.delta[0].key;

        console.log("Occupant Added: " + addedUser + " at " + addedKey);
        presenceObject[addedUser] = addedKey;

        roofSelector(addedUser).toggle();

        logOccupants();

    });


    home.on.ready(function (ref) {

        home.on.change(function (ref) {
            // TODO: add logging via detached push
            // https://www.pivotaltracker.com/story/show/82447750

//            var theChange = ref.delta[0];
//            if (theChange.updateAt.indexOf("logfile") != -1) {
//                return;
//            } else {
//
//
//                pubnub.push({
//                    object_id: "home.logfile",
//                    //data:(new Date() + ": action: " + theChange.action + " at " + theChange.location),
//                    data: "hi",
//                    callback: console.log,
//                    error: console.log
//                });
//
//            }

        });

    });
});


//
//
//
//
//
//
//home.on.change(function(ref){
//    console.log("CHANGE");
//    refLog(ref);
//});
//
//home.on.merge(function(ref) {
//    console.log("MERGE");
//    refLog(ref);
//});
//
//home.on.replace(function(ref) {
//    console.log("REPLACE");
//    refLog(ref);
//});
//
//home.on.remove(function(ref) {
//    console.log("REMOVE");
//    refLog(ref);
//});
//
//
//home.on.ready(function (ref) {
//    //console.log("Home is Ready. Value: " + log(home.value()));
//
//    occupants = pubnub.sync('home.occupants');
//    porch_light1 = pubnub.sync('home.porch_light1');
//    porch_light2 = pubnub.sync('home.porch_light2');
//    light2 = pubnub.sync('home.bedroom1.light2');
//    garage_light1 = pubnub.sync('home.bedroom1.light1');
//
//
//    garage_light1.on.ready(function (ref) {
//
//        setTimeout(function(){
//            console.log("garage_light1 Ready. Value: " + log(ref.value()));
//            console.log("Now turning garage_light1 on...");
//            garage_light1.replace({ status: 'on' }, onSuccess, onError);
//            garage_light1.replace({ config: {intensity: "low"} }, onSuccess, onError);
//            garage_light1.replace({ config: {color: "mauve"} }, onSuccess, onError);
//        }, 2000);
//    });
//
//    occupants.on.change(function(ref) {
//        console.log("Occupancy change: " + log(occupants.value()));
//    });
//
//    // pubnub.snapshot({"object_id":"home", "path":"occupants", "callback":log2, "error":log2});
//    // pubnub.snapshot({"object_id":"home.occupants", "callback":console.log, "error":console.log});
//
//    //garage_light1.merge({ status: 'dontknow' }, log2, log2);
//
//    pubnub.merge({
//        object_id : "home.z",
//        data      : {
//            "name" : {
//                "first" : "John"
//            },
//            "age" : 20
//        },
//        callback  : log2,
//        error     : log2
//    })
//
//
//});<|MERGE_RESOLUTION|>--- conflicted
+++ resolved
@@ -94,11 +94,7 @@
         thermostatPower = "on";
         thermostatMode = "heat";
         thermostatTemp = 65;
-<<<<<<< HEAD
-        thermostat.replace({"temperature": thermostatTemp, "power": thermostatPower, "mode": thermostatMode}, log, log);
-=======
         thermostat.replace({"data":{"temperature": thermostatTemp, "power": thermostatPower, "mode": thermostatMode}, "success":log, "error":log});
->>>>>>> 2b575a9a
 
         if (dial.set) {
         dial.set('value', thermostatTemp);
