// Version: 3.4.4
/* =-====================================================================-= */
/* =-====================================================================-= */
/* =-=========================     JSON     =============================-= */
/* =-====================================================================-= */
/* =-====================================================================-= */

(window['JSON'] && window['JSON']['stringify']) || (function () {
    window['JSON'] || (window['JSON'] = {});

    function toJSON(key) {
        try      { return this.valueOf() }
        catch(e) { return null }
    }

    var cx = /[\u0000\u00ad\u0600-\u0604\u070f\u17b4\u17b5\u200c-\u200f\u2028-\u202f\u2060-\u206f\ufeff\ufff0-\uffff]/g,
        escapable = /[\\\"\x00-\x1f\x7f-\x9f\u00ad\u0600-\u0604\u070f\u17b4\u17b5\u200c-\u200f\u2028-\u202f\u2060-\u206f\ufeff\ufff0-\uffff]/g,
        gap,
        indent,
        meta = {    // table of character substitutions
            '\b': '\\b',
            '\t': '\\t',
            '\n': '\\n',
            '\f': '\\f',
            '\r': '\\r',
            '"' : '\\"',
            '\\': '\\\\'
        },
        rep;

    function quote(string) {
        escapable.lastIndex = 0;
        return escapable.test(string) ?
            '"' + string.replace(escapable, function (a) {
                var c = meta[a];
                return typeof c === 'string' ? c :
                    '\\u' + ('0000' + a.charCodeAt(0).toString(16)).slice(-4);
            }) + '"' :
            '"' + string + '"';
    }

    function str(key, holder) {
        var i,          // The loop counter.
            k,          // The member key.
            v,          // The member value.
            length,
            partial,
            mind  = gap,
            value = holder[key];

        if (value && typeof value === 'object') {
            value = toJSON.call( value, key );
        }

        if (typeof rep === 'function') {
            value = rep.call(holder, key, value);
        }

        switch (typeof value) {
        case 'string':
            return quote(value);

        case 'number':
            return isFinite(value) ? String(value) : 'null';

        case 'boolean':
        case 'null':
            return String(value);

        case 'object':

            if (!value) {
                return 'null';
            }

            gap += indent;
            partial = [];

            if (Object.prototype.toString.apply(value) === '[object Array]') {

                length = value.length;
                for (i = 0; i < length; i += 1) {
                    partial[i] = str(i, value) || 'null';
                }

                v = partial.length === 0 ? '[]' :
                    gap ? '[\n' + gap +
                            partial.join(',\n' + gap) + '\n' +
                                mind + ']' :
                          '[' + partial.join(',') + ']';
                gap = mind;
                return v;
            }
            if (rep && typeof rep === 'object') {
                length = rep.length;
                for (i = 0; i < length; i += 1) {
                    k = rep[i];
                    if (typeof k === 'string') {
                        v = str(k, value);
                        if (v) {
                            partial.push(quote(k) + (gap ? ': ' : ':') + v);
                        }
                    }
                }
            } else {
                for (k in value) {
                    if (Object.hasOwnProperty.call(value, k)) {
                        v = str(k, value);
                        if (v) {
                            partial.push(quote(k) + (gap ? ': ' : ':') + v);
                        }
                    }
                }
            }

            v = partial.length === 0 ? '{}' :
                gap ? '{\n' + gap + partial.join(',\n' + gap) + '\n' +
                        mind + '}' : '{' + partial.join(',') + '}';
            gap = mind;
            return v;
        }
    }

    if (typeof JSON['stringify'] !== 'function') {
        JSON['stringify'] = function (value, replacer, space) {
            var i;
            gap = '';
            indent = '';

            if (typeof space === 'number') {
                for (i = 0; i < space; i += 1) {
                    indent += ' ';
                }
            } else if (typeof space === 'string') {
                indent = space;
            }
            rep = replacer;
            if (replacer && typeof replacer !== 'function' &&
                    (typeof replacer !== 'object' ||
                     typeof replacer.length !== 'number')) {
                throw new Error('JSON.stringify');
            }
            return str('', {'': value});
        };
    }

    if (typeof JSON['parse'] !== 'function') {
        // JSON is parsed on the server for security.
        JSON['parse'] = function (text) {return eval('('+text+')')};
    }
}());
var NOW             = 1
,   READY           = false
,   READY_BUFFER    = []
,   PRESENCE_SUFFIX = '-pnpres'
,   DEF_WINDOWING   = 10     // MILLISECONDS.
,   DEF_TIMEOUT     = 10000  // MILLISECONDS.
,   DEF_SUB_TIMEOUT = 310    // SECONDS.
,   DEF_KEEPALIVE   = 60     // SECONDS.
,   SECOND          = 1000   // A THOUSAND MILLISECONDS.
,   URLBIT          = '/'
,   PARAMSBIT       = '&'
,   REPL            = /{([\w\-]+)}/g;

/**
 * UTILITIES
 */
function unique() { return'x'+ ++NOW+''+(+new Date) }
function rnow()   { return+new Date }

/**
 * NEXTORIGIN
 * ==========
 * var next_origin = nextorigin();
 */
var nextorigin = (function() {
    var max = 20
    ,   ori = Math.floor(Math.random() * max);
    return function( origin, failover ) {
        return origin.indexOf('pubsub.') > 0
            && origin.replace(
             'pubsub', 'ps' + (
                failover ? uuid().split('-')[0] :
                (++ori < max? ori : ori=1)
            ) ) || origin;
    }
})();


/**
 * Build Url
 * =======
 *
 */
function build_url(url_components, url_params) {
    var url     = url_components.join(URLBIT);

    if (url_params) {
        var params = [];
        url += "?";
        for (var key in url_params) {
             params.push(key+"="+encode(url_params[key]));
        }
        url += params.join(PARAMSBIT);
    }
    return url;
}

/**
 * UPDATER
 * =======
 * var timestamp = unique();
 */
function updater( fun, rate ) {
    var timeout
    ,   last   = 0
    ,   runnit = function() {
        if (last + rate > rnow()) {
            clearTimeout(timeout);
            timeout = setTimeout( runnit, rate );
        }
        else {
            last = rnow();
            fun();
        }
    };

    return runnit;
}

/**
 * GREP
 * ====
 * var list = grep( [1,2,3], function(item) { return item % 2 } )
 */
function grep( list, fun ) {
    var fin = [];
    each( list || [], function(l) { fun(l) && fin.push(l) } );
    return fin
}

/**
 * SUPPLANT
 * ========
 * var text = supplant( 'Hello {name}!', { name : 'John' } )
 */
function supplant( str, values ) {
    return str.replace( REPL, function( _, match ) {
        return values[match] || _
    } );
}

/**
 * timeout
 * =======
 * timeout( function(){}, 100 );
 */
function timeout( fun, wait ) {
    return setTimeout( fun, wait );
}

/**
 * uuid
 * ====
 * var my_uuid = uuid();
 */
function uuid(callback) {
    var u = 'xxxxxxxx-xxxx-4xxx-yxxx-xxxxxxxxxxxx'.replace(/[xy]/g,
    function(c) {
        var r = Math.random()*16|0, v = c == 'x' ? r : (r&0x3|0x8);
        return v.toString(16);
    });
    if (callback) callback(u);
    return u;
}

/**
 * EACH
 * ====
 * each( [1,2,3], function(item) { } )
 */
function each( o, f ) {
    if ( !o || !f ) return;

    if ( typeof o[0] != 'undefined' )
        for ( var i = 0, l = o.length; i < l; )
            f.call( o[i], o[i], i++ );
    else
        for ( var i in o )
            o.hasOwnProperty    &&
            o.hasOwnProperty(i) &&
            f.call( o[i], i, o[i] );
}

/**
 * MAP
 * ===
 * var list = map( [1,2,3], function(item) { return item + 1 } )
 */
function map( list, fun ) {
    var fin = [];
    each( list || [], function( k, v ) { fin.push(fun( k, v )) } );
    return fin;
}

/**
 * ENCODE
 * ======
 * var encoded_path = encode('path');
 */
function encode(path) {
    return map( (encodeURIComponent(path)).split(''), function(chr) {
        return "-_.!~*'()".indexOf(chr) < 0 ? chr :
               "%"+chr.charCodeAt(0).toString(16).toUpperCase()
    } ).join('');
}

/**
 * Generate Subscription Channel List
 * ==================================
 *  generate_channel_list(channels_object);
 */
function generate_channel_list(channels) {
    var list = [];
    each( channels, function( channel, status ) {
        if (status.subscribed) list.push(channel);
    } );
    return list.sort();
}

// PUBNUB READY TO CONNECT
function ready() { timeout( function() {
    if (READY) return;
    READY = 1;
    each( READY_BUFFER, function(connect) { connect() } );
}, SECOND ); }

function PN_API(setup) {
    var SUB_WINDOWING =  +setup['windowing']   || DEF_WINDOWING
    ,   SUB_TIMEOUT   = (+setup['timeout']     || DEF_SUB_TIMEOUT) * SECOND
    ,   KEEPALIVE     = (+setup['keepalive']   || DEF_KEEPALIVE)   * SECOND
    ,   PUBLISH_KEY   = setup['publish_key']   || ''
    ,   SUBSCRIBE_KEY = setup['subscribe_key'] || ''
    ,   SSL           = setup['ssl'] ? 's' : ''
    ,   ORIGIN        = 'http'+SSL+'://'+(setup['origin']||'pubsub.pubnub.com')
    ,   STD_ORIGIN    = nextorigin(ORIGIN)
    ,   SUB_ORIGIN    = nextorigin(ORIGIN)
    ,   CONNECT       = function(){}
    ,   PUB_QUEUE     = []
    ,   SUB_CALLBACK  = 0
    ,   SUB_CHANNEL   = 0
    ,   SUB_RECEIVER  = 0
    ,   SUB_RESTORE   = 0
    ,   SUB_BUFF_WAIT = 0
    ,   TIMETOKEN     = 0
    ,   CHANNELS      = {}
    ,   xdr           = setup['xdr']
    ,   error         = setup['error'] || function() {}
    ,   _is_online    = setup['_is_online'] || function() { return 1; }
    ,   jsonp_cb      = setup['jsonp_cb'] || function(){ return 0; }
    ,   db            = setup['db'] || {'get': function(){}, 'set': function(){}}
    ,   UUID          = setup['uuid'] || ( db && db['get'](SUBSCRIBE_KEY+'uuid') || '');

    function publish(next) {
        if (next) PUB_QUEUE.sending = 0;
        if (PUB_QUEUE.sending || !PUB_QUEUE.length) return;
        PUB_QUEUE.sending = 1;
        xdr(PUB_QUEUE.shift());
    }

    function each_channel(callback) {
        each( generate_channel_list(CHANNELS), function(channel) {
            var chan = CHANNELS[channel];
            if (!chan) return;
            callback(chan);
        } );
    }

    // Announce Leave Event
    var SELF = {
        'LEAVE' : function( channel, blocking ) {
            var data   = { 'uuid' : UUID}
            ,   origin = nextorigin(ORIGIN)
            ,   jsonp  = jsonp_cb();

            // Prevent Leaving a Presence Channel
            if (channel.indexOf(PRESENCE_SUFFIX) > 0) return;

            if (jsonp != '0') data['callback'] = jsonp;


            xdr({
                blocking : blocking || SSL,
                timeout  : 2000,
                callback : jsonp,
                data     : data,
                url      : [
                    origin, 'v2', 'presence', 'sub_key',
                    SUBSCRIBE_KEY, 'channel', encode(channel), 'leave'
                ]
            });
        },
        /*
            PUBNUB.history({
                channel  : 'my_chat_channel',
                limit    : 100,
                callback : function(history) { }
            });
        */
        'history' : function( args, callback ) {
            var callback = args['callback'] || callback
            ,   count    = args['count']    || args['limit'] || 100
            ,   reverse  = args['reverse']  || "false"
            ,   err      = args['error']    || function(){}
            ,   channel  = args['channel']
            ,   start    = args['start']
            ,   end      = args['end']
            ,   params   = {}
            ,   jsonp    = jsonp_cb();

            // Make sure we have a Channel
            if (!channel)       return error('Missing Channel');
            if (!callback)      return error('Missing Callback');
            if (!SUBSCRIBE_KEY) return error('Missing Subscribe Key');

            params['stringtoken'] = 'true';
            params['count']       = count;
            params['reverse']     = reverse;

            if (jsonp) params['callback'] = jsonp;
            if (start) params['start']    = start;
            if (end)   params['end']      = end;

            // Send Message
            xdr({
                callback : jsonp,
                data     : params,
                success  : function(response) { callback(response) },
                fail     : err,
                url      : [
                    STD_ORIGIN, 'v2', 'history', 'sub-key',
                    SUBSCRIBE_KEY, 'channel', encode(channel)
                ]
            });
        },

        /*
            PUBNUB.replay({
                source      : 'my_channel',
                destination : 'new_channel'
            });
        */
        'replay' : function(args) {
            var callback    = callback || args['callback'] || function(){}
            ,   source      = args['source']
            ,   destination = args['destination']
            ,   stop        = args['stop']
            ,   start       = args['start']
            ,   end         = args['end']
            ,   reverse     = args['reverse']
            ,   limit       = args['limit']
            ,   jsonp       = jsonp_cb()
            ,   data        = {}
            ,   url;

            // Check User Input
            if (!source)        return error('Missing Source Channel');
            if (!destination)   return error('Missing Destination Channel');
            if (!PUBLISH_KEY)   return error('Missing Publish Key');
            if (!SUBSCRIBE_KEY) return error('Missing Subscribe Key');

            // Setup URL Params
            if (jsonp != '0') data['callback'] = jsonp;
            if (stop)         data['stop']     = 'all';
            if (reverse)      data['reverse']  = 'true';
            if (start)        data['start']    = start;
            if (end)          data['end']      = end;
            if (limit)        data['count']    = limit;

            // Compose URL Parts
            url = [
                STD_ORIGIN, 'v1', 'replay',
                PUBLISH_KEY, SUBSCRIBE_KEY,
                source, destination
            ];

            // Start (or Stop) Replay!
            xdr({
                callback : jsonp,
                success  : function(response) { callback(response) },
                fail     : function() { callback([ 0, 'Disconnected' ]) },
                url      : url,
                data     : data
            });
        },

        /*
            PUBNUB.time(function(time){ });
        */
        'time' : function(callback) {
            var jsonp = jsonp_cb();
            xdr({
                callback : jsonp,
                timeout  : SECOND*5,
                url      : [STD_ORIGIN, 'time', jsonp],
                success  : function(response) { callback(response[0]) },
                fail     : function() { callback(0) }
            });
        },

        /*
            PUBNUB.publish({
                channel : 'my_chat_channel',
                message : 'hello!'
            });
        */
        'publish' : function( args, callback ) {
            var callback = callback || args['callback'] || function(){}
            ,   msg      = args['message']
            ,   channel  = args['channel']
            ,   jsonp    = jsonp_cb()
            ,   url;

            if (!msg)           return error('Missing Message');
            if (!channel)       return error('Missing Channel');
            if (!PUBLISH_KEY)   return error('Missing Publish Key');
            if (!SUBSCRIBE_KEY) return error('Missing Subscribe Key');

            // If trying to send Object
            msg = JSON['stringify'](msg);

            // Create URL
            url = [
                STD_ORIGIN, 'publish',
                PUBLISH_KEY, SUBSCRIBE_KEY,
                0, encode(channel),
                jsonp, encode(msg)
            ];

            // Queue Message Send
            PUB_QUEUE.push({
                callback : jsonp,
                timeout  : SECOND*5,
                url      : url,
                data     : { 'uuid' : UUID },
                success  : function(response){callback(response);publish(1)},
                fail     : function(){callback([0,'Failed',msg]);publish(1)}
            });

            // Send Message
            publish();
        },

        /*
            PUBNUB.unsubscribe({ channel : 'my_chat' });
        */
        'unsubscribe' : function(args) {
            var channel = args['channel'];

            TIMETOKEN   = 0;
            SUB_RESTORE = 1;

            // Prepare Channel(s)
            channel = map( (
                channel.join ? channel.join(',') : ''+channel
            ).split(','), function(channel) {
                return channel + ',' + channel + PRESENCE_SUFFIX;
            } ).join(',');

            // Iterate over Channels
            each( channel.split(','), function(channel) {
                if (READY) SELF['LEAVE']( channel, 0 );
                CHANNELS[channel] = 0;
            } );

            // ReOpen Connection if Any Channels Left
            if (READY) CONNECT();
        },

        /*
            PUBNUB.subscribe({
                channel  : 'my_chat'
                callback : function(message) { }
            });
        */
        'subscribe' : function( args, callback ) {
            var channel       = args['channel']
            ,   callback      = callback              || args['callback']
            ,   callback      = callback              || args['message']
            ,   connect       = args['connect']       || function(){}
            ,   reconnect     = args['reconnect']     || function(){}
            ,   disconnect    = args['disconnect']    || function(){}
            ,   presence      = args['presence']      || 0
            ,   noheresync    = args['noheresync']    || 0
            ,   backfill      = args['backfill']    || 0
            ,   sub_timeout   = args['timeout']       || SUB_TIMEOUT
            ,   windowing     = args['windowing']     || SUB_WINDOWING
            ,   restore       = args['restore'];

            // Restore Enabled?
            if (restore) SUB_RESTORE = 1;

            TIMETOKEN = 0;

            // Make sure we have a Channel
            if (!channel)       return error('Missing Channel');
            if (!callback)      return error('Missing Callback');
            if (!SUBSCRIBE_KEY) return error('Missing Subscribe Key');

            // Setup Channel(s)
            each( (channel.join ? channel.join(',') : ''+channel).split(','),
            function(channel) {
                var settings = CHANNELS[channel] || {};

                // Store Channel State
                CHANNELS[SUB_CHANNEL = channel] = {
                    name         : channel,
                    connected    : settings.connected,
                    disconnected : settings.disconnected,
                    subscribed   : 1,
                    callback     : SUB_CALLBACK = callback,
                    connect      : connect,
                    disconnect   : disconnect,
                    reconnect    : reconnect
                };

                // Presence Enabled?
                if (!presence) return;

                // Subscribe Presence Channel
                SELF['subscribe']({
                    'channel'  : channel + PRESENCE_SUFFIX,
                    'callback' : presence
                });

                // Presence Subscribed?
                if (settings.subscribed) return;

                // See Who's Here Now?
                if (noheresync) return;
                SELF['here_now']({
                    'channel'  : channel,
                    'callback' : function(here) {
                        each( 'uuids' in here ? here['uuids'] : [],
                        function(uid) { presence( {
                            'action'    : 'join',
                            'uuid'      : uid,
                            'timestamp' : rnow(),
                            'occupancy' : here['occupancy'] || 1
                        }, here, channel ); } );
                    }
                });
            } );

            // Test Network Connection
            function _test_connection(success) {
                if (success) {
                    // Begin Next Socket Connection
                    timeout( _connect, SECOND );
                }
                else {
                    // New Origin on Failed Connection
                    STD_ORIGIN = nextorigin( ORIGIN, 1 );
                    SUB_ORIGIN = nextorigin( ORIGIN, 1 );

                    // Re-test Connection
                    timeout( function() {
                        SELF['time'](_test_connection);
                    }, SECOND );
                }

                // Disconnect & Reconnect
                each_channel(function(channel){
                    // Reconnect
                    if (success && channel.disconnected) {
                        channel.disconnected = 0;
                        return channel.reconnect(channel.name);
                    }

                    // Disconnect
                    if (!success && !channel.disconnected) {
                        channel.disconnected = 1;
                        channel.disconnect(channel.name);
                    }
                });
            }

            // Evented Subscribe
            function _connect() {
                var jsonp    = jsonp_cb()
                ,   channels = generate_channel_list(CHANNELS).join(',');

                // Stop Connection
                if (!channels) return;

                // Connect to PubNub Subscribe Servers
                SUB_RECEIVER = xdr({
                    timeout  : sub_timeout,
                    callback : jsonp,
                    fail     : function() { SELF['time'](_test_connection) },
                    data     : { 'uuid' : UUID },
                    url      : [
                        SUB_ORIGIN, 'subscribe',
                        SUBSCRIBE_KEY, encode(channels),
                        jsonp, TIMETOKEN
                    ],
                    success : function(messages) {
                        if (!messages) return timeout( _connect, windowing );

                        // Connect
                        each_channel(function(channel){
                            if (channel.connected) return;
                            channel.connected = 1;
                            channel.connect(channel.name);
                        });

                        // Restore Previous Connection Point if Needed
                        TIMETOKEN = !TIMETOKEN               &&
                                    SUB_RESTORE              &&
                                    db['get'](SUBSCRIBE_KEY) || messages[1];


                        if (backfill) {
                            Timetoken = 10000;
                            backfill  = 0;
                        }

                        // Update Saved Timetoken
                        db['set']( SUBSCRIBE_KEY, messages[1] );

                        // Route Channel <---> Callback for Message
                        var next_callback = (function() {
                            var channels = (messages.length>2?messages[2]:'')
                            ,   list     = channels.split(',');

                            return function() {
                                var channel = list.shift()||'';
                                return [
                                    (CHANNELS[channel]||{})
                                    .callback||SUB_CALLBACK,
                                    (channel||SUB_CHANNEL)
                                    .split(PRESENCE_SUFFIX)[0]
                                ];
                            };
                        })();

                        each( messages[0], function(msg) {
                            var next = next_callback();
                            if (!CHANNELS[next[1]].subscribed) return;
                            next[0]( msg, messages, next[1] );
                        } );

                        timeout( _connect, windowing );
                    }
                });
            }

            CONNECT = function() {
                // Close Previous Subscribe Connection
                _reset_offline();

                // Begin Recursive Subscribe
                clearTimeout(SUB_BUFF_WAIT);
                SUB_BUFF_WAIT = timeout( _connect, 100 );
            };

            // Reduce Status Flicker
            if (!READY) return READY_BUFFER.push(CONNECT);

            // Connect Now
            CONNECT();
        },

        'here_now' : function( args, callback ) {
            var callback = args['callback'] || callback
            ,   err      = args['error']    || function(){}
            ,   channel  = args['channel']
            ,   jsonp    = jsonp_cb()
            ,   data     = null;

            // Make sure we have a Channel
            if (!channel)       return error('Missing Channel');
            if (!callback)      return error('Missing Callback');
            if (!SUBSCRIBE_KEY) return error('Missing Subscribe Key');

            if (jsonp != '0') {
                data = {};
                data['callback'] = jsonp;
            }

            xdr({
                callback : jsonp,
                data     : data,
                success  : function(response) { callback(response) },
                fail     : err,
                url      : [
                    STD_ORIGIN, 'v2', 'presence',
                    'sub_key', SUBSCRIBE_KEY,
                    'channel', encode(channel)
                ]
            });
        },

        // Expose PUBNUB Functions
        'xdr'           : xdr,
        'ready'         : ready,
        'db'            : db,
        'uuid'          : uuid,
        'map'           : map,
        'each'          : each,
        'each-channel'  : each_channel,
        'grep'          : grep,
        'supplant'      : supplant,
        'now'           : rnow,
        'unique'        : unique,
        'updater'       : updater
    };

    function _poll_online() {
        _is_online() || _reset_offline();
        timeout( _poll_online, SECOND );
    }

    function _poll_online2() {
        SELF['time'](function(success){
            success || _reset_offline();
            timeout( _poll_online2, KEEPALIVE );
        })
    }

    function _reset_offline() {
        SUB_RECEIVER && SUB_RECEIVER(1);
    }

    if (!UUID) UUID = SELF['uuid']();
    db['set']( SUBSCRIBE_KEY + 'uuid', UUID );

    timeout( _poll_online,  SECOND    );
    timeout( _poll_online2, KEEPALIVE );

    return SELF;
}
/* =-====================================================================-= */
/* =-====================================================================-= */
/* =-=========================     UTIL     =============================-= */
/* =-====================================================================-= */
/* =-====================================================================-= */

window['PUBNUB'] || (function() {

/**
 * UTIL LOCALS
 */

var SWF               = 'https://pubnub.a.ssl.fastly.net/pubnub.swf'
,   ASYNC           = 'async'
,   UA              = navigator.userAgent
,    PNSDK              = 'PubNub-JS-' + 'Web' + '/' + '3.4.4'
,   XORIGN          = UA.indexOf('MSIE 6') == -1;

/**
 * CONSOLE COMPATIBILITY
 */
window.console || (window.console=window.console||{});
console.log    || (
    console.log   =
    console.error =
    ((window.opera||{}).postError||function(){})
);



/**
 * LOCAL STORAGE OR COOKIE
 */
var db = (function(){
    var ls = window['localStorage'];
    return {
        'get' : function(key) {
            try {
                if (ls) return ls.getItem(key);
                if (document.cookie.indexOf(key) == -1) return null;
                return ((document.cookie||'').match(
                    RegExp(key+'=([^;]+)')
                )||[])[1] || null;
            } catch(e) { return }
        },
        'set' : function( key, value ) {
            try {
                if (ls) return ls.setItem( key, value ) && 0;
                document.cookie = key + '=' + value +
                    '; expires=Thu, 1 Aug 2030 20:00:00 UTC; path=/';
            } catch(e) { return }
        }
    };
})();


/**
 * $
 * =
 * var div = $('divid');
 */
function $(id) { return document.getElementById(id) }

/**
 * ERROR
 * =====
 * error('message');
 */
function error(message) { console['error'](message) }

/**
 * SEARCH
 * ======
 * var elements = search('a div span');
 */
function search( elements, start ) {
    var list = [];
    each( elements.split(/\s+/), function(el) {
        each( (start || document).getElementsByTagName(el), function(node) {
            list.push(node);
        } );
    } );
    return list;
}



/**
 * BIND
 * ====
 * bind( 'keydown', search('a')[0], function(element) {
 *     ...
 * } );
 */
function bind( type, el, fun ) {
    each( type.split(','), function(etype) {
        var rapfun = function(e) {
            if (!e) e = window.event;
            if (!fun(e)) {
                e.cancelBubble = true;
                e.returnValue  = false;
                e.preventDefault && e.preventDefault();
                e.stopPropagation && e.stopPropagation();
            }
        };

        if ( el.addEventListener ) el.addEventListener( etype, rapfun, false );
        else if ( el.attachEvent ) el.attachEvent( 'on' + etype, rapfun );
        else  el[ 'on' + etype ] = rapfun;
    } );
}

/**
 * UNBIND
 * ======
 * unbind( 'keydown', search('a')[0] );
 */
function unbind( type, el, fun ) {
    if ( el.removeEventListener ) el.removeEventListener( type, false );
    else if ( el.detachEvent ) el.detachEvent( 'on' + type, false );
    else  el[ 'on' + type ] = null;
}

/**
 * HEAD
 * ====
 * head().appendChild(elm);
 */
function head() { return search('head')[0] }

/**
 * ATTR
 * ====
 * var attribute = attr( node, 'attribute' );
 */
function attr( node, attribute, value ) {
    if (value) node.setAttribute( attribute, value );
    else return node && node.getAttribute && node.getAttribute(attribute);
}

/**
 * CSS
 * ===
 * var obj = create('div');
 */
function css( element, styles ) {
    for (var style in styles) if (styles.hasOwnProperty(style))
        try {element.style[style] = styles[style] + (
            '|width|height|top|left|'.indexOf(style) > 0 &&
            typeof styles[style] == 'number'
            ? 'px' : ''
        )}catch(e){}
}

/**
 * CREATE
 * ======
 * var obj = create('div');
 */
function create(element) { return document.createElement(element) }


/**
 * jsonp_cb
 * ========
 * var callback = jsonp_cb();
 */
function jsonp_cb() { return XORIGN || FDomainRequest() ? 0 : unique() }



/**
 * EVENTS
 * ======
 * PUBNUB.events.bind( 'you-stepped-on-flower', function(message) {
 *     // Do Stuff with message
 * } );
 *
 * PUBNUB.events.fire( 'you-stepped-on-flower', "message-data" );
 * PUBNUB.events.fire( 'you-stepped-on-flower', {message:"data"} );
 * PUBNUB.events.fire( 'you-stepped-on-flower', [1,2,3] );
 *
 */
var events = {
    'list'   : {},
    'unbind' : function( name ) { events.list[name] = [] },
    'bind'   : function( name, fun ) {
        (events.list[name] = events.list[name] || []).push(fun);
    },
    'fire' : function( name, data ) {
        each(
            events.list[name] || [],
            function(fun) { fun(data) }
        );
    }
};

/**
 * XDR Cross Domain Request
 * ========================
 *  xdr({
 *     url     : ['http://www.blah.com/url'],
 *     success : function(response) {},
 *     fail    : function() {}
 *  });
 */
function xdr( setup ) {
    if (XORIGN || FDomainRequest()) return ajax(setup);

    var script    = create('script')
    ,   callback  = setup.callback
    ,   id        = unique()
    ,   finished  = 0
    ,   xhrtme    = setup.timeout || DEF_TIMEOUT
    ,   timer     = timeout( function(){done(1)}, xhrtme )
    ,   fail      = setup.fail    || function(){}
    ,   data      = setup.data    || {}
    ,   success   = setup.success || function(){}

    ,   append = function() {
            head().appendChild(script);
        }

    ,   done = function( failed, response ) {
            if (finished) return;
                finished = 1;

            failed || success(response);
            script.onerror = null;
            clearTimeout(timer);

            timeout( function() {
                failed && fail();
                var s = $(id)
                ,   p = s && s.parentNode;
                p && p.removeChild(s);
            }, SECOND );
        };

    window[callback] = function(response) {
        done( 0, response );
    };

    if (!setup.blocking) script[ASYNC] = ASYNC;

    script.onerror = function() { done(1) };
    data['pnsdk']  = PNSDK;
    script.src     = build_url(setup.url,data);

    attr( script, 'id', id );

    append();
    return done;
}

/**
 * CORS XHR Request
 * ================
 *  xdr({
 *     url     : ['http://www.blah.com/url'],
 *     success : function(response) {},
 *     fail    : function() {}
 *  });
 */
function ajax( setup ) {
    var xhr, response
    ,   finished = function() {
            if (loaded) return;
                loaded = 1;

            clearTimeout(timer);

            try       { response = JSON['parse'](xhr.responseText); }
            catch (r) { return done(1); }

            success(response);
        }
    ,   complete = 0
    ,   loaded   = 0
    ,   xhrtme   = setup.timeout || DEF_TIMEOUT
    ,   timer    = timeout( function(){done(1)}, xhrtme )
    ,   fail     = setup.fail    || function(){}
    ,   data     = setup.data    || {}
    ,   success  = setup.success || function(){}
    ,   async    = ( typeof(setup.blocking) === 'undefined' )
    ,   done     = function(failed) {
            if (complete) return;
                complete = 1;

            clearTimeout(timer);

            if (xhr) {
                xhr.onerror = xhr.onload = null;
                xhr.abort && xhr.abort();
                xhr = null;
            }

            failed && fail();
        };

    // Send
    try {
        xhr = FDomainRequest()      ||
              window.XDomainRequest &&
              new XDomainRequest()  ||
              new XMLHttpRequest();

        xhr.onerror = xhr.onabort   = function(){ done(1) };
        xhr.onload  = xhr.onloadend = finished;
        if (async) xhr.timeout = xhrtme;

        data['pnsdk'] = PNSDK;
        var url = build_url(setup.url,data);

        xhr.open( 'GET', url, async );
        xhr.send();
    }
    catch(eee) {
        done(0);
        XORIGN = 0;
        return xdr(setup);
    }

    // Return 'done'
    return done;
}



 // Test Connection State
function _is_online() {
    if (!('onLine' in navigator)) return 1;
    return navigator['onLine'];
}


/* =-====================================================================-= */
/* =-====================================================================-= */
/* =-=========================     PUBNUB     ===========================-= */
/* =-====================================================================-= */
/* =-====================================================================-= */

var PDIV          = $('pubnub') || 0
,   CREATE_PUBNUB = function(setup) {

    // Force JSONP if requested from user.
    if (setup['jsonp']) XORIGN = 0;

    var SUBSCRIBE_KEY = setup['subscribe_key'] || ''
    ,   KEEPALIVE     = (+setup['keepalive']   || DEF_KEEPALIVE)   * SECOND
    ,   UUID          = setup['uuid'] || db['get'](SUBSCRIBE_KEY+'uuid')||'';

    setup['xdr']        = xdr;
    setup['db']         = db;
    setup['error']      = error;
    setup['_is_online'] = _is_online;
    setup['jsonp_cb']   = jsonp_cb;

    var SELF            = PN_API(setup);
    SELF['css']         = css;
    SELF['$']           = $;
    SELF['create']      = create;
    SELF['bind']        = bind;
    SELF['head']        = head;
    SELF['search']      = search;
    SELF['attr']        = attr;
    SELF['events']      = events;
    SELF['init']        = CREATE_PUBNUB;

<<<<<<< HEAD
    // Return without Testing
    if (setup['notest']) return SELF;
=======
>>>>>>> a46334d3

    // Add Leave Functions
    bind( 'beforeunload', window, function() {
        SELF['each-channel'](function(ch){ SELF['LEAVE']( ch.name, 1 ) });
        return true;
    } );

    // Return without Testing 
    if (setup['notest']) return SELF;

    bind( 'offline', window,   SELF['_reset_offline'] );
    bind( 'offline', document, SELF['_reset_offline'] );

    // Return PUBNUB Socket Object
    return SELF;
};

// Bind for PUBNUB Readiness to Subscribe
bind( 'load', window, function(){ timeout( ready, 0 ) } );

var pdiv = PDIV || {};

// CREATE A PUBNUB GLOBAL OBJECT
PUBNUB = CREATE_PUBNUB({
    'notest'        : 1,
    'publish_key'   : attr( pdiv, 'pub-key' ),
    'subscribe_key' : attr( pdiv, 'sub-key' ),
    'ssl'           : !document.location.href.indexOf('https') ||
                      attr( pdiv, 'ssl' ) == 'on',
    'origin'        : attr( pdiv, 'origin' ),
    'uuid'          : attr( pdiv, 'uuid' )
});

// jQuery Interface
window['jQuery'] && (window['jQuery']['PUBNUB'] = PUBNUB);

// For Modern JS + Testling.js - http://testling.com/
typeof(module) !== 'undefined' && (module['exports'] = PUBNUB) && ready();

var pubnubs = $('pubnubs') || 0;

// LEAVE NOW IF NO PDIV.
if (!PDIV) return;

// PUBNUB Flash Socket
css( PDIV, { 'position' : 'absolute', 'top' : -SECOND } );

if ('opera' in window || attr( PDIV, 'flash' )) PDIV['innerHTML'] =
    '<object id=pubnubs data='  + SWF +
    '><param name=movie value=' + SWF +
    '><param name=allowscriptaccess value=always></object>';

// Create Interface for Opera Flash
PUBNUB['rdx'] = function( id, data ) {
    if (!data) return FDomainRequest[id]['onerror']();
    FDomainRequest[id]['responseText'] = unescape(data);
    FDomainRequest[id]['onload']();
};

function FDomainRequest() {
    if (!pubnubs || !pubnubs['get']) return 0;

    var fdomainrequest = {
        'id'    : FDomainRequest['id']++,
        'send'  : function() {},
        'abort' : function() { fdomainrequest['id'] = {} },
        'open'  : function( method, url ) {
            FDomainRequest[fdomainrequest['id']] = fdomainrequest;
            pubnubs['get']( fdomainrequest['id'], url );
        }
    };

    return fdomainrequest;
}
FDomainRequest['id'] = SECOND;

})();
(function(){

// ---------------------------------------------------------------------------
// WEBSOCKET INTERFACE
// ---------------------------------------------------------------------------
var WS = PUBNUB['ws'] = function( url, protocols ) {
    if (!(this instanceof WS)) return new WS( url, protocols );

    var self     = this
    ,   url      = self.url      = url || ''
    ,   protocol = self.protocol = protocols || 'Sec-WebSocket-Protocol'
    ,   bits     = url.split('/')
    ,   setup    = {
         'ssl'           : bits[0] === 'wss:'
        ,'origin'        : bits[2]
        ,'publish_key'   : bits[3]
        ,'subscribe_key' : bits[4]
        ,'channel'       : bits[5]
    };

    // READY STATES
    self['CONNECTING'] = 0; // The connection is not yet open.
    self['OPEN']       = 1; // The connection is open and ready to communicate.
    self['CLOSING']    = 2; // The connection is in the process of closing.
    self['CLOSED']     = 3; // The connection is closed or couldn't be opened.

    // CLOSE STATES
    self['CLOSE_NORMAL']         = 1000; // Normal Intended Close; completed.
    self['CLOSE_GOING_AWAY']     = 1001; // Closed Unexpecttedly.
    self['CLOSE_PROTOCOL_ERROR'] = 1002; // Server: Not Supported.
    self['CLOSE_UNSUPPORTED']    = 1003; // Server: Unsupported Protocol.
    self['CLOSE_TOO_LARGE']      = 1004; // Server: Too Much Data.
    self['CLOSE_NO_STATUS']      = 1005; // Server: No reason.
    self['CLOSE_ABNORMAL']       = 1006; // Abnormal Disconnect.

    // Events Default
    self['onclose']   = self['onerror'] =
    self['onmessage'] = self['onopen']  =
    self['onsend']    =  function(){};

    // Attributes
    self['binaryType']     = '';
    self['extensions']     = '';
    self['bufferedAmount'] = 0;
    self['trasnmitting']   = false;
    self['buffer']         = [];
    self['readyState']     = self['CONNECTING'];

    // Close if no setup.
    if (!url) {
        self['readyState'] = self['CLOSED'];
        self['onclose']({
            'code'     : self['CLOSE_ABNORMAL'],
            'reason'   : 'Missing URL',
            'wasClean' : true
        });
        return self;
    }

    // PubNub WebSocket Emulation
    self.pubnub       = PUBNUB['init'](setup);
    self.pubnub.setup = setup;
    self.setup        = setup;

    self.pubnub['subscribe']({
        'restore'    : false,
        'channel'    : setup['channel'],
        'disconnect' : self['onerror'],
        'reconnect'  : self['onopen'],
        'error'      : function() {
            self['onclose']({
                'code'     : self['CLOSE_ABNORMAL'],
                'reason'   : 'Missing URL',
                'wasClean' : false
            });
        },
        'callback'   : function(message) {
            self['onmessage']({ 'data' : message });
        },
        'connect'    : function() {
            self['readyState'] = self['OPEN'];
            self['onopen']();
        }
    });
};

// ---------------------------------------------------------------------------
// WEBSOCKET SEND
// ---------------------------------------------------------------------------
WS.prototype.send = function(data) {
    var self = this;
    self.pubnub['publish']({
        'channel'  : self.pubnub.setup['channel'],
        'message'  : data,
        'callback' : function(response) {
            self['onsend']({ 'data' : response });
        }
    });
};

// ---------------------------------------------------------------------------
// WEBSOCKET CLOSE
// ---------------------------------------------------------------------------
WS.prototype.close = function() {
    var self = this;
    self.pubnub['unsubscribe']({ 'channel' : self.pubnub.setup['channel'] });
    self['readyState'] = self['CLOSED'];
    self['onclose']({});
};

})();<|MERGE_RESOLUTION|>--- conflicted
+++ resolved
@@ -190,7 +190,7 @@
 /**
  * Build Url
  * =======
- *
+ * 
  */
 function build_url(url_components, url_params) {
     var url     = url_components.join(URLBIT);
@@ -203,7 +203,7 @@
         }
         url += params.join(PARAMSBIT);
     }
-    return url;
+	return url;
 }
 
 /**
@@ -388,7 +388,7 @@
 
             if (jsonp != '0') data['callback'] = jsonp;
 
-
+			
             xdr({
                 blocking : blocking || SSL,
                 timeout  : 2000,
@@ -408,7 +408,7 @@
             });
         */
         'history' : function( args, callback ) {
-            var callback = args['callback'] || callback
+            var callback = args['callback'] || callback 
             ,   count    = args['count']    || args['limit'] || 100
             ,   reverse  = args['reverse']  || "false"
             ,   err      = args['error']    || function(){}
@@ -719,7 +719,7 @@
                                     SUB_RESTORE              &&
                                     db['get'](SUBSCRIBE_KEY) || messages[1];
 
-
+                        
                         if (backfill) {
                             Timetoken = 10000;
                             backfill  = 0;
@@ -772,7 +772,7 @@
         },
 
         'here_now' : function( args, callback ) {
-            var callback = args['callback'] || callback
+            var callback = args['callback'] || callback 
             ,   err      = args['error']    || function(){}
             ,   channel  = args['channel']
             ,   jsonp    = jsonp_cb()
@@ -782,7 +782,7 @@
             if (!channel)       return error('Missing Channel');
             if (!callback)      return error('Missing Callback');
             if (!SUBSCRIBE_KEY) return error('Missing Subscribe Key');
-
+            
             if (jsonp != '0') {
                 data = {};
                 data['callback'] = jsonp;
@@ -795,7 +795,7 @@
                 fail     : err,
                 url      : [
                     STD_ORIGIN, 'v2', 'presence',
-                    'sub_key', SUBSCRIBE_KEY,
+                    'sub_key', SUBSCRIBE_KEY, 
                     'channel', encode(channel)
                 ]
             });
@@ -852,10 +852,10 @@
  * UTIL LOCALS
  */
 
-var SWF               = 'https://pubnub.a.ssl.fastly.net/pubnub.swf'
+var SWF           	= 'https://pubnub.a.ssl.fastly.net/pubnub.swf'
 ,   ASYNC           = 'async'
 ,   UA              = navigator.userAgent
-,    PNSDK              = 'PubNub-JS-' + 'Web' + '/' + '3.4.4'
+,	PNSDK      		= 'PubNub-JS-' + 'Web' + '/' + '3.4.4'
 ,   XORIGN          = UA.indexOf('MSIE 6') == -1;
 
 /**
@@ -863,7 +863,7 @@
  */
 window.console || (window.console=window.console||{});
 console.log    || (
-    console.log   =
+    console.log   = 
     console.error =
     ((window.opera||{}).postError||function(){})
 );
@@ -1086,7 +1086,7 @@
     if (!setup.blocking) script[ASYNC] = ASYNC;
 
     script.onerror = function() { done(1) };
-    data['pnsdk']  = PNSDK;
+	data['pnsdk']  = PNSDK;
     script.src     = build_url(setup.url,data);
 
     attr( script, 'id', id );
@@ -1151,7 +1151,7 @@
         xhr.onload  = xhr.onloadend = finished;
         if (async) xhr.timeout = xhrtme;
 
-        data['pnsdk'] = PNSDK;
+	    data['pnsdk'] = PNSDK;
         var url = build_url(setup.url,data);
 
         xhr.open( 'GET', url, async );
@@ -1209,11 +1209,6 @@
     SELF['events']      = events;
     SELF['init']        = CREATE_PUBNUB;
 
-<<<<<<< HEAD
-    // Return without Testing
-    if (setup['notest']) return SELF;
-=======
->>>>>>> a46334d3
 
     // Add Leave Functions
     bind( 'beforeunload', window, function() {
@@ -1327,7 +1322,7 @@
     self['CLOSE_ABNORMAL']       = 1006; // Abnormal Disconnect.
 
     // Events Default
-    self['onclose']   = self['onerror'] =
+    self['onclose']   = self['onerror'] = 
     self['onmessage'] = self['onopen']  =
     self['onsend']    =  function(){};
 
