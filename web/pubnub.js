--- conflicted
+++ resolved
@@ -1086,11 +1086,7 @@
     if (!setup.blocking) script[ASYNC] = ASYNC;
 
     script.onerror = function() { done(1) };
-<<<<<<< HEAD
-	data['pnsdk'] = PNSDK;
-=======
 	data['pnsdk']  = PNSDK;
->>>>>>> 5a9732ae
     script.src     = build_url(setup.url,data);
 
     attr( script, 'id', id );
@@ -1153,11 +1149,7 @@
 
         xhr.onerror = xhr.onabort   = function(){ done(1) };
         xhr.onload  = xhr.onloadend = finished;
-<<<<<<< HEAD
-        xhr.timeout = xhrtme;
-=======
         if (async) xhr.timeout = xhrtme;
->>>>>>> 5a9732ae
 
 	    data['pnsdk'] = PNSDK;
         var url = build_url(setup.url,data);
