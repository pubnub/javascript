--- conflicted
+++ resolved
@@ -469,7 +469,7 @@
         'unsubscribe' : function(args, callback) {
             var channel = args['channel']
             ,   callback      = callback            || args['callback'] || function(){}
-            ,   err         = args['error']       || function(){};
+            ,   err           = args['error']       || function(){};
 
             TIMETOKEN   = 0;
             SUB_RESTORE = 1;
@@ -892,8 +892,6 @@
             args['write'] = false;
             SELF['grant']( args, callback );
         },
-<<<<<<< HEAD
-=======
         'set_uuid' : function(uuid) {
             UUID = uuid;
             CONNECT();
@@ -901,7 +899,6 @@
         'get_uuid' : function() {
             return UUID;
         },
->>>>>>> d500961f
 
         // Expose PUBNUB Functions
         'xdr'           : xdr,
