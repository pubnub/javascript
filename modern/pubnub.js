--- conflicted
+++ resolved
@@ -40,7 +40,7 @@
 /**
  * Build Url
  * =======
- *
+ * 
  */
 function build_url(url_components, url_params) {
     var url     = url_components.join(URLBIT);
@@ -53,7 +53,7 @@
         }
         url += params.join(PARAMSBIT);
     }
-    return url;
+	return url;
 }
 
 /**
@@ -238,7 +238,7 @@
 
             if (jsonp != '0') data['callback'] = jsonp;
 
-
+			
             xdr({
                 blocking : blocking || SSL,
                 timeout  : 2000,
@@ -258,7 +258,7 @@
             });
         */
         'history' : function( args, callback ) {
-            var callback = args['callback'] || callback
+            var callback = args['callback'] || callback 
             ,   count    = args['count']    || args['limit'] || 100
             ,   reverse  = args['reverse']  || "false"
             ,   err      = args['error']    || function(){}
@@ -569,7 +569,7 @@
                                     SUB_RESTORE              &&
                                     db['get'](SUBSCRIBE_KEY) || messages[1];
 
-
+                        
                         if (backfill) {
                             Timetoken = 10000;
                             backfill  = 0;
@@ -622,7 +622,7 @@
         },
 
         'here_now' : function( args, callback ) {
-            var callback = args['callback'] || callback
+            var callback = args['callback'] || callback 
             ,   err      = args['error']    || function(){}
             ,   channel  = args['channel']
             ,   jsonp    = jsonp_cb()
@@ -632,7 +632,7 @@
             if (!channel)       return error('Missing Channel');
             if (!callback)      return error('Missing Callback');
             if (!SUBSCRIBE_KEY) return error('Missing Subscribe Key');
-
+            
             if (jsonp != '0') {
                 data = {};
                 data['callback'] = jsonp;
@@ -645,7 +645,7 @@
                 fail     : err,
                 url      : [
                     STD_ORIGIN, 'v2', 'presence',
-                    'sub_key', SUBSCRIBE_KEY,
+                    'sub_key', SUBSCRIBE_KEY, 
                     'channel', encode(channel)
                 ]
             });
@@ -725,7 +725,7 @@
  * UTIL LOCALS
  */
 var NOW        = 1
-,    PNSDK      = 'PubNub-JS-' + 'Modern' + '/' + '3.4.4'
+,	PNSDK      = 'PubNub-JS-' + 'Modern' + '/' + '3.4.4'
 ,   XHRTME     = 310000;
 
 
@@ -802,7 +802,7 @@
 
     // Send
     try {
-        xhr = typeof XDomainRequest !== 'undefined' &&
+        xhr = typeof XDomainRequest !== 'undefined' && 
               new XDomainRequest()  ||
               new XMLHttpRequest();
 
@@ -967,13 +967,7 @@
     SELF['bind'] = bind;
     SELF['css'] = css;
     SELF['create'] = create;
-<<<<<<< HEAD
-
-    // Return without Testing
-    if (setup['notest']) return SELF;
-=======
 	
->>>>>>> a46334d3
 
     // Add Leave Functions
     bind( 'beforeunload', window, function() {
@@ -987,7 +981,7 @@
     bind( 'offline', window,   SELF['_reset_offline'] );
     bind( 'offline', document, SELF['_reset_offline'] );
 
-    SELF['ready']();
+	SELF['ready']();
     return SELF;
 }
 
@@ -1031,7 +1025,7 @@
     self['CLOSE_ABNORMAL']       = 1006; // Abnormal Disconnect.
 
     // Events Default
-    self['onclose']   = self['onerror'] =
+    self['onclose']   = self['onerror'] = 
     self['onmessage'] = self['onopen']  =
     self['onsend']    =  function(){};
 
