/* ---------------------------------------------------------------------------
--------------------------------------------------------------------------- */

/* ---------------------------------------------------------------------------
PubNub Real-time Cloud-Hosted Push API and Push Notification Client Frameworks
Copyright (c) 2011 PubNub Inc.
http://www.pubnub.com/
http://www.pubnub.com/terms
--------------------------------------------------------------------------- */

/* ---------------------------------------------------------------------------
Permission is hereby granted, free of charge, to any person obtaining a copy
of this software and associated documentation files (the "Software"), to deal
in the Software without restriction, including without limitation the rights
to use, copy, modify, merge, publish, distribute, sublicense, and/or sell
copies of the Software, and to permit persons to whom the Software is
furnished to do so, subject to the following conditions:

The above copyright notice and this permission notice shall be included in
all copies or substantial portions of the Software.

THE SOFTWARE IS PROVIDED "AS IS", WITHOUT WARRANTY OF ANY KIND, EXPRESS OR
IMPLIED, INCLUDING BUT NOT LIMITED TO THE WARRANTIES OF MERCHANTABILITY,
FITNESS FOR A PARTICULAR PURPOSE AND NONINFRINGEMENT. IN NO EVENT SHALL THE
AUTHORS OR COPYRIGHT HOLDERS BE LIABLE FOR ANY CLAIM, DAMAGES OR OTHER
LIABILITY, WHETHER IN AN ACTION OF CONTRACT, TORT OR OTHERWISE, ARISING FROM,
OUT OF OR IN CONNECTION WITH THE SOFTWARE OR THE USE OR OTHER DEALINGS IN
THE SOFTWARE.
--------------------------------------------------------------------------- */
(function(){

/**
 * UTIL LOCALS
 */
var NOW        = 1
,    PNSDK      = 'PubNub-JS-' + PLATFORM + '/' + VERSION
,   XHRTME     = 310000;



/**
 * LOCAL STORAGE
 */
var db = (function(){
    var ls = typeof localStorage != 'undefined' && localStorage;
    return {
        get : function(key) {
            try {
                if (ls) return ls.getItem(key);
                if (document.cookie.indexOf(key) == -1) return null;
                return ((document.cookie||'').match(
                    RegExp(key+'=([^;]+)')
                )||[])[1] || null;
            } catch(e) { return }
        },
        set : function( key, value ) {
            try {
                if (ls) return ls.setItem( key, value ) && 0;
                document.cookie = key + '=' + value +
                    '; expires=Thu, 1 Aug 2030 20:00:00 UTC; path=/';
            } catch(e) { return }
        }
    };
})();


/**
 * CORS XHR Request
 * ================
 *  xdr({
 *     url     : ['http://www.blah.com/url'],
 *     success : function(response) {},
 *     fail    : function() {}
 *  });
 */
function xdr( setup ) {
    var xhr
    ,   finished = function() {
            if (loaded) return;
                loaded = 1;

            clearTimeout(timer);

            try       { response = JSON['parse'](xhr.responseText); }
            catch (r) { return done(1); }

            success(response);
        }
    ,   complete = 0
    ,   loaded   = 0
    ,   timer    = timeout( function(){done(1)}, XHRTME )
    ,   data     = setup.data || {}
    ,   fail     = setup.fail    || function(){}
    ,   success  = setup.success || function(){}
    ,   async    = ( typeof(setup.blocking) === 'undefined' )
    ,   done     = function(failed) {
            if (complete) return;
                complete = 1;

            clearTimeout(timer);

            if (xhr) {
                xhr.onerror = xhr.onload = null;
                xhr.abort && xhr.abort();
                xhr = null;
            }

            failed && fail();
        };

    // Send
    try {
        xhr = typeof XDomainRequest !== 'undefined' &&
              new XDomainRequest()  ||
              new XMLHttpRequest();

        xhr.onerror = xhr.onabort   = function(){ done(1) };
        xhr.onload  = xhr.onloadend = finished;
        if (async) xhr.timeout = XHRTME;
        data['pnsdk'] = PNSDK;
        url = build_url(setup.url, data);
        xhr.open( 'GET', url, async);
        xhr.send();
    }
    catch(eee) {
        done(0);
        return xdr(setup);
    }

    // Return 'done'
    return done;
}

/**
 * BIND
 * ====
 * bind( 'keydown', search('a')[0], function(element) {
 *     ...
 * } );
 */
function bind( type, el, fun ) {
    each( type.split(','), function(etype) {
        var rapfun = function(e) {
            if (!e) e = window.event;
            if (!fun(e)) {
                e.cancelBubble = true;
                e.returnValue  = false;
                e.preventDefault && e.preventDefault();
                e.stopPropagation && e.stopPropagation();
            }
        };

        if ( el.addEventListener ) el.addEventListener( etype, rapfun, false );
        else if ( el.attachEvent ) el.attachEvent( 'on' + etype, rapfun );
        else  el[ 'on' + etype ] = rapfun;
    } );
}

/**
 * UNBIND
 * ======
 * unbind( 'keydown', search('a')[0] );
 */
function unbind( type, el, fun ) {
    if ( el.removeEventListener ) el.removeEventListener( type, false );
    else if ( el.detachEvent ) el.detachEvent( 'on' + type, false );
    else  el[ 'on' + type ] = null;
}

/**
 * ERROR
 * ===
 * error('message');
 */
function error(message) { console['error'](message) }

/**
 * EVENTS
 * ======
 * PUBNUB.events.bind( 'you-stepped-on-flower', function(message) {
 *     // Do Stuff with message
 * } );
 *
 * PUBNUB.events.fire( 'you-stepped-on-flower', "message-data" );
 * PUBNUB.events.fire( 'you-stepped-on-flower', {message:"data"} );
 * PUBNUB.events.fire( 'you-stepped-on-flower', [1,2,3] );
 *
 */
var events = {
    'list'   : {},
    'unbind' : function( name ) { events.list[name] = [] },
    'bind'   : function( name, fun ) {
        (events.list[name] = events.list[name] || []).push(fun);
    },
    'fire' : function( name, data ) {
        each(
            events.list[name] || [],
            function(fun) { fun(data) }
        );
    }
};

/**
 * ATTR
 * ====
 * var attribute = attr( node, 'attribute' );
 */
function attr( node, attribute, value ) {
    if (value) node.setAttribute( attribute, value );
    else return node && node.getAttribute && node.getAttribute(attribute);
}

/**
 * $
 * =
 * var div = $('divid');
 */
function $(id) { return document.getElementById(id) }


/**
 * SEARCH
 * ======
 * var elements = search('a div span');
 */
function search( elements, start ) {
    var list = [];
    each( elements.split(/\s+/), function(el) {
        each( (start || document).getElementsByTagName(el), function(node) {
            list.push(node);
        } );
    } );
    return list;
}

/**
 * CSS
 * ===
 * var obj = create('div');
 */
function css( element, styles ) {
    for (var style in styles) if (styles.hasOwnProperty(style))
        try {element.style[style] = styles[style] + (
            '|width|height|top|left|'.indexOf(style) > 0 &&
            typeof styles[style] == 'number'
            ? 'px' : ''
        )}catch(e){}
}

/**
 * CREATE
 * ======
 * var obj = create('div');
 */
function create(element) { return document.createElement(element) }

/* =-====================================================================-= */
/* =-====================================================================-= */
/* =-=========================     PUBNUB     ===========================-= */
/* =-====================================================================-= */
/* =-====================================================================-= */

function PN(setup) {


    setup['db'] = db;
    setup['xdr'] = xdr;
    setup['error'] = error;
    var SELF = PN_API(setup);

    SELF['init'] = PN;
    SELF['$'] = $;
    SELF['attr'] = attr;
    SELF['search'] = search;
    SELF['bind'] = bind;
    SELF['css'] = css;
    SELF['create'] = create;
<<<<<<< HEAD

    // Return without Testing
    if (setup['notest']) return SELF;
=======
	
>>>>>>> a46334d3

    // Add Leave Functions
    bind( 'beforeunload', window, function() {
        SELF['each-channel'](function(ch){ SELF['LEAVE']( ch.name, 1 ) });
        return true;
    } );

    // Return without Testing 
    if (setup['notest']) return SELF;

    bind( 'offline', window,   SELF['_reset_offline'] );
    bind( 'offline', document, SELF['_reset_offline'] );

    SELF['ready']();
    return SELF;
}

typeof module  !== 'undefined' && (module.exports = PN) ||
typeof exports !== 'undefined' && (exports.PN = PN)     || (PUBNUB = PN);

})();<|MERGE_RESOLUTION|>--- conflicted
+++ resolved
@@ -33,7 +33,7 @@
  * UTIL LOCALS
  */
 var NOW        = 1
-,    PNSDK      = 'PubNub-JS-' + PLATFORM + '/' + VERSION
+,	PNSDK      = 'PubNub-JS-' + PLATFORM + '/' + VERSION
 ,   XHRTME     = 310000;
 
 
@@ -110,7 +110,7 @@
 
     // Send
     try {
-        xhr = typeof XDomainRequest !== 'undefined' &&
+        xhr = typeof XDomainRequest !== 'undefined' && 
               new XDomainRequest()  ||
               new XMLHttpRequest();
 
@@ -275,13 +275,7 @@
     SELF['bind'] = bind;
     SELF['css'] = css;
     SELF['create'] = create;
-<<<<<<< HEAD
-
-    // Return without Testing
-    if (setup['notest']) return SELF;
-=======
 	
->>>>>>> a46334d3
 
     // Add Leave Functions
     bind( 'beforeunload', window, function() {
@@ -295,7 +289,7 @@
     bind( 'offline', window,   SELF['_reset_offline'] );
     bind( 'offline', document, SELF['_reset_offline'] );
 
-    SELF['ready']();
+	SELF['ready']();
     return SELF;
 }
 
