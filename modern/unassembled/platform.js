--- conflicted
+++ resolved
@@ -116,17 +116,10 @@
 
         xhr.onerror = xhr.onabort   = function(){ done(1) };
         xhr.onload  = xhr.onloadend = finished;
-<<<<<<< HEAD
-        xhr.timeout = XHRTME;
-        data['pnsdk'] = PNSDK;
-        url = build_url(setup.url, data);
-        xhr.open( 'GET', url, true );
-=======
         if (async) xhr.timeout = XHRTME;
         data['pnsdk'] = PNSDK;
         url = build_url(setup.url, data);
         xhr.open( 'GET', url, async);
->>>>>>> 5a9732ae
         xhr.send();
     }
     catch(eee) {
