--- conflicted
+++ resolved
@@ -7,13 +7,6 @@
 .PHONY	: build
 build: $(PUBNUB_MIN_JS) $(PUBNUB_CRYPTO_MIN_JS)
 
-<<<<<<< HEAD
-$(PUBNUB_MIN_JS) : $(JSON_JS) $(PUBNUB_COMMON_JS) $(PUBNUB_MODERN_JS)
-	cat $(PUBNUB_COMMON_JS) $(PUBNUB_PLATFORM_JS) > $(PUBNUB_JS)
-	$(ECHO) -n "// " > $(PUBNUB_MIN_JS)
-	$(ECHO) $(VERSION) >> $(PUBNUB_MIN_JS)
-	$(ECHO) "(function(){" >> $(PUBNUB_MIN_JS)
-=======
 $(PUBNUB_MIN_JS) : $(PUBNUB_COMMON_JS) $(WEBSOCKET_JS) $(PUBNUB_PLATFORM_JS)
 	## Full Version
 	$(ECHO) -n "// Version: $(VERSION)\n" > $(PUBNUB_JS)
@@ -21,7 +14,6 @@
 	## Minfied Version
 	$(ECHO) -n "// Version: $(VERSION)\n" > $(PUBNUB_MIN_JS)
 	$(ECHO) "(function(){" > $(PUBNUB_MIN_JS)
->>>>>>> aa7831a0
 	cat $(PUBNUB_JS) | java -jar $(GOOGLE_MINIFY) --compilation_level=ADVANCED_OPTIMIZATIONS >> $(PUBNUB_MIN_JS)
 	$(ECHO) "})();" >> $(PUBNUB_MIN_JS)
 
