--- conflicted
+++ resolved
@@ -1,6838 +1,6830 @@
-<<<<<<< HEAD
-/*! 4.21.7 / Consumer  */
-=======
-/*! 4.21.6 / Consumer  */
->>>>>>> 627b9567
-(function webpackUniversalModuleDefinition(root, factory) {
-	if(typeof exports === 'object' && typeof module === 'object')
-		module.exports = factory();
-	else if(typeof define === 'function' && define.amd)
-		define([], factory);
-	else if(typeof exports === 'object')
-		exports["PubNub"] = factory();
-	else
-		root["PubNub"] = factory();
-})(this, function() {
-return /******/ (function(modules) { // webpackBootstrap
-/******/ 	// The module cache
-/******/ 	var installedModules = {};
-
-/******/ 	// The require function
-/******/ 	function __webpack_require__(moduleId) {
-
-/******/ 		// Check if module is in cache
-/******/ 		if(installedModules[moduleId])
-/******/ 			return installedModules[moduleId].exports;
-
-/******/ 		// Create a new module (and put it into the cache)
-/******/ 		var module = installedModules[moduleId] = {
-/******/ 			exports: {},
-/******/ 			id: moduleId,
-/******/ 			loaded: false
-/******/ 		};
-
-/******/ 		// Execute the module function
-/******/ 		modules[moduleId].call(module.exports, module, module.exports, __webpack_require__);
-
-/******/ 		// Flag the module as loaded
-/******/ 		module.loaded = true;
-
-/******/ 		// Return the exports of the module
-/******/ 		return module.exports;
-/******/ 	}
-
-
-/******/ 	// expose the modules object (__webpack_modules__)
-/******/ 	__webpack_require__.m = modules;
-
-/******/ 	// expose the module cache
-/******/ 	__webpack_require__.c = installedModules;
-
-/******/ 	// __webpack_public_path__
-/******/ 	__webpack_require__.p = "";
-
-/******/ 	// Load entry module and return exports
-/******/ 	return __webpack_require__(0);
-/******/ })
-/************************************************************************/
-/******/ ([
-/* 0 */
-/***/ (function(module, exports, __webpack_require__) {
-
-	'use strict';
-
-	Object.defineProperty(exports, "__esModule", {
-	  value: true
-	});
-
-	var _pubnubCommon = __webpack_require__(1);
-
-	var _pubnubCommon2 = _interopRequireDefault(_pubnubCommon);
-
-	var _networking = __webpack_require__(39);
-
-	var _networking2 = _interopRequireDefault(_networking);
-
-	var _web = __webpack_require__(40);
-
-	var _web2 = _interopRequireDefault(_web);
-
-	var _webNode = __webpack_require__(41);
-
-	var _flow_interfaces = __webpack_require__(5);
-
-	function _interopRequireDefault(obj) { return obj && obj.__esModule ? obj : { default: obj }; }
-
-	function _classCallCheck(instance, Constructor) { if (!(instance instanceof Constructor)) { throw new TypeError("Cannot call a class as a function"); } }
-
-	function _possibleConstructorReturn(self, call) { if (!self) { throw new ReferenceError("this hasn't been initialised - super() hasn't been called"); } return call && (typeof call === "object" || typeof call === "function") ? call : self; }
-
-	function _inherits(subClass, superClass) { if (typeof superClass !== "function" && superClass !== null) { throw new TypeError("Super expression must either be null or a function, not " + typeof superClass); } subClass.prototype = Object.create(superClass && superClass.prototype, { constructor: { value: subClass, enumerable: false, writable: true, configurable: true } }); if (superClass) Object.setPrototypeOf ? Object.setPrototypeOf(subClass, superClass) : subClass.__proto__ = superClass; }
-
-	function sendBeacon(url) {
-	  if (navigator && navigator.sendBeacon) {
-	    navigator.sendBeacon(url);
-	  } else {
-	    return false;
-	  }
-	}
-
-	var _class = function (_PubNubCore) {
-	  _inherits(_class, _PubNubCore);
-
-	  function _class(setup) {
-	    _classCallCheck(this, _class);
-
-	    var _setup$listenToBrowse = setup.listenToBrowserNetworkEvents,
-	        listenToBrowserNetworkEvents = _setup$listenToBrowse === undefined ? true : _setup$listenToBrowse;
-
-
-	    setup.db = _web2.default;
-	    setup.sdkFamily = 'Web';
-	    setup.networking = new _networking2.default({ del: _webNode.del, get: _webNode.get, post: _webNode.post, sendBeacon: sendBeacon });
-
-	    var _this = _possibleConstructorReturn(this, (_class.__proto__ || Object.getPrototypeOf(_class)).call(this, setup));
-
-	    if (listenToBrowserNetworkEvents) {
-	      window.addEventListener('offline', function () {
-	        _this.networkDownDetected();
-	      });
-
-	      window.addEventListener('online', function () {
-	        _this.networkUpDetected();
-	      });
-	    }
-	    return _this;
-	  }
-
-	  return _class;
-	}(_pubnubCommon2.default);
-
-	exports.default = _class;
-	module.exports = exports['default'];
-
-/***/ }),
-/* 1 */
-/***/ (function(module, exports, __webpack_require__) {
-
-	'use strict';
-
-	Object.defineProperty(exports, "__esModule", {
-	  value: true
-	});
-
-	var _createClass = function () { function defineProperties(target, props) { for (var i = 0; i < props.length; i++) { var descriptor = props[i]; descriptor.enumerable = descriptor.enumerable || false; descriptor.configurable = true; if ("value" in descriptor) descriptor.writable = true; Object.defineProperty(target, descriptor.key, descriptor); } } return function (Constructor, protoProps, staticProps) { if (protoProps) defineProperties(Constructor.prototype, protoProps); if (staticProps) defineProperties(Constructor, staticProps); return Constructor; }; }();
-
-	var _config = __webpack_require__(2);
-
-	var _config2 = _interopRequireDefault(_config);
-
-	var _index = __webpack_require__(6);
-
-	var _index2 = _interopRequireDefault(_index);
-
-	var _subscription_manager = __webpack_require__(8);
-
-	var _subscription_manager2 = _interopRequireDefault(_subscription_manager);
-
-	var _listener_manager = __webpack_require__(9);
-
-	var _listener_manager2 = _interopRequireDefault(_listener_manager);
-
-	var _endpoint = __webpack_require__(16);
-
-	var _endpoint2 = _interopRequireDefault(_endpoint);
-
-	var _add_channels = __webpack_require__(17);
-
-	var addChannelsChannelGroupConfig = _interopRequireWildcard(_add_channels);
-
-	var _remove_channels = __webpack_require__(18);
-
-	var removeChannelsChannelGroupConfig = _interopRequireWildcard(_remove_channels);
-
-	var _delete_group = __webpack_require__(19);
-
-	var deleteChannelGroupConfig = _interopRequireWildcard(_delete_group);
-
-	var _list_groups = __webpack_require__(20);
-
-	var listChannelGroupsConfig = _interopRequireWildcard(_list_groups);
-
-	var _list_channels = __webpack_require__(21);
-
-	var listChannelsInChannelGroupConfig = _interopRequireWildcard(_list_channels);
-
-	var _add_push_channels = __webpack_require__(22);
-
-	var addPushChannelsConfig = _interopRequireWildcard(_add_push_channels);
-
-	var _remove_push_channels = __webpack_require__(23);
-
-	var removePushChannelsConfig = _interopRequireWildcard(_remove_push_channels);
-
-	var _list_push_channels = __webpack_require__(24);
-
-	var listPushChannelsConfig = _interopRequireWildcard(_list_push_channels);
-
-	var _remove_device = __webpack_require__(25);
-
-	var removeDevicePushConfig = _interopRequireWildcard(_remove_device);
-
-	var _leave = __webpack_require__(26);
-
-	var presenceLeaveEndpointConfig = _interopRequireWildcard(_leave);
-
-	var _where_now = __webpack_require__(27);
-
-	var presenceWhereNowEndpointConfig = _interopRequireWildcard(_where_now);
-
-	var _heartbeat = __webpack_require__(28);
-
-	var presenceHeartbeatEndpointConfig = _interopRequireWildcard(_heartbeat);
-
-	var _get_state = __webpack_require__(29);
-
-	var presenceGetStateConfig = _interopRequireWildcard(_get_state);
-
-	var _set_state = __webpack_require__(30);
-
-	var presenceSetStateConfig = _interopRequireWildcard(_set_state);
-
-	var _here_now = __webpack_require__(31);
-
-	var presenceHereNowConfig = _interopRequireWildcard(_here_now);
-
-	var _audit = __webpack_require__(32);
-
-	var auditEndpointConfig = _interopRequireWildcard(_audit);
-
-	var _grant = __webpack_require__(33);
-
-	var grantEndpointConfig = _interopRequireWildcard(_grant);
-
-	var _publish = __webpack_require__(34);
-
-	var publishEndpointConfig = _interopRequireWildcard(_publish);
-
-	var _get_history = __webpack_require__(35);
-
-	var historyEndpointConfig = _interopRequireWildcard(_get_history);
-
-	var _delete_messages = __webpack_require__(36);
-
-	var deleteMessagesEndpointConfig = _interopRequireWildcard(_delete_messages);
-
-	var _fetch_messages = __webpack_require__(37);
-
-	var fetchMessagesEndpointConfig = _interopRequireWildcard(_fetch_messages);
-
-	var _time = __webpack_require__(12);
-
-	var timeEndpointConfig = _interopRequireWildcard(_time);
-
-	var _subscribe = __webpack_require__(38);
-
-	var subscribeEndpointConfig = _interopRequireWildcard(_subscribe);
-
-	var _operations = __webpack_require__(13);
-
-	var _operations2 = _interopRequireDefault(_operations);
-
-	var _categories = __webpack_require__(10);
-
-	var _categories2 = _interopRequireDefault(_categories);
-
-	var _flow_interfaces = __webpack_require__(5);
-
-	var _uuid = __webpack_require__(3);
-
-	var _uuid2 = _interopRequireDefault(_uuid);
-
-	function _interopRequireWildcard(obj) { if (obj && obj.__esModule) { return obj; } else { var newObj = {}; if (obj != null) { for (var key in obj) { if (Object.prototype.hasOwnProperty.call(obj, key)) newObj[key] = obj[key]; } } newObj.default = obj; return newObj; } }
-
-	function _interopRequireDefault(obj) { return obj && obj.__esModule ? obj : { default: obj }; }
-
-	function _classCallCheck(instance, Constructor) { if (!(instance instanceof Constructor)) { throw new TypeError("Cannot call a class as a function"); } }
-
-	var _class = function () {
-	  function _class(setup) {
-	    var _this = this;
-
-	    _classCallCheck(this, _class);
-
-	    var db = setup.db,
-	        networking = setup.networking;
-
-
-	    var config = this._config = new _config2.default({ setup: setup, db: db });
-	    var crypto = new _index2.default({ config: config });
-
-	    networking.init(config);
-
-	    var modules = { config: config, networking: networking, crypto: crypto };
-
-	    var timeEndpoint = _endpoint2.default.bind(this, modules, timeEndpointConfig);
-	    var leaveEndpoint = _endpoint2.default.bind(this, modules, presenceLeaveEndpointConfig);
-	    var heartbeatEndpoint = _endpoint2.default.bind(this, modules, presenceHeartbeatEndpointConfig);
-	    var setStateEndpoint = _endpoint2.default.bind(this, modules, presenceSetStateConfig);
-	    var subscribeEndpoint = _endpoint2.default.bind(this, modules, subscribeEndpointConfig);
-
-	    var listenerManager = this._listenerManager = new _listener_manager2.default();
-
-	    var subscriptionManager = new _subscription_manager2.default({
-	      timeEndpoint: timeEndpoint,
-	      leaveEndpoint: leaveEndpoint,
-	      heartbeatEndpoint: heartbeatEndpoint,
-	      setStateEndpoint: setStateEndpoint,
-	      subscribeEndpoint: subscribeEndpoint,
-	      crypto: modules.crypto,
-	      config: modules.config,
-	      listenerManager: listenerManager
-	    });
-
-	    this.addListener = listenerManager.addListener.bind(listenerManager);
-	    this.removeListener = listenerManager.removeListener.bind(listenerManager);
-	    this.removeAllListeners = listenerManager.removeAllListeners.bind(listenerManager);
-
-	    this.channelGroups = {
-	      listGroups: _endpoint2.default.bind(this, modules, listChannelGroupsConfig),
-	      listChannels: _endpoint2.default.bind(this, modules, listChannelsInChannelGroupConfig),
-	      addChannels: _endpoint2.default.bind(this, modules, addChannelsChannelGroupConfig),
-	      removeChannels: _endpoint2.default.bind(this, modules, removeChannelsChannelGroupConfig),
-	      deleteGroup: _endpoint2.default.bind(this, modules, deleteChannelGroupConfig)
-	    };
-
-	    this.push = {
-	      addChannels: _endpoint2.default.bind(this, modules, addPushChannelsConfig),
-	      removeChannels: _endpoint2.default.bind(this, modules, removePushChannelsConfig),
-	      deleteDevice: _endpoint2.default.bind(this, modules, removeDevicePushConfig),
-	      listChannels: _endpoint2.default.bind(this, modules, listPushChannelsConfig)
-	    };
-
-	    this.hereNow = _endpoint2.default.bind(this, modules, presenceHereNowConfig);
-	    this.whereNow = _endpoint2.default.bind(this, modules, presenceWhereNowEndpointConfig);
-	    this.getState = _endpoint2.default.bind(this, modules, presenceGetStateConfig);
-	    this.setState = subscriptionManager.adaptStateChange.bind(subscriptionManager);
-
-	    this.grant = _endpoint2.default.bind(this, modules, grantEndpointConfig);
-	    this.audit = _endpoint2.default.bind(this, modules, auditEndpointConfig);
-
-	    this.publish = _endpoint2.default.bind(this, modules, publishEndpointConfig);
-
-	    this.fire = function (args, callback) {
-	      args.replicate = false;
-	      args.storeInHistory = false;
-	      return _this.publish(args, callback);
-	    };
-
-	    this.history = _endpoint2.default.bind(this, modules, historyEndpointConfig);
-	    this.deleteMessages = _endpoint2.default.bind(this, modules, deleteMessagesEndpointConfig);
-	    this.fetchMessages = _endpoint2.default.bind(this, modules, fetchMessagesEndpointConfig);
-
-	    this.time = timeEndpoint;
-
-	    this.subscribe = subscriptionManager.adaptSubscribeChange.bind(subscriptionManager);
-	    this.presence = subscriptionManager.adaptPresenceChange.bind(subscriptionManager);
-	    this.unsubscribe = subscriptionManager.adaptUnsubscribeChange.bind(subscriptionManager);
-	    this.disconnect = subscriptionManager.disconnect.bind(subscriptionManager);
-	    this.reconnect = subscriptionManager.reconnect.bind(subscriptionManager);
-
-	    this.destroy = function (isOffline) {
-	      subscriptionManager.unsubscribeAll(isOffline);
-	      subscriptionManager.disconnect();
-	    };
-
-	    this.stop = this.destroy;
-
-	    this.unsubscribeAll = subscriptionManager.unsubscribeAll.bind(subscriptionManager);
-
-	    this.getSubscribedChannels = subscriptionManager.getSubscribedChannels.bind(subscriptionManager);
-	    this.getSubscribedChannelGroups = subscriptionManager.getSubscribedChannelGroups.bind(subscriptionManager);
-
-	    this.encrypt = crypto.encrypt.bind(crypto);
-	    this.decrypt = crypto.decrypt.bind(crypto);
-
-	    this.getAuthKey = modules.config.getAuthKey.bind(modules.config);
-	    this.setAuthKey = modules.config.setAuthKey.bind(modules.config);
-	    this.setCipherKey = modules.config.setCipherKey.bind(modules.config);
-	    this.getUUID = modules.config.getUUID.bind(modules.config);
-	    this.setUUID = modules.config.setUUID.bind(modules.config);
-	    this.getFilterExpression = modules.config.getFilterExpression.bind(modules.config);
-	    this.setFilterExpression = modules.config.setFilterExpression.bind(modules.config);
-
-	    this.setHeartbeatInterval = modules.config.setHeartbeatInterval.bind(modules.config);
-
-	    if (networking.hasModule('proxy')) {
-	      this.setProxy = function (proxy) {
-	        modules.config.setProxy(proxy);
-	        _this.reconnect();
-	      };
-	    }
-	  }
-
-	  _createClass(_class, [{
-	    key: 'getVersion',
-	    value: function getVersion() {
-	      return this._config.getVersion();
-	    }
-	  }, {
-	    key: 'networkDownDetected',
-	    value: function networkDownDetected() {
-	      this._listenerManager.announceNetworkDown();
-
-	      if (this._config.restore) {
-	        this.disconnect();
-	      } else {
-	        this.destroy(true);
-	      }
-	    }
-	  }, {
-	    key: 'networkUpDetected',
-	    value: function networkUpDetected() {
-	      this._listenerManager.announceNetworkUp();
-	      this.reconnect();
-	    }
-	  }], [{
-	    key: 'generateUUID',
-	    value: function generateUUID() {
-	      return _uuid2.default.createUUID();
-	    }
-	  }]);
-
-	  return _class;
-	}();
-
-	_class.OPERATIONS = _operations2.default;
-	_class.CATEGORIES = _categories2.default;
-	exports.default = _class;
-	module.exports = exports['default'];
-
-/***/ }),
-/* 2 */
-/***/ (function(module, exports, __webpack_require__) {
-
-	'use strict';
-
-	Object.defineProperty(exports, "__esModule", {
-	  value: true
-	});
-
-	var _createClass = function () { function defineProperties(target, props) { for (var i = 0; i < props.length; i++) { var descriptor = props[i]; descriptor.enumerable = descriptor.enumerable || false; descriptor.configurable = true; if ("value" in descriptor) descriptor.writable = true; Object.defineProperty(target, descriptor.key, descriptor); } } return function (Constructor, protoProps, staticProps) { if (protoProps) defineProperties(Constructor.prototype, protoProps); if (staticProps) defineProperties(Constructor, staticProps); return Constructor; }; }();
-
-	var _uuid = __webpack_require__(3);
-
-	var _uuid2 = _interopRequireDefault(_uuid);
-
-	var _flow_interfaces = __webpack_require__(5);
-
-	function _interopRequireDefault(obj) { return obj && obj.__esModule ? obj : { default: obj }; }
-
-	function _classCallCheck(instance, Constructor) { if (!(instance instanceof Constructor)) { throw new TypeError("Cannot call a class as a function"); } }
-
-	var _class = function () {
-	  function _class(_ref) {
-	    var setup = _ref.setup,
-	        db = _ref.db;
-
-	    _classCallCheck(this, _class);
-
-	    this._db = db;
-
-	    this.instanceId = 'pn-' + _uuid2.default.createUUID();
-	    this.secretKey = setup.secretKey || setup.secret_key;
-	    this.subscribeKey = setup.subscribeKey || setup.subscribe_key;
-	    this.publishKey = setup.publishKey || setup.publish_key;
-	    this.sdkName = setup.sdkName;
-	    this.sdkFamily = setup.sdkFamily;
-	    this.partnerId = setup.partnerId;
-	    this.setAuthKey(setup.authKey);
-	    this.setCipherKey(setup.cipherKey);
-
-	    this.setFilterExpression(setup.filterExpression);
-
-	    this.origin = setup.origin || 'pubsub.pndsn.com';
-	    this.secure = setup.ssl || false;
-	    this.restore = setup.restore || false;
-	    this.proxy = setup.proxy;
-	    this.keepAlive = setup.keepAlive;
-	    this.keepAliveSettings = setup.keepAliveSettings;
-	    this.autoNetworkDetection = setup.autoNetworkDetection || false;
-
-	    this.dedupeOnSubscribe = setup.dedupeOnSubscribe || false;
-	    this.maximumCacheSize = setup.maximumCacheSize || 100;
-
-	    this.customEncrypt = setup.customEncrypt;
-	    this.customDecrypt = setup.customDecrypt;
-
-	    if (typeof location !== 'undefined' && location.protocol === 'https:') {
-	      this.secure = true;
-	    }
-
-	    this.logVerbosity = setup.logVerbosity || false;
-	    this.suppressLeaveEvents = setup.suppressLeaveEvents || false;
-
-	    this.announceFailedHeartbeats = setup.announceFailedHeartbeats || true;
-	    this.announceSuccessfulHeartbeats = setup.announceSuccessfulHeartbeats || false;
-
-	    this.useInstanceId = setup.useInstanceId || false;
-	    this.useRequestId = setup.useRequestId || false;
-
-	    this.requestMessageCountThreshold = setup.requestMessageCountThreshold;
-
-	    this.setTransactionTimeout(setup.transactionalRequestTimeout || 15 * 1000);
-
-	    this.setSubscribeTimeout(setup.subscribeRequestTimeout || 310 * 1000);
-
-	    this.setSendBeaconConfig(setup.useSendBeacon || true);
-
-	    this.setPresenceTimeout(setup.presenceTimeout || 300);
-
-	    if (setup.heartbeatInterval != null) {
-	      this.setHeartbeatInterval(setup.heartbeatInterval);
-	    }
-
-	    this.setUUID(this._decideUUID(setup.uuid));
-	  }
-
-	  _createClass(_class, [{
-	    key: 'getAuthKey',
-	    value: function getAuthKey() {
-	      return this.authKey;
-	    }
-	  }, {
-	    key: 'setAuthKey',
-	    value: function setAuthKey(val) {
-	      this.authKey = val;return this;
-	    }
-	  }, {
-	    key: 'setCipherKey',
-	    value: function setCipherKey(val) {
-	      this.cipherKey = val;return this;
-	    }
-	  }, {
-	    key: 'getUUID',
-	    value: function getUUID() {
-	      return this.UUID;
-	    }
-	  }, {
-	    key: 'setUUID',
-	    value: function setUUID(val) {
-	      if (this._db && this._db.set) this._db.set(this.subscribeKey + 'uuid', val);
-	      this.UUID = val;
-	      return this;
-	    }
-	  }, {
-	    key: 'getFilterExpression',
-	    value: function getFilterExpression() {
-	      return this.filterExpression;
-	    }
-	  }, {
-	    key: 'setFilterExpression',
-	    value: function setFilterExpression(val) {
-	      this.filterExpression = val;return this;
-	    }
-	  }, {
-	    key: 'getPresenceTimeout',
-	    value: function getPresenceTimeout() {
-	      return this._presenceTimeout;
-	    }
-	  }, {
-	    key: 'setPresenceTimeout',
-	    value: function setPresenceTimeout(val) {
-	      this._presenceTimeout = val;
-	      this.setHeartbeatInterval(this._presenceTimeout / 2 - 1);
-	      return this;
-	    }
-	  }, {
-	    key: 'setProxy',
-	    value: function setProxy(proxy) {
-	      this.proxy = proxy;
-	    }
-	  }, {
-	    key: 'getHeartbeatInterval',
-	    value: function getHeartbeatInterval() {
-	      return this._heartbeatInterval;
-	    }
-	  }, {
-	    key: 'setHeartbeatInterval',
-	    value: function setHeartbeatInterval(val) {
-	      this._heartbeatInterval = val;return this;
-	    }
-	  }, {
-	    key: 'getSubscribeTimeout',
-	    value: function getSubscribeTimeout() {
-	      return this._subscribeRequestTimeout;
-	    }
-	  }, {
-	    key: 'setSubscribeTimeout',
-	    value: function setSubscribeTimeout(val) {
-	      this._subscribeRequestTimeout = val;return this;
-	    }
-	  }, {
-	    key: 'getTransactionTimeout',
-	    value: function getTransactionTimeout() {
-	      return this._transactionalRequestTimeout;
-	    }
-	  }, {
-	    key: 'setTransactionTimeout',
-	    value: function setTransactionTimeout(val) {
-	      this._transactionalRequestTimeout = val;return this;
-	    }
-	  }, {
-	    key: 'isSendBeaconEnabled',
-	    value: function isSendBeaconEnabled() {
-	      return this._useSendBeacon;
-	    }
-	  }, {
-	    key: 'setSendBeaconConfig',
-	    value: function setSendBeaconConfig(val) {
-	      this._useSendBeacon = val;return this;
-	    }
-	  }, {
-	    key: 'getVersion',
-	    value: function getVersion() {
-<<<<<<< HEAD
-	      return '4.21.7';
-=======
-	      return '4.21.6';
->>>>>>> 627b9567
-	    }
-	  }, {
-	    key: '_decideUUID',
-	    value: function _decideUUID(providedUUID) {
-	      if (providedUUID) {
-	        return providedUUID;
-	      }
-
-	      if (this._db && this._db.get && this._db.get(this.subscribeKey + 'uuid')) {
-	        return this._db.get(this.subscribeKey + 'uuid');
-	      }
-
-	      return 'pn-' + _uuid2.default.createUUID();
-	    }
-	  }]);
-
-	  return _class;
-	}();
-
-	exports.default = _class;
-	module.exports = exports['default'];
-
-/***/ }),
-/* 3 */
-/***/ (function(module, exports, __webpack_require__) {
-
-	'use strict';
-
-	Object.defineProperty(exports, "__esModule", {
-	  value: true
-	});
-
-	var _lilUuid = __webpack_require__(4);
-
-	var _lilUuid2 = _interopRequireDefault(_lilUuid);
-
-	function _interopRequireDefault(obj) { return obj && obj.__esModule ? obj : { default: obj }; }
-
-	exports.default = {
-	  createUUID: function createUUID() {
-	    if (_lilUuid2.default.uuid) {
-	      return _lilUuid2.default.uuid();
-	    } else {
-	      return (0, _lilUuid2.default)();
-	    }
-	  }
-	};
-	module.exports = exports['default'];
-
-/***/ }),
-/* 4 */
-/***/ (function(module, exports, __webpack_require__) {
-
-	var __WEBPACK_AMD_DEFINE_FACTORY__, __WEBPACK_AMD_DEFINE_ARRAY__, __WEBPACK_AMD_DEFINE_RESULT__;/*! lil-uuid - v0.1 - MIT License - https://github.com/lil-js/uuid */
-	(function (root, factory) {
-	  if (true) {
-	    !(__WEBPACK_AMD_DEFINE_ARRAY__ = [exports], __WEBPACK_AMD_DEFINE_FACTORY__ = (factory), __WEBPACK_AMD_DEFINE_RESULT__ = (typeof __WEBPACK_AMD_DEFINE_FACTORY__ === 'function' ? (__WEBPACK_AMD_DEFINE_FACTORY__.apply(exports, __WEBPACK_AMD_DEFINE_ARRAY__)) : __WEBPACK_AMD_DEFINE_FACTORY__), __WEBPACK_AMD_DEFINE_RESULT__ !== undefined && (module.exports = __WEBPACK_AMD_DEFINE_RESULT__))
-	  } else if (typeof exports === 'object') {
-	    factory(exports)
-	    if (typeof module === 'object' && module !== null) {
-	      module.exports = exports.uuid
-	    }
-	  } else {
-	    factory((root.lil = root.lil || {}))
-	  }
-	}(this, function (exports) {
-	  var VERSION = '0.1.0'
-	  var uuidRegex = {
-	    '3': /^[0-9A-F]{8}-[0-9A-F]{4}-3[0-9A-F]{3}-[0-9A-F]{4}-[0-9A-F]{12}$/i,
-	    '4': /^[0-9A-F]{8}-[0-9A-F]{4}-4[0-9A-F]{3}-[89AB][0-9A-F]{3}-[0-9A-F]{12}$/i,
-	    '5': /^[0-9A-F]{8}-[0-9A-F]{4}-5[0-9A-F]{3}-[89AB][0-9A-F]{3}-[0-9A-F]{12}$/i,
-	    all: /^[0-9A-F]{8}-[0-9A-F]{4}-[0-9A-F]{4}-[0-9A-F]{4}-[0-9A-F]{12}$/i
-	  }
-
-	  function uuid() {
-	    var uuid = '', i, random
-	    for (i = 0; i < 32; i++) {
-	      random = Math.random() * 16 | 0;
-	      if (i === 8 || i === 12 || i === 16 || i === 20) uuid += '-'
-	      uuid += (i === 12 ? 4 : (i === 16 ? (random & 3 | 8) : random)).toString(16)
-	    }
-	    return uuid
-	  }
-
-	  function isUUID(str, version) {
-	    var pattern = uuidRegex[version || 'all']
-	    return pattern && pattern.test(str) || false
-	  }
-
-	  uuid.isUUID = isUUID
-	  uuid.VERSION = VERSION
-
-	  exports.uuid = uuid
-	  exports.isUUID = isUUID
-	}));
-
-
-/***/ }),
-/* 5 */
-/***/ (function(module, exports) {
-
-	'use strict';
-
-	module.exports = {};
-
-/***/ }),
-/* 6 */
-/***/ (function(module, exports, __webpack_require__) {
-
-	'use strict';
-
-	Object.defineProperty(exports, "__esModule", {
-	  value: true
-	});
-
-	var _createClass = function () { function defineProperties(target, props) { for (var i = 0; i < props.length; i++) { var descriptor = props[i]; descriptor.enumerable = descriptor.enumerable || false; descriptor.configurable = true; if ("value" in descriptor) descriptor.writable = true; Object.defineProperty(target, descriptor.key, descriptor); } } return function (Constructor, protoProps, staticProps) { if (protoProps) defineProperties(Constructor.prototype, protoProps); if (staticProps) defineProperties(Constructor, staticProps); return Constructor; }; }();
-
-	var _config = __webpack_require__(2);
-
-	var _config2 = _interopRequireDefault(_config);
-
-	var _hmacSha = __webpack_require__(7);
-
-	var _hmacSha2 = _interopRequireDefault(_hmacSha);
-
-	function _interopRequireDefault(obj) { return obj && obj.__esModule ? obj : { default: obj }; }
-
-	function _classCallCheck(instance, Constructor) { if (!(instance instanceof Constructor)) { throw new TypeError("Cannot call a class as a function"); } }
-
-	var _class = function () {
-	  function _class(_ref) {
-	    var config = _ref.config;
-
-	    _classCallCheck(this, _class);
-
-	    this._config = config;
-
-	    this._iv = '0123456789012345';
-
-	    this._allowedKeyEncodings = ['hex', 'utf8', 'base64', 'binary'];
-	    this._allowedKeyLengths = [128, 256];
-	    this._allowedModes = ['ecb', 'cbc'];
-
-	    this._defaultOptions = {
-	      encryptKey: true,
-	      keyEncoding: 'utf8',
-	      keyLength: 256,
-	      mode: 'cbc'
-	    };
-	  }
-
-	  _createClass(_class, [{
-	    key: 'HMACSHA256',
-	    value: function HMACSHA256(data) {
-	      var hash = _hmacSha2.default.HmacSHA256(data, this._config.secretKey);
-	      return hash.toString(_hmacSha2.default.enc.Base64);
-	    }
-	  }, {
-	    key: 'SHA256',
-	    value: function SHA256(s) {
-	      return _hmacSha2.default.SHA256(s).toString(_hmacSha2.default.enc.Hex);
-	    }
-	  }, {
-	    key: '_parseOptions',
-	    value: function _parseOptions(incomingOptions) {
-	      var options = incomingOptions || {};
-	      if (!options.hasOwnProperty('encryptKey')) options.encryptKey = this._defaultOptions.encryptKey;
-	      if (!options.hasOwnProperty('keyEncoding')) options.keyEncoding = this._defaultOptions.keyEncoding;
-	      if (!options.hasOwnProperty('keyLength')) options.keyLength = this._defaultOptions.keyLength;
-	      if (!options.hasOwnProperty('mode')) options.mode = this._defaultOptions.mode;
-
-	      if (this._allowedKeyEncodings.indexOf(options.keyEncoding.toLowerCase()) === -1) {
-	        options.keyEncoding = this._defaultOptions.keyEncoding;
-	      }
-
-	      if (this._allowedKeyLengths.indexOf(parseInt(options.keyLength, 10)) === -1) {
-	        options.keyLength = this._defaultOptions.keyLength;
-	      }
-
-	      if (this._allowedModes.indexOf(options.mode.toLowerCase()) === -1) {
-	        options.mode = this._defaultOptions.mode;
-	      }
-
-	      return options;
-	    }
-	  }, {
-	    key: '_decodeKey',
-	    value: function _decodeKey(key, options) {
-	      if (options.keyEncoding === 'base64') {
-	        return _hmacSha2.default.enc.Base64.parse(key);
-	      } else if (options.keyEncoding === 'hex') {
-	        return _hmacSha2.default.enc.Hex.parse(key);
-	      } else {
-	        return key;
-	      }
-	    }
-	  }, {
-	    key: '_getPaddedKey',
-	    value: function _getPaddedKey(key, options) {
-	      key = this._decodeKey(key, options);
-	      if (options.encryptKey) {
-	        return _hmacSha2.default.enc.Utf8.parse(this.SHA256(key).slice(0, 32));
-	      } else {
-	        return key;
-	      }
-	    }
-	  }, {
-	    key: '_getMode',
-	    value: function _getMode(options) {
-	      if (options.mode === 'ecb') {
-	        return _hmacSha2.default.mode.ECB;
-	      } else {
-	        return _hmacSha2.default.mode.CBC;
-	      }
-	    }
-	  }, {
-	    key: '_getIV',
-	    value: function _getIV(options) {
-	      return options.mode === 'cbc' ? _hmacSha2.default.enc.Utf8.parse(this._iv) : null;
-	    }
-	  }, {
-	    key: 'encrypt',
-	    value: function encrypt(data, customCipherKey, options) {
-	      if (this._config.customEncrypt) {
-	        return this._config.customEncrypt(data);
-	      } else {
-	        return this.pnEncrypt(data, customCipherKey, options);
-	      }
-	    }
-	  }, {
-	    key: 'decrypt',
-	    value: function decrypt(data, customCipherKey, options) {
-	      if (this._config.customDecrypt) {
-	        return this._config.customDecrypt(data);
-	      } else {
-	        return this.pnDecrypt(data, customCipherKey, options);
-	      }
-	    }
-	  }, {
-	    key: 'pnEncrypt',
-	    value: function pnEncrypt(data, customCipherKey, options) {
-	      if (!customCipherKey && !this._config.cipherKey) return data;
-	      options = this._parseOptions(options);
-	      var iv = this._getIV(options);
-	      var mode = this._getMode(options);
-	      var cipherKey = this._getPaddedKey(customCipherKey || this._config.cipherKey, options);
-	      var encryptedHexArray = _hmacSha2.default.AES.encrypt(data, cipherKey, { iv: iv, mode: mode }).ciphertext;
-	      var base64Encrypted = encryptedHexArray.toString(_hmacSha2.default.enc.Base64);
-	      return base64Encrypted || data;
-	    }
-	  }, {
-	    key: 'pnDecrypt',
-	    value: function pnDecrypt(data, customCipherKey, options) {
-	      if (!customCipherKey && !this._config.cipherKey) return data;
-	      options = this._parseOptions(options);
-	      var iv = this._getIV(options);
-	      var mode = this._getMode(options);
-	      var cipherKey = this._getPaddedKey(customCipherKey || this._config.cipherKey, options);
-	      try {
-	        var ciphertext = _hmacSha2.default.enc.Base64.parse(data);
-	        var plainJSON = _hmacSha2.default.AES.decrypt({ ciphertext: ciphertext }, cipherKey, { iv: iv, mode: mode }).toString(_hmacSha2.default.enc.Utf8);
-	        var plaintext = JSON.parse(plainJSON);
-	        return plaintext;
-	      } catch (e) {
-	        return null;
-	      }
-	    }
-	  }]);
-
-	  return _class;
-	}();
-
-	exports.default = _class;
-	module.exports = exports['default'];
-
-/***/ }),
-/* 7 */
-/***/ (function(module, exports) {
-
-	"use strict";
-
-	var CryptoJS = CryptoJS || function (h, s) {
-	  var f = {},
-	      g = f.lib = {},
-	      q = function q() {},
-	      m = g.Base = { extend: function extend(a) {
-	      q.prototype = this;var c = new q();a && c.mixIn(a);c.hasOwnProperty("init") || (c.init = function () {
-	        c.$super.init.apply(this, arguments);
-	      });c.init.prototype = c;c.$super = this;return c;
-	    }, create: function create() {
-	      var a = this.extend();a.init.apply(a, arguments);return a;
-	    }, init: function init() {}, mixIn: function mixIn(a) {
-	      for (var c in a) {
-	        a.hasOwnProperty(c) && (this[c] = a[c]);
-	      }a.hasOwnProperty("toString") && (this.toString = a.toString);
-	    }, clone: function clone() {
-	      return this.init.prototype.extend(this);
-	    } },
-	      r = g.WordArray = m.extend({ init: function init(a, c) {
-	      a = this.words = a || [];this.sigBytes = c != s ? c : 4 * a.length;
-	    }, toString: function toString(a) {
-	      return (a || k).stringify(this);
-	    }, concat: function concat(a) {
-	      var c = this.words,
-	          d = a.words,
-	          b = this.sigBytes;a = a.sigBytes;this.clamp();if (b % 4) for (var e = 0; e < a; e++) {
-	        c[b + e >>> 2] |= (d[e >>> 2] >>> 24 - 8 * (e % 4) & 255) << 24 - 8 * ((b + e) % 4);
-	      } else if (65535 < d.length) for (e = 0; e < a; e += 4) {
-	        c[b + e >>> 2] = d[e >>> 2];
-	      } else c.push.apply(c, d);this.sigBytes += a;return this;
-	    }, clamp: function clamp() {
-	      var a = this.words,
-	          c = this.sigBytes;a[c >>> 2] &= 4294967295 << 32 - 8 * (c % 4);a.length = h.ceil(c / 4);
-	    }, clone: function clone() {
-	      var a = m.clone.call(this);a.words = this.words.slice(0);return a;
-	    }, random: function random(a) {
-	      for (var c = [], d = 0; d < a; d += 4) {
-	        c.push(4294967296 * h.random() | 0);
-	      }return new r.init(c, a);
-	    } }),
-	      l = f.enc = {},
-	      k = l.Hex = { stringify: function stringify(a) {
-	      var c = a.words;a = a.sigBytes;for (var d = [], b = 0; b < a; b++) {
-	        var e = c[b >>> 2] >>> 24 - 8 * (b % 4) & 255;d.push((e >>> 4).toString(16));d.push((e & 15).toString(16));
-	      }return d.join("");
-	    }, parse: function parse(a) {
-	      for (var c = a.length, d = [], b = 0; b < c; b += 2) {
-	        d[b >>> 3] |= parseInt(a.substr(b, 2), 16) << 24 - 4 * (b % 8);
-	      }return new r.init(d, c / 2);
-	    } },
-	      n = l.Latin1 = { stringify: function stringify(a) {
-	      var c = a.words;a = a.sigBytes;for (var d = [], b = 0; b < a; b++) {
-	        d.push(String.fromCharCode(c[b >>> 2] >>> 24 - 8 * (b % 4) & 255));
-	      }return d.join("");
-	    }, parse: function parse(a) {
-	      for (var c = a.length, d = [], b = 0; b < c; b++) {
-	        d[b >>> 2] |= (a.charCodeAt(b) & 255) << 24 - 8 * (b % 4);
-	      }return new r.init(d, c);
-	    } },
-	      j = l.Utf8 = { stringify: function stringify(a) {
-	      try {
-	        return decodeURIComponent(escape(n.stringify(a)));
-	      } catch (c) {
-	        throw Error("Malformed UTF-8 data");
-	      }
-	    }, parse: function parse(a) {
-	      return n.parse(unescape(encodeURIComponent(a)));
-	    } },
-	      u = g.BufferedBlockAlgorithm = m.extend({ reset: function reset() {
-	      this._data = new r.init();this._nDataBytes = 0;
-	    }, _append: function _append(a) {
-	      "string" == typeof a && (a = j.parse(a));this._data.concat(a);this._nDataBytes += a.sigBytes;
-	    }, _process: function _process(a) {
-	      var c = this._data,
-	          d = c.words,
-	          b = c.sigBytes,
-	          e = this.blockSize,
-	          f = b / (4 * e),
-	          f = a ? h.ceil(f) : h.max((f | 0) - this._minBufferSize, 0);a = f * e;b = h.min(4 * a, b);if (a) {
-	        for (var g = 0; g < a; g += e) {
-	          this._doProcessBlock(d, g);
-	        }g = d.splice(0, a);c.sigBytes -= b;
-	      }return new r.init(g, b);
-	    }, clone: function clone() {
-	      var a = m.clone.call(this);
-	      a._data = this._data.clone();return a;
-	    }, _minBufferSize: 0 });g.Hasher = u.extend({ cfg: m.extend(), init: function init(a) {
-	      this.cfg = this.cfg.extend(a);this.reset();
-	    }, reset: function reset() {
-	      u.reset.call(this);this._doReset();
-	    }, update: function update(a) {
-	      this._append(a);this._process();return this;
-	    }, finalize: function finalize(a) {
-	      a && this._append(a);return this._doFinalize();
-	    }, blockSize: 16, _createHelper: function _createHelper(a) {
-	      return function (c, d) {
-	        return new a.init(d).finalize(c);
-	      };
-	    }, _createHmacHelper: function _createHmacHelper(a) {
-	      return function (c, d) {
-	        return new t.HMAC.init(a, d).finalize(c);
-	      };
-	    } });var t = f.algo = {};return f;
-	}(Math);
-
-	(function (h) {
-	  for (var s = CryptoJS, f = s.lib, g = f.WordArray, q = f.Hasher, f = s.algo, m = [], r = [], l = function l(a) {
-	    return 4294967296 * (a - (a | 0)) | 0;
-	  }, k = 2, n = 0; 64 > n;) {
-	    var j;a: {
-	      j = k;for (var u = h.sqrt(j), t = 2; t <= u; t++) {
-	        if (!(j % t)) {
-	          j = !1;break a;
-	        }
-	      }j = !0;
-	    }j && (8 > n && (m[n] = l(h.pow(k, 0.5))), r[n] = l(h.pow(k, 1 / 3)), n++);k++;
-	  }var a = [],
-	      f = f.SHA256 = q.extend({ _doReset: function _doReset() {
-	      this._hash = new g.init(m.slice(0));
-	    }, _doProcessBlock: function _doProcessBlock(c, d) {
-	      for (var b = this._hash.words, e = b[0], f = b[1], g = b[2], j = b[3], h = b[4], m = b[5], n = b[6], q = b[7], p = 0; 64 > p; p++) {
-	        if (16 > p) a[p] = c[d + p] | 0;else {
-	          var k = a[p - 15],
-	              l = a[p - 2];a[p] = ((k << 25 | k >>> 7) ^ (k << 14 | k >>> 18) ^ k >>> 3) + a[p - 7] + ((l << 15 | l >>> 17) ^ (l << 13 | l >>> 19) ^ l >>> 10) + a[p - 16];
-	        }k = q + ((h << 26 | h >>> 6) ^ (h << 21 | h >>> 11) ^ (h << 7 | h >>> 25)) + (h & m ^ ~h & n) + r[p] + a[p];l = ((e << 30 | e >>> 2) ^ (e << 19 | e >>> 13) ^ (e << 10 | e >>> 22)) + (e & f ^ e & g ^ f & g);q = n;n = m;m = h;h = j + k | 0;j = g;g = f;f = e;e = k + l | 0;
-	      }b[0] = b[0] + e | 0;b[1] = b[1] + f | 0;b[2] = b[2] + g | 0;b[3] = b[3] + j | 0;b[4] = b[4] + h | 0;b[5] = b[5] + m | 0;b[6] = b[6] + n | 0;b[7] = b[7] + q | 0;
-	    }, _doFinalize: function _doFinalize() {
-	      var a = this._data,
-	          d = a.words,
-	          b = 8 * this._nDataBytes,
-	          e = 8 * a.sigBytes;
-	      d[e >>> 5] |= 128 << 24 - e % 32;d[(e + 64 >>> 9 << 4) + 14] = h.floor(b / 4294967296);d[(e + 64 >>> 9 << 4) + 15] = b;a.sigBytes = 4 * d.length;this._process();return this._hash;
-	    }, clone: function clone() {
-	      var a = q.clone.call(this);a._hash = this._hash.clone();return a;
-	    } });s.SHA256 = q._createHelper(f);s.HmacSHA256 = q._createHmacHelper(f);
-	})(Math);
-
-	(function () {
-	  var h = CryptoJS,
-	      s = h.enc.Utf8;h.algo.HMAC = h.lib.Base.extend({ init: function init(f, g) {
-	      f = this._hasher = new f.init();"string" == typeof g && (g = s.parse(g));var h = f.blockSize,
-	          m = 4 * h;g.sigBytes > m && (g = f.finalize(g));g.clamp();for (var r = this._oKey = g.clone(), l = this._iKey = g.clone(), k = r.words, n = l.words, j = 0; j < h; j++) {
-	        k[j] ^= 1549556828, n[j] ^= 909522486;
-	      }r.sigBytes = l.sigBytes = m;this.reset();
-	    }, reset: function reset() {
-	      var f = this._hasher;f.reset();f.update(this._iKey);
-	    }, update: function update(f) {
-	      this._hasher.update(f);return this;
-	    }, finalize: function finalize(f) {
-	      var g = this._hasher;f = g.finalize(f);g.reset();return g.finalize(this._oKey.clone().concat(f));
-	    } });
-	})();
-
-	(function () {
-	  var u = CryptoJS,
-	      p = u.lib.WordArray;u.enc.Base64 = { stringify: function stringify(d) {
-	      var l = d.words,
-	          p = d.sigBytes,
-	          t = this._map;d.clamp();d = [];for (var r = 0; r < p; r += 3) {
-	        for (var w = (l[r >>> 2] >>> 24 - 8 * (r % 4) & 255) << 16 | (l[r + 1 >>> 2] >>> 24 - 8 * ((r + 1) % 4) & 255) << 8 | l[r + 2 >>> 2] >>> 24 - 8 * ((r + 2) % 4) & 255, v = 0; 4 > v && r + 0.75 * v < p; v++) {
-	          d.push(t.charAt(w >>> 6 * (3 - v) & 63));
-	        }
-	      }if (l = t.charAt(64)) for (; d.length % 4;) {
-	        d.push(l);
-	      }return d.join("");
-	    }, parse: function parse(d) {
-	      var l = d.length,
-	          s = this._map,
-	          t = s.charAt(64);t && (t = d.indexOf(t), -1 != t && (l = t));for (var t = [], r = 0, w = 0; w < l; w++) {
-	        if (w % 4) {
-	          var v = s.indexOf(d.charAt(w - 1)) << 2 * (w % 4),
-	              b = s.indexOf(d.charAt(w)) >>> 6 - 2 * (w % 4);t[r >>> 2] |= (v | b) << 24 - 8 * (r % 4);r++;
-	        }
-	      }return p.create(t, r);
-	    }, _map: "ABCDEFGHIJKLMNOPQRSTUVWXYZabcdefghijklmnopqrstuvwxyz0123456789+/=" };
-	})();
-
-	(function (u) {
-	  function p(b, n, a, c, e, j, k) {
-	    b = b + (n & a | ~n & c) + e + k;return (b << j | b >>> 32 - j) + n;
-	  }function d(b, n, a, c, e, j, k) {
-	    b = b + (n & c | a & ~c) + e + k;return (b << j | b >>> 32 - j) + n;
-	  }function l(b, n, a, c, e, j, k) {
-	    b = b + (n ^ a ^ c) + e + k;return (b << j | b >>> 32 - j) + n;
-	  }function s(b, n, a, c, e, j, k) {
-	    b = b + (a ^ (n | ~c)) + e + k;return (b << j | b >>> 32 - j) + n;
-	  }for (var t = CryptoJS, r = t.lib, w = r.WordArray, v = r.Hasher, r = t.algo, b = [], x = 0; 64 > x; x++) {
-	    b[x] = 4294967296 * u.abs(u.sin(x + 1)) | 0;
-	  }r = r.MD5 = v.extend({ _doReset: function _doReset() {
-	      this._hash = new w.init([1732584193, 4023233417, 2562383102, 271733878]);
-	    },
-	    _doProcessBlock: function _doProcessBlock(q, n) {
-	      for (var a = 0; 16 > a; a++) {
-	        var c = n + a,
-	            e = q[c];q[c] = (e << 8 | e >>> 24) & 16711935 | (e << 24 | e >>> 8) & 4278255360;
-	      }var a = this._hash.words,
-	          c = q[n + 0],
-	          e = q[n + 1],
-	          j = q[n + 2],
-	          k = q[n + 3],
-	          z = q[n + 4],
-	          r = q[n + 5],
-	          t = q[n + 6],
-	          w = q[n + 7],
-	          v = q[n + 8],
-	          A = q[n + 9],
-	          B = q[n + 10],
-	          C = q[n + 11],
-	          u = q[n + 12],
-	          D = q[n + 13],
-	          E = q[n + 14],
-	          x = q[n + 15],
-	          f = a[0],
-	          m = a[1],
-	          g = a[2],
-	          h = a[3],
-	          f = p(f, m, g, h, c, 7, b[0]),
-	          h = p(h, f, m, g, e, 12, b[1]),
-	          g = p(g, h, f, m, j, 17, b[2]),
-	          m = p(m, g, h, f, k, 22, b[3]),
-	          f = p(f, m, g, h, z, 7, b[4]),
-	          h = p(h, f, m, g, r, 12, b[5]),
-	          g = p(g, h, f, m, t, 17, b[6]),
-	          m = p(m, g, h, f, w, 22, b[7]),
-	          f = p(f, m, g, h, v, 7, b[8]),
-	          h = p(h, f, m, g, A, 12, b[9]),
-	          g = p(g, h, f, m, B, 17, b[10]),
-	          m = p(m, g, h, f, C, 22, b[11]),
-	          f = p(f, m, g, h, u, 7, b[12]),
-	          h = p(h, f, m, g, D, 12, b[13]),
-	          g = p(g, h, f, m, E, 17, b[14]),
-	          m = p(m, g, h, f, x, 22, b[15]),
-	          f = d(f, m, g, h, e, 5, b[16]),
-	          h = d(h, f, m, g, t, 9, b[17]),
-	          g = d(g, h, f, m, C, 14, b[18]),
-	          m = d(m, g, h, f, c, 20, b[19]),
-	          f = d(f, m, g, h, r, 5, b[20]),
-	          h = d(h, f, m, g, B, 9, b[21]),
-	          g = d(g, h, f, m, x, 14, b[22]),
-	          m = d(m, g, h, f, z, 20, b[23]),
-	          f = d(f, m, g, h, A, 5, b[24]),
-	          h = d(h, f, m, g, E, 9, b[25]),
-	          g = d(g, h, f, m, k, 14, b[26]),
-	          m = d(m, g, h, f, v, 20, b[27]),
-	          f = d(f, m, g, h, D, 5, b[28]),
-	          h = d(h, f, m, g, j, 9, b[29]),
-	          g = d(g, h, f, m, w, 14, b[30]),
-	          m = d(m, g, h, f, u, 20, b[31]),
-	          f = l(f, m, g, h, r, 4, b[32]),
-	          h = l(h, f, m, g, v, 11, b[33]),
-	          g = l(g, h, f, m, C, 16, b[34]),
-	          m = l(m, g, h, f, E, 23, b[35]),
-	          f = l(f, m, g, h, e, 4, b[36]),
-	          h = l(h, f, m, g, z, 11, b[37]),
-	          g = l(g, h, f, m, w, 16, b[38]),
-	          m = l(m, g, h, f, B, 23, b[39]),
-	          f = l(f, m, g, h, D, 4, b[40]),
-	          h = l(h, f, m, g, c, 11, b[41]),
-	          g = l(g, h, f, m, k, 16, b[42]),
-	          m = l(m, g, h, f, t, 23, b[43]),
-	          f = l(f, m, g, h, A, 4, b[44]),
-	          h = l(h, f, m, g, u, 11, b[45]),
-	          g = l(g, h, f, m, x, 16, b[46]),
-	          m = l(m, g, h, f, j, 23, b[47]),
-	          f = s(f, m, g, h, c, 6, b[48]),
-	          h = s(h, f, m, g, w, 10, b[49]),
-	          g = s(g, h, f, m, E, 15, b[50]),
-	          m = s(m, g, h, f, r, 21, b[51]),
-	          f = s(f, m, g, h, u, 6, b[52]),
-	          h = s(h, f, m, g, k, 10, b[53]),
-	          g = s(g, h, f, m, B, 15, b[54]),
-	          m = s(m, g, h, f, e, 21, b[55]),
-	          f = s(f, m, g, h, v, 6, b[56]),
-	          h = s(h, f, m, g, x, 10, b[57]),
-	          g = s(g, h, f, m, t, 15, b[58]),
-	          m = s(m, g, h, f, D, 21, b[59]),
-	          f = s(f, m, g, h, z, 6, b[60]),
-	          h = s(h, f, m, g, C, 10, b[61]),
-	          g = s(g, h, f, m, j, 15, b[62]),
-	          m = s(m, g, h, f, A, 21, b[63]);a[0] = a[0] + f | 0;a[1] = a[1] + m | 0;a[2] = a[2] + g | 0;a[3] = a[3] + h | 0;
-	    }, _doFinalize: function _doFinalize() {
-	      var b = this._data,
-	          n = b.words,
-	          a = 8 * this._nDataBytes,
-	          c = 8 * b.sigBytes;n[c >>> 5] |= 128 << 24 - c % 32;var e = u.floor(a / 4294967296);n[(c + 64 >>> 9 << 4) + 15] = (e << 8 | e >>> 24) & 16711935 | (e << 24 | e >>> 8) & 4278255360;n[(c + 64 >>> 9 << 4) + 14] = (a << 8 | a >>> 24) & 16711935 | (a << 24 | a >>> 8) & 4278255360;b.sigBytes = 4 * (n.length + 1);this._process();b = this._hash;n = b.words;for (a = 0; 4 > a; a++) {
-	        c = n[a], n[a] = (c << 8 | c >>> 24) & 16711935 | (c << 24 | c >>> 8) & 4278255360;
-	      }return b;
-	    }, clone: function clone() {
-	      var b = v.clone.call(this);b._hash = this._hash.clone();return b;
-	    } });t.MD5 = v._createHelper(r);t.HmacMD5 = v._createHmacHelper(r);
-	})(Math);
-	(function () {
-	  var u = CryptoJS,
-	      p = u.lib,
-	      d = p.Base,
-	      l = p.WordArray,
-	      p = u.algo,
-	      s = p.EvpKDF = d.extend({ cfg: d.extend({ keySize: 4, hasher: p.MD5, iterations: 1 }), init: function init(d) {
-	      this.cfg = this.cfg.extend(d);
-	    }, compute: function compute(d, r) {
-	      for (var p = this.cfg, s = p.hasher.create(), b = l.create(), u = b.words, q = p.keySize, p = p.iterations; u.length < q;) {
-	        n && s.update(n);var n = s.update(d).finalize(r);s.reset();for (var a = 1; a < p; a++) {
-	          n = s.finalize(n), s.reset();
-	        }b.concat(n);
-	      }b.sigBytes = 4 * q;return b;
-	    } });u.EvpKDF = function (d, l, p) {
-	    return s.create(p).compute(d, l);
-	  };
-	})();
-
-	CryptoJS.lib.Cipher || function (u) {
-	  var p = CryptoJS,
-	      d = p.lib,
-	      l = d.Base,
-	      s = d.WordArray,
-	      t = d.BufferedBlockAlgorithm,
-	      r = p.enc.Base64,
-	      w = p.algo.EvpKDF,
-	      v = d.Cipher = t.extend({ cfg: l.extend(), createEncryptor: function createEncryptor(e, a) {
-	      return this.create(this._ENC_XFORM_MODE, e, a);
-	    }, createDecryptor: function createDecryptor(e, a) {
-	      return this.create(this._DEC_XFORM_MODE, e, a);
-	    }, init: function init(e, a, b) {
-	      this.cfg = this.cfg.extend(b);this._xformMode = e;this._key = a;this.reset();
-	    }, reset: function reset() {
-	      t.reset.call(this);this._doReset();
-	    }, process: function process(e) {
-	      this._append(e);return this._process();
-	    },
-	    finalize: function finalize(e) {
-	      e && this._append(e);return this._doFinalize();
-	    }, keySize: 4, ivSize: 4, _ENC_XFORM_MODE: 1, _DEC_XFORM_MODE: 2, _createHelper: function _createHelper(e) {
-	      return { encrypt: function encrypt(b, k, d) {
-	          return ("string" == typeof k ? c : a).encrypt(e, b, k, d);
-	        }, decrypt: function decrypt(b, k, d) {
-	          return ("string" == typeof k ? c : a).decrypt(e, b, k, d);
-	        } };
-	    } });d.StreamCipher = v.extend({ _doFinalize: function _doFinalize() {
-	      return this._process(!0);
-	    }, blockSize: 1 });var b = p.mode = {},
-	      x = function x(e, a, b) {
-	    var c = this._iv;c ? this._iv = u : c = this._prevBlock;for (var d = 0; d < b; d++) {
-	      e[a + d] ^= c[d];
-	    }
-	  },
-	      q = (d.BlockCipherMode = l.extend({ createEncryptor: function createEncryptor(e, a) {
-	      return this.Encryptor.create(e, a);
-	    }, createDecryptor: function createDecryptor(e, a) {
-	      return this.Decryptor.create(e, a);
-	    }, init: function init(e, a) {
-	      this._cipher = e;this._iv = a;
-	    } })).extend();q.Encryptor = q.extend({ processBlock: function processBlock(e, a) {
-	      var b = this._cipher,
-	          c = b.blockSize;x.call(this, e, a, c);b.encryptBlock(e, a);this._prevBlock = e.slice(a, a + c);
-	    } });q.Decryptor = q.extend({ processBlock: function processBlock(e, a) {
-	      var b = this._cipher,
-	          c = b.blockSize,
-	          d = e.slice(a, a + c);b.decryptBlock(e, a);x.call(this, e, a, c);this._prevBlock = d;
-	    } });b = b.CBC = q;q = (p.pad = {}).Pkcs7 = { pad: function pad(a, b) {
-	      for (var c = 4 * b, c = c - a.sigBytes % c, d = c << 24 | c << 16 | c << 8 | c, l = [], n = 0; n < c; n += 4) {
-	        l.push(d);
-	      }c = s.create(l, c);a.concat(c);
-	    }, unpad: function unpad(a) {
-	      a.sigBytes -= a.words[a.sigBytes - 1 >>> 2] & 255;
-	    } };d.BlockCipher = v.extend({ cfg: v.cfg.extend({ mode: b, padding: q }), reset: function reset() {
-	      v.reset.call(this);var a = this.cfg,
-	          b = a.iv,
-	          a = a.mode;if (this._xformMode == this._ENC_XFORM_MODE) var c = a.createEncryptor;else c = a.createDecryptor, this._minBufferSize = 1;this._mode = c.call(a, this, b && b.words);
-	    }, _doProcessBlock: function _doProcessBlock(a, b) {
-	      this._mode.processBlock(a, b);
-	    }, _doFinalize: function _doFinalize() {
-	      var a = this.cfg.padding;if (this._xformMode == this._ENC_XFORM_MODE) {
-	        a.pad(this._data, this.blockSize);var b = this._process(!0);
-	      } else b = this._process(!0), a.unpad(b);return b;
-	    }, blockSize: 4 });var n = d.CipherParams = l.extend({ init: function init(a) {
-	      this.mixIn(a);
-	    }, toString: function toString(a) {
-	      return (a || this.formatter).stringify(this);
-	    } }),
-	      b = (p.format = {}).OpenSSL = { stringify: function stringify(a) {
-	      var b = a.ciphertext;a = a.salt;return (a ? s.create([1398893684, 1701076831]).concat(a).concat(b) : b).toString(r);
-	    }, parse: function parse(a) {
-	      a = r.parse(a);var b = a.words;if (1398893684 == b[0] && 1701076831 == b[1]) {
-	        var c = s.create(b.slice(2, 4));b.splice(0, 4);a.sigBytes -= 16;
-	      }return n.create({ ciphertext: a, salt: c });
-	    } },
-	      a = d.SerializableCipher = l.extend({ cfg: l.extend({ format: b }), encrypt: function encrypt(a, b, c, d) {
-	      d = this.cfg.extend(d);var l = a.createEncryptor(c, d);b = l.finalize(b);l = l.cfg;return n.create({ ciphertext: b, key: c, iv: l.iv, algorithm: a, mode: l.mode, padding: l.padding, blockSize: a.blockSize, formatter: d.format });
-	    },
-	    decrypt: function decrypt(a, b, c, d) {
-	      d = this.cfg.extend(d);b = this._parse(b, d.format);return a.createDecryptor(c, d).finalize(b.ciphertext);
-	    }, _parse: function _parse(a, b) {
-	      return "string" == typeof a ? b.parse(a, this) : a;
-	    } }),
-	      p = (p.kdf = {}).OpenSSL = { execute: function execute(a, b, c, d) {
-	      d || (d = s.random(8));a = w.create({ keySize: b + c }).compute(a, d);c = s.create(a.words.slice(b), 4 * c);a.sigBytes = 4 * b;return n.create({ key: a, iv: c, salt: d });
-	    } },
-	      c = d.PasswordBasedCipher = a.extend({ cfg: a.cfg.extend({ kdf: p }), encrypt: function encrypt(b, c, d, l) {
-	      l = this.cfg.extend(l);d = l.kdf.execute(d, b.keySize, b.ivSize);l.iv = d.iv;b = a.encrypt.call(this, b, c, d.key, l);b.mixIn(d);return b;
-	    }, decrypt: function decrypt(b, c, d, l) {
-	      l = this.cfg.extend(l);c = this._parse(c, l.format);d = l.kdf.execute(d, b.keySize, b.ivSize, c.salt);l.iv = d.iv;return a.decrypt.call(this, b, c, d.key, l);
-	    } });
-	}();
-
-	(function () {
-	  for (var u = CryptoJS, p = u.lib.BlockCipher, d = u.algo, l = [], s = [], t = [], r = [], w = [], v = [], b = [], x = [], q = [], n = [], a = [], c = 0; 256 > c; c++) {
-	    a[c] = 128 > c ? c << 1 : c << 1 ^ 283;
-	  }for (var e = 0, j = 0, c = 0; 256 > c; c++) {
-	    var k = j ^ j << 1 ^ j << 2 ^ j << 3 ^ j << 4,
-	        k = k >>> 8 ^ k & 255 ^ 99;l[e] = k;s[k] = e;var z = a[e],
-	        F = a[z],
-	        G = a[F],
-	        y = 257 * a[k] ^ 16843008 * k;t[e] = y << 24 | y >>> 8;r[e] = y << 16 | y >>> 16;w[e] = y << 8 | y >>> 24;v[e] = y;y = 16843009 * G ^ 65537 * F ^ 257 * z ^ 16843008 * e;b[k] = y << 24 | y >>> 8;x[k] = y << 16 | y >>> 16;q[k] = y << 8 | y >>> 24;n[k] = y;e ? (e = z ^ a[a[a[G ^ z]]], j ^= a[a[j]]) : e = j = 1;
-	  }var H = [0, 1, 2, 4, 8, 16, 32, 64, 128, 27, 54],
-	      d = d.AES = p.extend({ _doReset: function _doReset() {
-	      for (var a = this._key, c = a.words, d = a.sigBytes / 4, a = 4 * ((this._nRounds = d + 6) + 1), e = this._keySchedule = [], j = 0; j < a; j++) {
-	        if (j < d) e[j] = c[j];else {
-	          var k = e[j - 1];j % d ? 6 < d && 4 == j % d && (k = l[k >>> 24] << 24 | l[k >>> 16 & 255] << 16 | l[k >>> 8 & 255] << 8 | l[k & 255]) : (k = k << 8 | k >>> 24, k = l[k >>> 24] << 24 | l[k >>> 16 & 255] << 16 | l[k >>> 8 & 255] << 8 | l[k & 255], k ^= H[j / d | 0] << 24);e[j] = e[j - d] ^ k;
-	        }
-	      }c = this._invKeySchedule = [];for (d = 0; d < a; d++) {
-	        j = a - d, k = d % 4 ? e[j] : e[j - 4], c[d] = 4 > d || 4 >= j ? k : b[l[k >>> 24]] ^ x[l[k >>> 16 & 255]] ^ q[l[k >>> 8 & 255]] ^ n[l[k & 255]];
-	      }
-	    }, encryptBlock: function encryptBlock(a, b) {
-	      this._doCryptBlock(a, b, this._keySchedule, t, r, w, v, l);
-	    }, decryptBlock: function decryptBlock(a, c) {
-	      var d = a[c + 1];a[c + 1] = a[c + 3];a[c + 3] = d;this._doCryptBlock(a, c, this._invKeySchedule, b, x, q, n, s);d = a[c + 1];a[c + 1] = a[c + 3];a[c + 3] = d;
-	    }, _doCryptBlock: function _doCryptBlock(a, b, c, d, e, j, l, f) {
-	      for (var m = this._nRounds, g = a[b] ^ c[0], h = a[b + 1] ^ c[1], k = a[b + 2] ^ c[2], n = a[b + 3] ^ c[3], p = 4, r = 1; r < m; r++) {
-	        var q = d[g >>> 24] ^ e[h >>> 16 & 255] ^ j[k >>> 8 & 255] ^ l[n & 255] ^ c[p++],
-	            s = d[h >>> 24] ^ e[k >>> 16 & 255] ^ j[n >>> 8 & 255] ^ l[g & 255] ^ c[p++],
-	            t = d[k >>> 24] ^ e[n >>> 16 & 255] ^ j[g >>> 8 & 255] ^ l[h & 255] ^ c[p++],
-	            n = d[n >>> 24] ^ e[g >>> 16 & 255] ^ j[h >>> 8 & 255] ^ l[k & 255] ^ c[p++],
-	            g = q,
-	            h = s,
-	            k = t;
-	      }q = (f[g >>> 24] << 24 | f[h >>> 16 & 255] << 16 | f[k >>> 8 & 255] << 8 | f[n & 255]) ^ c[p++];s = (f[h >>> 24] << 24 | f[k >>> 16 & 255] << 16 | f[n >>> 8 & 255] << 8 | f[g & 255]) ^ c[p++];t = (f[k >>> 24] << 24 | f[n >>> 16 & 255] << 16 | f[g >>> 8 & 255] << 8 | f[h & 255]) ^ c[p++];n = (f[n >>> 24] << 24 | f[g >>> 16 & 255] << 16 | f[h >>> 8 & 255] << 8 | f[k & 255]) ^ c[p++];a[b] = q;a[b + 1] = s;a[b + 2] = t;a[b + 3] = n;
-	    }, keySize: 8 });u.AES = p._createHelper(d);
-	})();
-
-	CryptoJS.mode.ECB = function () {
-	  var ECB = CryptoJS.lib.BlockCipherMode.extend();
-
-	  ECB.Encryptor = ECB.extend({
-	    processBlock: function processBlock(words, offset) {
-	      this._cipher.encryptBlock(words, offset);
-	    }
-	  });
-
-	  ECB.Decryptor = ECB.extend({
-	    processBlock: function processBlock(words, offset) {
-	      this._cipher.decryptBlock(words, offset);
-	    }
-	  });
-
-	  return ECB;
-	}();
-
-	module.exports = CryptoJS;
-
-/***/ }),
-/* 8 */
-/***/ (function(module, exports, __webpack_require__) {
-
-	'use strict';
-
-	Object.defineProperty(exports, "__esModule", {
-	  value: true
-	});
-
-	var _createClass = function () { function defineProperties(target, props) { for (var i = 0; i < props.length; i++) { var descriptor = props[i]; descriptor.enumerable = descriptor.enumerable || false; descriptor.configurable = true; if ("value" in descriptor) descriptor.writable = true; Object.defineProperty(target, descriptor.key, descriptor); } } return function (Constructor, protoProps, staticProps) { if (protoProps) defineProperties(Constructor.prototype, protoProps); if (staticProps) defineProperties(Constructor, staticProps); return Constructor; }; }();
-
-	var _cryptography = __webpack_require__(6);
-
-	var _cryptography2 = _interopRequireDefault(_cryptography);
-
-	var _config2 = __webpack_require__(2);
-
-	var _config3 = _interopRequireDefault(_config2);
-
-	var _listener_manager = __webpack_require__(9);
-
-	var _listener_manager2 = _interopRequireDefault(_listener_manager);
-
-	var _reconnection_manager = __webpack_require__(11);
-
-	var _reconnection_manager2 = _interopRequireDefault(_reconnection_manager);
-
-	var _deduping_manager = __webpack_require__(14);
-
-	var _deduping_manager2 = _interopRequireDefault(_deduping_manager);
-
-	var _utils = __webpack_require__(15);
-
-	var _utils2 = _interopRequireDefault(_utils);
-
-	var _flow_interfaces = __webpack_require__(5);
-
-	var _categories = __webpack_require__(10);
-
-	var _categories2 = _interopRequireDefault(_categories);
-
-	function _interopRequireDefault(obj) { return obj && obj.__esModule ? obj : { default: obj }; }
-
-	function _classCallCheck(instance, Constructor) { if (!(instance instanceof Constructor)) { throw new TypeError("Cannot call a class as a function"); } }
-
-	var _class = function () {
-	  function _class(_ref) {
-	    var subscribeEndpoint = _ref.subscribeEndpoint,
-	        leaveEndpoint = _ref.leaveEndpoint,
-	        heartbeatEndpoint = _ref.heartbeatEndpoint,
-	        setStateEndpoint = _ref.setStateEndpoint,
-	        timeEndpoint = _ref.timeEndpoint,
-	        config = _ref.config,
-	        crypto = _ref.crypto,
-	        listenerManager = _ref.listenerManager;
-
-	    _classCallCheck(this, _class);
-
-	    this._listenerManager = listenerManager;
-	    this._config = config;
-
-	    this._leaveEndpoint = leaveEndpoint;
-	    this._heartbeatEndpoint = heartbeatEndpoint;
-	    this._setStateEndpoint = setStateEndpoint;
-	    this._subscribeEndpoint = subscribeEndpoint;
-
-	    this._crypto = crypto;
-
-	    this._channels = {};
-	    this._presenceChannels = {};
-
-	    this._heartbeatChannels = {};
-	    this._heartbeatChannelGroups = {};
-
-	    this._channelGroups = {};
-	    this._presenceChannelGroups = {};
-
-	    this._pendingChannelSubscriptions = [];
-	    this._pendingChannelGroupSubscriptions = [];
-
-	    this._currentTimetoken = 0;
-	    this._lastTimetoken = 0;
-	    this._storedTimetoken = null;
-
-	    this._subscriptionStatusAnnounced = false;
-
-	    this._isOnline = true;
-
-	    this._reconnectionManager = new _reconnection_manager2.default({ timeEndpoint: timeEndpoint });
-	    this._dedupingManager = new _deduping_manager2.default({ config: config });
-	  }
-
-	  _createClass(_class, [{
-	    key: 'adaptStateChange',
-	    value: function adaptStateChange(args, callback) {
-	      var _this = this;
-
-	      var state = args.state,
-	          _args$channels = args.channels,
-	          channels = _args$channels === undefined ? [] : _args$channels,
-	          _args$channelGroups = args.channelGroups,
-	          channelGroups = _args$channelGroups === undefined ? [] : _args$channelGroups;
-
-
-	      channels.forEach(function (channel) {
-	        if (channel in _this._channels) _this._channels[channel].state = state;
-	      });
-
-	      channelGroups.forEach(function (channelGroup) {
-	        if (channelGroup in _this._channelGroups) _this._channelGroups[channelGroup].state = state;
-	      });
-
-	      return this._setStateEndpoint({ state: state, channels: channels, channelGroups: channelGroups }, callback);
-	    }
-	  }, {
-	    key: 'adaptPresenceChange',
-	    value: function adaptPresenceChange(args) {
-	      var _this2 = this;
-
-	      var connected = args.connected,
-	          _args$channels2 = args.channels,
-	          channels = _args$channels2 === undefined ? [] : _args$channels2,
-	          _args$channelGroups2 = args.channelGroups,
-	          channelGroups = _args$channelGroups2 === undefined ? [] : _args$channelGroups2;
-
-
-	      if (connected) {
-	        channels.forEach(function (channel) {
-	          _this2._heartbeatChannels[channel] = { state: {} };
-	        });
-
-	        channelGroups.forEach(function (channelGroup) {
-	          _this2._heartbeatChannelGroups[channelGroup] = { state: {} };
-	        });
-	      } else {
-	        channels.forEach(function (channel) {
-	          if (channel in _this2._heartbeatChannels) {
-	            delete _this2._heartbeatChannels[channel];
-	          }
-	        });
-
-	        channelGroups.forEach(function (channelGroup) {
-	          if (channelGroup in _this2._heartbeatChannelGroups) {
-	            delete _this2._heartbeatChannelGroups[channelGroup];
-	          }
-	        });
-
-	        if (this._config.suppressLeaveEvents === false) {
-	          this._leaveEndpoint({ channels: channels, channelGroups: channelGroups }, function (status) {
-	            _this2._listenerManager.announceStatus(status);
-	          });
-	        }
-	      }
-
-	      this.reconnect();
-	    }
-	  }, {
-	    key: 'adaptSubscribeChange',
-	    value: function adaptSubscribeChange(args) {
-	      var _this3 = this;
-
-	      var timetoken = args.timetoken,
-	          _args$channels3 = args.channels,
-	          channels = _args$channels3 === undefined ? [] : _args$channels3,
-	          _args$channelGroups3 = args.channelGroups,
-	          channelGroups = _args$channelGroups3 === undefined ? [] : _args$channelGroups3,
-	          _args$withPresence = args.withPresence,
-	          withPresence = _args$withPresence === undefined ? false : _args$withPresence,
-	          _args$withHeartbeats = args.withHeartbeats,
-	          withHeartbeats = _args$withHeartbeats === undefined ? true : _args$withHeartbeats;
-
-
-	      if (!this._config.subscribeKey || this._config.subscribeKey === '') {
-	        if (console && console.log) console.log('subscribe key missing; aborting subscribe');
-	        return;
-	      }
-
-	      if (timetoken) {
-	        this._lastTimetoken = this._currentTimetoken;
-	        this._currentTimetoken = timetoken;
-	      }
-
-	      if (this._currentTimetoken !== '0' && this._currentTimetoken !== 0) {
-	        this._storedTimetoken = this._currentTimetoken;
-	        this._currentTimetoken = 0;
-	      }
-
-	      channels.forEach(function (channel) {
-	        _this3._channels[channel] = { state: {} };
-	        if (withPresence) _this3._presenceChannels[channel] = {};
-	        if (withHeartbeats) _this3._heartbeatChannels[channel] = {};
-
-	        _this3._pendingChannelSubscriptions.push(channel);
-	      });
-
-	      channelGroups.forEach(function (channelGroup) {
-	        _this3._channelGroups[channelGroup] = { state: {} };
-	        if (withPresence) _this3._presenceChannelGroups[channelGroup] = {};
-	        if (withHeartbeats) _this3._heartbeatChannelGroups[channelGroup] = {};
-
-	        _this3._pendingChannelGroupSubscriptions.push(channelGroup);
-	      });
-
-	      this._subscriptionStatusAnnounced = false;
-	      this.reconnect();
-	    }
-	  }, {
-	    key: 'adaptUnsubscribeChange',
-	    value: function adaptUnsubscribeChange(args, isOffline) {
-	      var _this4 = this;
-
-	      var _args$channels4 = args.channels,
-	          channels = _args$channels4 === undefined ? [] : _args$channels4,
-	          _args$channelGroups4 = args.channelGroups,
-	          channelGroups = _args$channelGroups4 === undefined ? [] : _args$channelGroups4;
-
-	      var actualChannels = [];
-	      var actualChannelGroups = [];
-
-
-	      channels.forEach(function (channel) {
-	        if (channel in _this4._channels) {
-	          delete _this4._channels[channel];
-	          actualChannels.push(channel);
-
-	          if (channel in _this4._heartbeatChannels) {
-	            delete _this4._heartbeatChannels[channel];
-	          }
-	        }
-	        if (channel in _this4._presenceChannels) {
-	          delete _this4._presenceChannels[channel];
-	          actualChannels.push(channel);
-	        }
-	      });
-
-	      channelGroups.forEach(function (channelGroup) {
-	        if (channelGroup in _this4._channelGroups) {
-	          delete _this4._channelGroups[channelGroup];
-	          actualChannelGroups.push(channelGroup);
-
-	          if (channelGroup in _this4._heartbeatChannelGroups) {
-	            delete _this4._heartbeatChannelGroups[channelGroup];
-	          }
-	        }
-	        if (channelGroup in _this4._presenceChannelGroups) {
-	          delete _this4._channelGroups[channelGroup];
-	          actualChannelGroups.push(channelGroup);
-	        }
-	      });
-
-	      if (actualChannels.length === 0 && actualChannelGroups.length === 0) {
-	        return;
-	      }
-
-	      if (this._config.suppressLeaveEvents === false && !isOffline) {
-	        this._leaveEndpoint({ channels: actualChannels, channelGroups: actualChannelGroups }, function (status) {
-	          status.affectedChannels = actualChannels;
-	          status.affectedChannelGroups = actualChannelGroups;
-	          status.currentTimetoken = _this4._currentTimetoken;
-	          status.lastTimetoken = _this4._lastTimetoken;
-	          _this4._listenerManager.announceStatus(status);
-	        });
-	      }
-
-	      if (Object.keys(this._channels).length === 0 && Object.keys(this._presenceChannels).length === 0 && Object.keys(this._channelGroups).length === 0 && Object.keys(this._presenceChannelGroups).length === 0) {
-	        this._lastTimetoken = 0;
-	        this._currentTimetoken = 0;
-	        this._storedTimetoken = null;
-	        this._region = null;
-	        this._reconnectionManager.stopPolling();
-	      }
-
-	      this.reconnect();
-	    }
-	  }, {
-	    key: 'unsubscribeAll',
-	    value: function unsubscribeAll(isOffline) {
-	      this.adaptUnsubscribeChange({ channels: this.getSubscribedChannels(), channelGroups: this.getSubscribedChannelGroups() }, isOffline);
-	    }
-	  }, {
-	    key: 'getHeartbeatChannels',
-	    value: function getHeartbeatChannels() {
-	      return Object.keys(this._heartbeatChannels);
-	    }
-	  }, {
-	    key: 'getHeartbeatChannelGroups',
-	    value: function getHeartbeatChannelGroups() {
-	      return Object.keys(this._heartbeatChannelGroups);
-	    }
-	  }, {
-	    key: 'getSubscribedChannels',
-	    value: function getSubscribedChannels() {
-	      return Object.keys(this._channels);
-	    }
-	  }, {
-	    key: 'getSubscribedChannelGroups',
-	    value: function getSubscribedChannelGroups() {
-	      return Object.keys(this._channelGroups);
-	    }
-	  }, {
-	    key: 'reconnect',
-	    value: function reconnect() {
-	      this._startSubscribeLoop();
-	      this._registerHeartbeatTimer();
-	    }
-	  }, {
-	    key: 'disconnect',
-	    value: function disconnect() {
-	      this._stopSubscribeLoop();
-	      this._stopHeartbeatTimer();
-	      this._reconnectionManager.stopPolling();
-	    }
-	  }, {
-	    key: '_registerHeartbeatTimer',
-	    value: function _registerHeartbeatTimer() {
-	      this._stopHeartbeatTimer();
-
-	      if (this._config.getHeartbeatInterval() === 0) {
-	        return;
-	      }
-
-	      this._performHeartbeatLoop();
-	      this._heartbeatTimer = setInterval(this._performHeartbeatLoop.bind(this), this._config.getHeartbeatInterval() * 1000);
-	    }
-	  }, {
-	    key: '_stopHeartbeatTimer',
-	    value: function _stopHeartbeatTimer() {
-	      if (this._heartbeatTimer) {
-	        clearInterval(this._heartbeatTimer);
-	        this._heartbeatTimer = null;
-	      }
-	    }
-	  }, {
-	    key: '_performHeartbeatLoop',
-	    value: function _performHeartbeatLoop() {
-	      var _this5 = this;
-
-	      var heartbeatChannels = this.getHeartbeatChannels();
-
-	      var heartbeatChannelGroups = this.getHeartbeatChannelGroups();
-
-	      var presenceState = {};
-
-	      if (heartbeatChannels.length === 0 && heartbeatChannelGroups.length === 0) {
-	        return;
-	      }
-
-	      this.getSubscribedChannels().forEach(function (channel) {
-	        var channelState = _this5._channels[channel].state;
-	        if (Object.keys(channelState).length) presenceState[channel] = channelState;
-	      });
-
-	      this.getSubscribedChannelGroups().forEach(function (channelGroup) {
-	        var channelGroupState = _this5._channelGroups[channelGroup].state;
-	        if (Object.keys(channelGroupState).length) presenceState[channelGroup] = channelGroupState;
-	      });
-
-	      var onHeartbeat = function onHeartbeat(status) {
-	        if (status.error && _this5._config.announceFailedHeartbeats) {
-	          _this5._listenerManager.announceStatus(status);
-	        }
-
-	        if (status.error && _this5._config.autoNetworkDetection && _this5._isOnline) {
-	          _this5._isOnline = false;
-	          _this5.disconnect();
-	          _this5._listenerManager.announceNetworkDown();
-	          _this5.reconnect();
-	        }
-
-	        if (!status.error && _this5._config.announceSuccessfulHeartbeats) {
-	          _this5._listenerManager.announceStatus(status);
-	        }
-	      };
-
-	      this._heartbeatEndpoint({
-	        channels: heartbeatChannels,
-	        channelGroups: heartbeatChannelGroups,
-	        state: presenceState }, onHeartbeat.bind(this));
-	    }
-	  }, {
-	    key: '_startSubscribeLoop',
-	    value: function _startSubscribeLoop() {
-	      this._stopSubscribeLoop();
-	      var channels = [];
-	      var channelGroups = [];
-
-	      Object.keys(this._channels).forEach(function (channel) {
-	        return channels.push(channel);
-	      });
-	      Object.keys(this._presenceChannels).forEach(function (channel) {
-	        return channels.push(channel + '-pnpres');
-	      });
-
-	      Object.keys(this._channelGroups).forEach(function (channelGroup) {
-	        return channelGroups.push(channelGroup);
-	      });
-	      Object.keys(this._presenceChannelGroups).forEach(function (channelGroup) {
-	        return channelGroups.push(channelGroup + '-pnpres');
-	      });
-
-	      if (channels.length === 0 && channelGroups.length === 0) {
-	        return;
-	      }
-
-	      var subscribeArgs = {
-	        channels: channels,
-	        channelGroups: channelGroups,
-	        timetoken: this._currentTimetoken,
-	        filterExpression: this._config.filterExpression,
-	        region: this._region
-	      };
-
-	      this._subscribeCall = this._subscribeEndpoint(subscribeArgs, this._processSubscribeResponse.bind(this));
-	    }
-	  }, {
-	    key: '_processSubscribeResponse',
-	    value: function _processSubscribeResponse(status, payload) {
-	      var _this6 = this;
-
-	      if (status.error) {
-	        if (status.category === _categories2.default.PNTimeoutCategory) {
-	          this._startSubscribeLoop();
-	        } else if (status.category === _categories2.default.PNNetworkIssuesCategory) {
-	          this.disconnect();
-
-	          if (status.error && this._config.autoNetworkDetection && this._isOnline) {
-	            this._isOnline = false;
-	            this._listenerManager.announceNetworkDown();
-	          }
-
-	          this._reconnectionManager.onReconnection(function () {
-	            if (_this6._config.autoNetworkDetection && !_this6._isOnline) {
-	              _this6._isOnline = true;
-	              _this6._listenerManager.announceNetworkUp();
-	            }
-	            _this6.reconnect();
-	            _this6._subscriptionStatusAnnounced = true;
-	            var reconnectedAnnounce = {
-	              category: _categories2.default.PNReconnectedCategory,
-	              operation: status.operation,
-	              lastTimetoken: _this6._lastTimetoken,
-	              currentTimetoken: _this6._currentTimetoken
-	            };
-	            _this6._listenerManager.announceStatus(reconnectedAnnounce);
-	          });
-
-	          this._reconnectionManager.startPolling();
-	          this._listenerManager.announceStatus(status);
-	        } else if (status.category === _categories2.default.PNBadRequestCategory) {
-	          this._stopHeartbeatTimer();
-	          this._listenerManager.announceStatus(status);
-	        } else {
-	          this._listenerManager.announceStatus(status);
-	        }
-
-	        return;
-	      }
-
-	      if (this._storedTimetoken) {
-	        this._currentTimetoken = this._storedTimetoken;
-	        this._storedTimetoken = null;
-	      } else {
-	        this._lastTimetoken = this._currentTimetoken;
-	        this._currentTimetoken = payload.metadata.timetoken;
-	      }
-
-	      if (!this._subscriptionStatusAnnounced) {
-	        var connectedAnnounce = {};
-	        connectedAnnounce.category = _categories2.default.PNConnectedCategory;
-	        connectedAnnounce.operation = status.operation;
-	        connectedAnnounce.affectedChannels = this._pendingChannelSubscriptions;
-	        connectedAnnounce.subscribedChannels = this.getSubscribedChannels();
-	        connectedAnnounce.affectedChannelGroups = this._pendingChannelGroupSubscriptions;
-	        connectedAnnounce.lastTimetoken = this._lastTimetoken;
-	        connectedAnnounce.currentTimetoken = this._currentTimetoken;
-	        this._subscriptionStatusAnnounced = true;
-	        this._listenerManager.announceStatus(connectedAnnounce);
-
-	        this._pendingChannelSubscriptions = [];
-	        this._pendingChannelGroupSubscriptions = [];
-	      }
-
-	      var messages = payload.messages || [];
-	      var _config = this._config,
-	          requestMessageCountThreshold = _config.requestMessageCountThreshold,
-	          dedupeOnSubscribe = _config.dedupeOnSubscribe;
-
-
-	      if (requestMessageCountThreshold && messages.length >= requestMessageCountThreshold) {
-	        var countAnnouncement = {};
-	        countAnnouncement.category = _categories2.default.PNRequestMessageCountExceededCategory;
-	        countAnnouncement.operation = status.operation;
-	        this._listenerManager.announceStatus(countAnnouncement);
-	      }
-
-	      messages.forEach(function (message) {
-	        var channel = message.channel;
-	        var subscriptionMatch = message.subscriptionMatch;
-	        var publishMetaData = message.publishMetaData;
-
-	        if (channel === subscriptionMatch) {
-	          subscriptionMatch = null;
-	        }
-
-	        if (dedupeOnSubscribe) {
-	          if (_this6._dedupingManager.isDuplicate(message)) {
-	            return;
-	          } else {
-	            _this6._dedupingManager.addEntry(message);
-	          }
-	        }
-
-	        if (_utils2.default.endsWith(message.channel, '-pnpres')) {
-	          var announce = {};
-	          announce.channel = null;
-	          announce.subscription = null;
-
-	          announce.actualChannel = subscriptionMatch != null ? channel : null;
-	          announce.subscribedChannel = subscriptionMatch != null ? subscriptionMatch : channel;
-
-
-	          if (channel) {
-	            announce.channel = channel.substring(0, channel.lastIndexOf('-pnpres'));
-	          }
-
-	          if (subscriptionMatch) {
-	            announce.subscription = subscriptionMatch.substring(0, subscriptionMatch.lastIndexOf('-pnpres'));
-	          }
-
-	          announce.action = message.payload.action;
-	          announce.state = message.payload.data;
-	          announce.timetoken = publishMetaData.publishTimetoken;
-	          announce.occupancy = message.payload.occupancy;
-	          announce.uuid = message.payload.uuid;
-	          announce.timestamp = message.payload.timestamp;
-
-	          if (message.payload.join) {
-	            announce.join = message.payload.join;
-	          }
-
-	          if (message.payload.leave) {
-	            announce.leave = message.payload.leave;
-	          }
-
-	          if (message.payload.timeout) {
-	            announce.timeout = message.payload.timeout;
-	          }
-
-	          _this6._listenerManager.announcePresence(announce);
-	        } else {
-	          var _announce = {};
-	          _announce.channel = null;
-	          _announce.subscription = null;
-
-	          _announce.actualChannel = subscriptionMatch != null ? channel : null;
-	          _announce.subscribedChannel = subscriptionMatch != null ? subscriptionMatch : channel;
-
-
-	          _announce.channel = channel;
-	          _announce.subscription = subscriptionMatch;
-	          _announce.timetoken = publishMetaData.publishTimetoken;
-	          _announce.publisher = message.issuingClientId;
-
-	          if (message.userMetadata) {
-	            _announce.userMetadata = message.userMetadata;
-	          }
-
-	          if (_this6._config.cipherKey) {
-	            _announce.message = _this6._crypto.decrypt(message.payload);
-	          } else {
-	            _announce.message = message.payload;
-	          }
-
-	          _this6._listenerManager.announceMessage(_announce);
-	        }
-	      });
-
-	      this._region = payload.metadata.region;
-	      this._startSubscribeLoop();
-	    }
-	  }, {
-	    key: '_stopSubscribeLoop',
-	    value: function _stopSubscribeLoop() {
-	      if (this._subscribeCall) {
-	        if (typeof this._subscribeCall.abort === 'function') {
-	          this._subscribeCall.abort();
-	        }
-	        this._subscribeCall = null;
-	      }
-	    }
-	  }]);
-
-	  return _class;
-	}();
-
-	exports.default = _class;
-	module.exports = exports['default'];
-
-/***/ }),
-/* 9 */
-/***/ (function(module, exports, __webpack_require__) {
-
-	'use strict';
-
-	Object.defineProperty(exports, "__esModule", {
-	  value: true
-	});
-
-	var _createClass = function () { function defineProperties(target, props) { for (var i = 0; i < props.length; i++) { var descriptor = props[i]; descriptor.enumerable = descriptor.enumerable || false; descriptor.configurable = true; if ("value" in descriptor) descriptor.writable = true; Object.defineProperty(target, descriptor.key, descriptor); } } return function (Constructor, protoProps, staticProps) { if (protoProps) defineProperties(Constructor.prototype, protoProps); if (staticProps) defineProperties(Constructor, staticProps); return Constructor; }; }();
-
-	var _flow_interfaces = __webpack_require__(5);
-
-	var _categories = __webpack_require__(10);
-
-	var _categories2 = _interopRequireDefault(_categories);
-
-	function _interopRequireDefault(obj) { return obj && obj.__esModule ? obj : { default: obj }; }
-
-	function _classCallCheck(instance, Constructor) { if (!(instance instanceof Constructor)) { throw new TypeError("Cannot call a class as a function"); } }
-
-	var _class = function () {
-	  function _class() {
-	    _classCallCheck(this, _class);
-
-	    this._listeners = [];
-	  }
-
-	  _createClass(_class, [{
-	    key: 'addListener',
-	    value: function addListener(newListeners) {
-	      this._listeners.push(newListeners);
-	    }
-	  }, {
-	    key: 'removeListener',
-	    value: function removeListener(deprecatedListener) {
-	      var newListeners = [];
-
-	      this._listeners.forEach(function (listener) {
-	        if (listener !== deprecatedListener) newListeners.push(listener);
-	      });
-
-	      this._listeners = newListeners;
-	    }
-	  }, {
-	    key: 'removeAllListeners',
-	    value: function removeAllListeners() {
-	      this._listeners = [];
-	    }
-	  }, {
-	    key: 'announcePresence',
-	    value: function announcePresence(announce) {
-	      this._listeners.forEach(function (listener) {
-	        if (listener.presence) listener.presence(announce);
-	      });
-	    }
-	  }, {
-	    key: 'announceStatus',
-	    value: function announceStatus(announce) {
-	      this._listeners.forEach(function (listener) {
-	        if (listener.status) listener.status(announce);
-	      });
-	    }
-	  }, {
-	    key: 'announceMessage',
-	    value: function announceMessage(announce) {
-	      this._listeners.forEach(function (listener) {
-	        if (listener.message) listener.message(announce);
-	      });
-	    }
-	  }, {
-	    key: 'announceNetworkUp',
-	    value: function announceNetworkUp() {
-	      var networkStatus = {};
-	      networkStatus.category = _categories2.default.PNNetworkUpCategory;
-	      this.announceStatus(networkStatus);
-	    }
-	  }, {
-	    key: 'announceNetworkDown',
-	    value: function announceNetworkDown() {
-	      var networkStatus = {};
-	      networkStatus.category = _categories2.default.PNNetworkDownCategory;
-	      this.announceStatus(networkStatus);
-	    }
-	  }]);
-
-	  return _class;
-	}();
-
-	exports.default = _class;
-	module.exports = exports['default'];
-
-/***/ }),
-/* 10 */
-/***/ (function(module, exports) {
-
-	'use strict';
-
-	Object.defineProperty(exports, "__esModule", {
-	  value: true
-	});
-	exports.default = {
-	  PNNetworkUpCategory: 'PNNetworkUpCategory',
-
-	  PNNetworkDownCategory: 'PNNetworkDownCategory',
-
-	  PNNetworkIssuesCategory: 'PNNetworkIssuesCategory',
-
-	  PNTimeoutCategory: 'PNTimeoutCategory',
-
-	  PNBadRequestCategory: 'PNBadRequestCategory',
-
-	  PNAccessDeniedCategory: 'PNAccessDeniedCategory',
-
-	  PNUnknownCategory: 'PNUnknownCategory',
-
-	  PNReconnectedCategory: 'PNReconnectedCategory',
-
-	  PNConnectedCategory: 'PNConnectedCategory',
-
-	  PNRequestMessageCountExceededCategory: 'PNRequestMessageCountExceededCategory'
-
-	};
-	module.exports = exports['default'];
-
-/***/ }),
-/* 11 */
-/***/ (function(module, exports, __webpack_require__) {
-
-	'use strict';
-
-	Object.defineProperty(exports, "__esModule", {
-	  value: true
-	});
-
-	var _createClass = function () { function defineProperties(target, props) { for (var i = 0; i < props.length; i++) { var descriptor = props[i]; descriptor.enumerable = descriptor.enumerable || false; descriptor.configurable = true; if ("value" in descriptor) descriptor.writable = true; Object.defineProperty(target, descriptor.key, descriptor); } } return function (Constructor, protoProps, staticProps) { if (protoProps) defineProperties(Constructor.prototype, protoProps); if (staticProps) defineProperties(Constructor, staticProps); return Constructor; }; }();
-
-	var _time = __webpack_require__(12);
-
-	var _time2 = _interopRequireDefault(_time);
-
-	var _flow_interfaces = __webpack_require__(5);
-
-	function _interopRequireDefault(obj) { return obj && obj.__esModule ? obj : { default: obj }; }
-
-	function _classCallCheck(instance, Constructor) { if (!(instance instanceof Constructor)) { throw new TypeError("Cannot call a class as a function"); } }
-
-	var _class = function () {
-	  function _class(_ref) {
-	    var timeEndpoint = _ref.timeEndpoint;
-
-	    _classCallCheck(this, _class);
-
-	    this._timeEndpoint = timeEndpoint;
-	  }
-
-	  _createClass(_class, [{
-	    key: 'onReconnection',
-	    value: function onReconnection(reconnectionCallback) {
-	      this._reconnectionCallback = reconnectionCallback;
-	    }
-	  }, {
-	    key: 'startPolling',
-	    value: function startPolling() {
-	      this._timeTimer = setInterval(this._performTimeLoop.bind(this), 3000);
-	    }
-	  }, {
-	    key: 'stopPolling',
-	    value: function stopPolling() {
-	      clearInterval(this._timeTimer);
-	    }
-	  }, {
-	    key: '_performTimeLoop',
-	    value: function _performTimeLoop() {
-	      var _this = this;
-
-	      this._timeEndpoint(function (status) {
-	        if (!status.error) {
-	          clearInterval(_this._timeTimer);
-	          _this._reconnectionCallback();
-	        }
-	      });
-	    }
-	  }]);
-
-	  return _class;
-	}();
-
-	exports.default = _class;
-	module.exports = exports['default'];
-
-/***/ }),
-/* 12 */
-/***/ (function(module, exports, __webpack_require__) {
-
-	'use strict';
-
-	Object.defineProperty(exports, "__esModule", {
-	  value: true
-	});
-	exports.getOperation = getOperation;
-	exports.getURL = getURL;
-	exports.getRequestTimeout = getRequestTimeout;
-	exports.prepareParams = prepareParams;
-	exports.isAuthSupported = isAuthSupported;
-	exports.handleResponse = handleResponse;
-	exports.validateParams = validateParams;
-
-	var _flow_interfaces = __webpack_require__(5);
-
-	var _operations = __webpack_require__(13);
-
-	var _operations2 = _interopRequireDefault(_operations);
-
-	function _interopRequireDefault(obj) { return obj && obj.__esModule ? obj : { default: obj }; }
-
-	function getOperation() {
-	  return _operations2.default.PNTimeOperation;
-	}
-
-	function getURL() {
-	  return '/time/0';
-	}
-
-	function getRequestTimeout(_ref) {
-	  var config = _ref.config;
-
-	  return config.getTransactionTimeout();
-	}
-
-	function prepareParams() {
-	  return {};
-	}
-
-	function isAuthSupported() {
-	  return false;
-	}
-
-	function handleResponse(modules, serverResponse) {
-	  return {
-	    timetoken: serverResponse[0]
-	  };
-	}
-
-	function validateParams() {}
-
-/***/ }),
-/* 13 */
-/***/ (function(module, exports) {
-
-	'use strict';
-
-	Object.defineProperty(exports, "__esModule", {
-	  value: true
-	});
-	exports.default = {
-	  PNTimeOperation: 'PNTimeOperation',
-
-	  PNHistoryOperation: 'PNHistoryOperation',
-	  PNDeleteMessagesOperation: 'PNDeleteMessagesOperation',
-	  PNFetchMessagesOperation: 'PNFetchMessagesOperation',
-
-	  PNSubscribeOperation: 'PNSubscribeOperation',
-	  PNUnsubscribeOperation: 'PNUnsubscribeOperation',
-	  PNPublishOperation: 'PNPublishOperation',
-
-	  PNPushNotificationEnabledChannelsOperation: 'PNPushNotificationEnabledChannelsOperation',
-	  PNRemoveAllPushNotificationsOperation: 'PNRemoveAllPushNotificationsOperation',
-
-	  PNWhereNowOperation: 'PNWhereNowOperation',
-	  PNSetStateOperation: 'PNSetStateOperation',
-	  PNHereNowOperation: 'PNHereNowOperation',
-	  PNGetStateOperation: 'PNGetStateOperation',
-	  PNHeartbeatOperation: 'PNHeartbeatOperation',
-
-	  PNChannelGroupsOperation: 'PNChannelGroupsOperation',
-	  PNRemoveGroupOperation: 'PNRemoveGroupOperation',
-	  PNChannelsForGroupOperation: 'PNChannelsForGroupOperation',
-	  PNAddChannelsToGroupOperation: 'PNAddChannelsToGroupOperation',
-	  PNRemoveChannelsFromGroupOperation: 'PNRemoveChannelsFromGroupOperation',
-
-	  PNAccessManagerGrant: 'PNAccessManagerGrant',
-	  PNAccessManagerAudit: 'PNAccessManagerAudit'
-	};
-	module.exports = exports['default'];
-
-/***/ }),
-/* 14 */
-/***/ (function(module, exports, __webpack_require__) {
-
-	'use strict';
-
-	Object.defineProperty(exports, "__esModule", {
-	  value: true
-	});
-
-	var _createClass = function () { function defineProperties(target, props) { for (var i = 0; i < props.length; i++) { var descriptor = props[i]; descriptor.enumerable = descriptor.enumerable || false; descriptor.configurable = true; if ("value" in descriptor) descriptor.writable = true; Object.defineProperty(target, descriptor.key, descriptor); } } return function (Constructor, protoProps, staticProps) { if (protoProps) defineProperties(Constructor.prototype, protoProps); if (staticProps) defineProperties(Constructor, staticProps); return Constructor; }; }();
-
-	var _config = __webpack_require__(2);
-
-	var _config2 = _interopRequireDefault(_config);
-
-	var _flow_interfaces = __webpack_require__(5);
-
-	function _interopRequireDefault(obj) { return obj && obj.__esModule ? obj : { default: obj }; }
-
-	function _classCallCheck(instance, Constructor) { if (!(instance instanceof Constructor)) { throw new TypeError("Cannot call a class as a function"); } }
-
-	var hashCode = function hashCode(payload) {
-	  var hash = 0;
-	  if (payload.length === 0) return hash;
-	  for (var i = 0; i < payload.length; i += 1) {
-	    var character = payload.charCodeAt(i);
-	    hash = (hash << 5) - hash + character;
-	    hash = hash & hash;
-	  }
-	  return hash;
-	};
-
-	var _class = function () {
-	  function _class(_ref) {
-	    var config = _ref.config;
-
-	    _classCallCheck(this, _class);
-
-	    this.hashHistory = [];
-	    this._config = config;
-	  }
-
-	  _createClass(_class, [{
-	    key: 'getKey',
-	    value: function getKey(message) {
-	      var hashedPayload = hashCode(JSON.stringify(message.payload)).toString();
-	      var timetoken = message.publishMetaData.publishTimetoken;
-	      return timetoken + '-' + hashedPayload;
-	    }
-	  }, {
-	    key: 'isDuplicate',
-	    value: function isDuplicate(message) {
-	      return this.hashHistory.includes(this.getKey(message));
-	    }
-	  }, {
-	    key: 'addEntry',
-	    value: function addEntry(message) {
-	      if (this.hashHistory.length >= this._config.maximumCacheSize) {
-	        this.hashHistory.shift();
-	      }
-
-	      this.hashHistory.push(this.getKey(message));
-	    }
-	  }, {
-	    key: 'clearHistory',
-	    value: function clearHistory() {
-	      this.hashHistory = [];
-	    }
-	  }]);
-
-	  return _class;
-	}();
-
-	exports.default = _class;
-	module.exports = exports['default'];
-
-/***/ }),
-/* 15 */
-/***/ (function(module, exports) {
-
-	'use strict';
-
-	function objectToList(o) {
-	  var l = [];
-	  Object.keys(o).forEach(function (key) {
-	    return l.push(key);
-	  });
-	  return l;
-	}
-
-	function encodeString(input) {
-	  return encodeURIComponent(input).replace(/[!~*'()]/g, function (x) {
-	    return '%' + x.charCodeAt(0).toString(16).toUpperCase();
-	  });
-	}
-
-	function objectToListSorted(o) {
-	  return objectToList(o).sort();
-	}
-
-	function signPamFromParams(params) {
-	  var l = objectToListSorted(params);
-	  return l.map(function (paramKey) {
-	    return paramKey + '=' + encodeString(params[paramKey]);
-	  }).join('&');
-	}
-
-	function endsWith(searchString, suffix) {
-	  return searchString.indexOf(suffix, this.length - suffix.length) !== -1;
-	}
-
-	function createPromise() {
-	  var successResolve = void 0;
-	  var failureResolve = void 0;
-	  var promise = new Promise(function (fulfill, reject) {
-	    successResolve = fulfill;
-	    failureResolve = reject;
-	  });
-
-	  return { promise: promise, reject: failureResolve, fulfill: successResolve };
-	}
-
-	module.exports = { signPamFromParams: signPamFromParams, endsWith: endsWith, createPromise: createPromise, encodeString: encodeString };
-
-/***/ }),
-/* 16 */
-/***/ (function(module, exports, __webpack_require__) {
-
-	'use strict';
-
-	Object.defineProperty(exports, "__esModule", {
-	  value: true
-	});
-
-	exports.default = function (modules, endpoint) {
-	  var networking = modules.networking,
-	      config = modules.config;
-
-	  var callback = null;
-	  var promiseComponent = null;
-	  var incomingParams = {};
-
-	  if (endpoint.getOperation() === _operations2.default.PNTimeOperation || endpoint.getOperation() === _operations2.default.PNChannelGroupsOperation) {
-	    callback = arguments.length <= 2 ? undefined : arguments[2];
-	  } else {
-	    incomingParams = arguments.length <= 2 ? undefined : arguments[2];
-	    callback = arguments.length <= 3 ? undefined : arguments[3];
-	  }
-
-	  if (typeof Promise !== 'undefined' && !callback) {
-	    promiseComponent = _utils2.default.createPromise();
-	  }
-
-	  var validationResult = endpoint.validateParams(modules, incomingParams);
-
-	  if (validationResult) {
-	    if (callback) {
-	      return callback(createValidationError(validationResult));
-	    } else if (promiseComponent) {
-	      promiseComponent.reject(new PubNubError('Validation failed, check status for details', createValidationError(validationResult)));
-	      return promiseComponent.promise;
-	    }
-	    return;
-	  }
-
-	  var outgoingParams = endpoint.prepareParams(modules, incomingParams);
-	  var url = decideURL(endpoint, modules, incomingParams);
-	  var callInstance = void 0;
-	  var networkingParams = { url: url,
-	    operation: endpoint.getOperation(),
-	    timeout: endpoint.getRequestTimeout(modules)
-	  };
-
-	  outgoingParams.uuid = config.UUID;
-	  outgoingParams.pnsdk = generatePNSDK(config);
-
-	  if (config.useInstanceId) {
-	    outgoingParams.instanceid = config.instanceId;
-	  }
-
-	  if (config.useRequestId) {
-	    outgoingParams.requestid = _uuid2.default.createUUID();
-	  }
-
-	  if (endpoint.isAuthSupported() && config.getAuthKey()) {
-	    outgoingParams.auth = config.getAuthKey();
-	  }
-
-	  if (config.secretKey) {
-	    signRequest(modules, url, outgoingParams);
-	  }
-
-	  var onResponse = function onResponse(status, payload) {
-	    if (status.error) {
-	      if (callback) {
-	        callback(status);
-	      } else if (promiseComponent) {
-	        promiseComponent.reject(new PubNubError('PubNub call failed, check status for details', status));
-	      }
-	      return;
-	    }
-
-	    var parsedPayload = endpoint.handleResponse(modules, payload, incomingParams);
-
-	    if (callback) {
-	      callback(status, parsedPayload);
-	    } else if (promiseComponent) {
-	      promiseComponent.fulfill(parsedPayload);
-	    }
-	  };
-
-	  if (endpoint.usePost && endpoint.usePost(modules, incomingParams)) {
-	    var payload = endpoint.postPayload(modules, incomingParams);
-	    callInstance = networking.POST(outgoingParams, payload, networkingParams, onResponse);
-	  } else if (endpoint.useDelete && endpoint.useDelete()) {
-	    callInstance = networking.DELETE(outgoingParams, networkingParams, onResponse);
-	  } else {
-	    callInstance = networking.GET(outgoingParams, networkingParams, onResponse);
-	  }
-
-	  if (endpoint.getOperation() === _operations2.default.PNSubscribeOperation) {
-	    return callInstance;
-	  }
-
-	  if (promiseComponent) {
-	    return promiseComponent.promise;
-	  }
-	};
-
-	var _uuid = __webpack_require__(3);
-
-	var _uuid2 = _interopRequireDefault(_uuid);
-
-	var _flow_interfaces = __webpack_require__(5);
-
-	var _utils = __webpack_require__(15);
-
-	var _utils2 = _interopRequireDefault(_utils);
-
-	var _config = __webpack_require__(2);
-
-	var _config2 = _interopRequireDefault(_config);
-
-	var _operations = __webpack_require__(13);
-
-	var _operations2 = _interopRequireDefault(_operations);
-
-	function _interopRequireDefault(obj) { return obj && obj.__esModule ? obj : { default: obj }; }
-
-	function _classCallCheck(instance, Constructor) { if (!(instance instanceof Constructor)) { throw new TypeError("Cannot call a class as a function"); } }
-
-	function _possibleConstructorReturn(self, call) { if (!self) { throw new ReferenceError("this hasn't been initialised - super() hasn't been called"); } return call && (typeof call === "object" || typeof call === "function") ? call : self; }
-
-	function _inherits(subClass, superClass) { if (typeof superClass !== "function" && superClass !== null) { throw new TypeError("Super expression must either be null or a function, not " + typeof superClass); } subClass.prototype = Object.create(superClass && superClass.prototype, { constructor: { value: subClass, enumerable: false, writable: true, configurable: true } }); if (superClass) Object.setPrototypeOf ? Object.setPrototypeOf(subClass, superClass) : subClass.__proto__ = superClass; }
-
-	var PubNubError = function (_Error) {
-	  _inherits(PubNubError, _Error);
-
-	  function PubNubError(message, status) {
-	    _classCallCheck(this, PubNubError);
-
-	    var _this = _possibleConstructorReturn(this, (PubNubError.__proto__ || Object.getPrototypeOf(PubNubError)).call(this, message));
-
-	    _this.name = _this.constructor.name;
-	    _this.status = status;
-	    _this.message = message;
-	    return _this;
-	  }
-
-	  return PubNubError;
-	}(Error);
-
-	function createError(errorPayload, type) {
-	  errorPayload.type = type;
-	  errorPayload.error = true;
-	  return errorPayload;
-	}
-
-	function createValidationError(message) {
-	  return createError({ message: message }, 'validationError');
-	}
-
-	function decideURL(endpoint, modules, incomingParams) {
-	  if (endpoint.usePost && endpoint.usePost(modules, incomingParams)) {
-	    return endpoint.postURL(modules, incomingParams);
-	  } else {
-	    return endpoint.getURL(modules, incomingParams);
-	  }
-	}
-
-	function generatePNSDK(config) {
-	  if (config.sdkName) {
-	    return config.sdkName;
-	  }
-
-	  var base = 'PubNub-JS-' + config.sdkFamily;
-
-	  if (config.partnerId) {
-	    base += '-' + config.partnerId;
-	  }
-
-	  base += '/' + config.getVersion();
-
-	  return base;
-	}
-
-	function signRequest(modules, url, outgoingParams) {
-	  var config = modules.config,
-	      crypto = modules.crypto;
-
-
-	  outgoingParams.timestamp = Math.floor(new Date().getTime() / 1000);
-	  var signInput = config.subscribeKey + '\n' + config.publishKey + '\n' + url + '\n';
-	  signInput += _utils2.default.signPamFromParams(outgoingParams);
-
-	  var signature = crypto.HMACSHA256(signInput);
-	  signature = signature.replace(/\+/g, '-');
-	  signature = signature.replace(/\//g, '_');
-
-	  outgoingParams.signature = signature;
-	}
-
-	module.exports = exports['default'];
-
-/***/ }),
-/* 17 */
-/***/ (function(module, exports, __webpack_require__) {
-
-	'use strict';
-
-	Object.defineProperty(exports, "__esModule", {
-	  value: true
-	});
-	exports.getOperation = getOperation;
-	exports.validateParams = validateParams;
-	exports.getURL = getURL;
-	exports.getRequestTimeout = getRequestTimeout;
-	exports.isAuthSupported = isAuthSupported;
-	exports.prepareParams = prepareParams;
-	exports.handleResponse = handleResponse;
-
-	var _flow_interfaces = __webpack_require__(5);
-
-	var _operations = __webpack_require__(13);
-
-	var _operations2 = _interopRequireDefault(_operations);
-
-	var _utils = __webpack_require__(15);
-
-	var _utils2 = _interopRequireDefault(_utils);
-
-	function _interopRequireDefault(obj) { return obj && obj.__esModule ? obj : { default: obj }; }
-
-	function getOperation() {
-	  return _operations2.default.PNAddChannelsToGroupOperation;
-	}
-
-	function validateParams(modules, incomingParams) {
-	  var channels = incomingParams.channels,
-	      channelGroup = incomingParams.channelGroup;
-	  var config = modules.config;
-
-
-	  if (!channelGroup) return 'Missing Channel Group';
-	  if (!channels || channels.length === 0) return 'Missing Channels';
-	  if (!config.subscribeKey) return 'Missing Subscribe Key';
-	}
-
-	function getURL(modules, incomingParams) {
-	  var channelGroup = incomingParams.channelGroup;
-	  var config = modules.config;
-
-	  return '/v1/channel-registration/sub-key/' + config.subscribeKey + '/channel-group/' + _utils2.default.encodeString(channelGroup);
-	}
-
-	function getRequestTimeout(_ref) {
-	  var config = _ref.config;
-
-	  return config.getTransactionTimeout();
-	}
-
-	function isAuthSupported() {
-	  return true;
-	}
-
-	function prepareParams(modules, incomingParams) {
-	  var _incomingParams$chann = incomingParams.channels,
-	      channels = _incomingParams$chann === undefined ? [] : _incomingParams$chann;
-
-
-	  return {
-	    add: channels.join(',')
-	  };
-	}
-
-	function handleResponse() {
-	  return {};
-	}
-
-/***/ }),
-/* 18 */
-/***/ (function(module, exports, __webpack_require__) {
-
-	'use strict';
-
-	Object.defineProperty(exports, "__esModule", {
-	  value: true
-	});
-	exports.getOperation = getOperation;
-	exports.validateParams = validateParams;
-	exports.getURL = getURL;
-	exports.getRequestTimeout = getRequestTimeout;
-	exports.isAuthSupported = isAuthSupported;
-	exports.prepareParams = prepareParams;
-	exports.handleResponse = handleResponse;
-
-	var _flow_interfaces = __webpack_require__(5);
-
-	var _operations = __webpack_require__(13);
-
-	var _operations2 = _interopRequireDefault(_operations);
-
-	var _utils = __webpack_require__(15);
-
-	var _utils2 = _interopRequireDefault(_utils);
-
-	function _interopRequireDefault(obj) { return obj && obj.__esModule ? obj : { default: obj }; }
-
-	function getOperation() {
-	  return _operations2.default.PNRemoveChannelsFromGroupOperation;
-	}
-
-	function validateParams(modules, incomingParams) {
-	  var channels = incomingParams.channels,
-	      channelGroup = incomingParams.channelGroup;
-	  var config = modules.config;
-
-
-	  if (!channelGroup) return 'Missing Channel Group';
-	  if (!channels || channels.length === 0) return 'Missing Channels';
-	  if (!config.subscribeKey) return 'Missing Subscribe Key';
-	}
-
-	function getURL(modules, incomingParams) {
-	  var channelGroup = incomingParams.channelGroup;
-	  var config = modules.config;
-
-	  return '/v1/channel-registration/sub-key/' + config.subscribeKey + '/channel-group/' + _utils2.default.encodeString(channelGroup);
-	}
-
-	function getRequestTimeout(_ref) {
-	  var config = _ref.config;
-
-	  return config.getTransactionTimeout();
-	}
-
-	function isAuthSupported() {
-	  return true;
-	}
-
-	function prepareParams(modules, incomingParams) {
-	  var _incomingParams$chann = incomingParams.channels,
-	      channels = _incomingParams$chann === undefined ? [] : _incomingParams$chann;
-
-
-	  return {
-	    remove: channels.join(',')
-	  };
-	}
-
-	function handleResponse() {
-	  return {};
-	}
-
-/***/ }),
-/* 19 */
-/***/ (function(module, exports, __webpack_require__) {
-
-	'use strict';
-
-	Object.defineProperty(exports, "__esModule", {
-	  value: true
-	});
-	exports.getOperation = getOperation;
-	exports.validateParams = validateParams;
-	exports.getURL = getURL;
-	exports.isAuthSupported = isAuthSupported;
-	exports.getRequestTimeout = getRequestTimeout;
-	exports.prepareParams = prepareParams;
-	exports.handleResponse = handleResponse;
-
-	var _flow_interfaces = __webpack_require__(5);
-
-	var _operations = __webpack_require__(13);
-
-	var _operations2 = _interopRequireDefault(_operations);
-
-	var _utils = __webpack_require__(15);
-
-	var _utils2 = _interopRequireDefault(_utils);
-
-	function _interopRequireDefault(obj) { return obj && obj.__esModule ? obj : { default: obj }; }
-
-	function getOperation() {
-	  return _operations2.default.PNRemoveGroupOperation;
-	}
-
-	function validateParams(modules, incomingParams) {
-	  var channelGroup = incomingParams.channelGroup;
-	  var config = modules.config;
-
-
-	  if (!channelGroup) return 'Missing Channel Group';
-	  if (!config.subscribeKey) return 'Missing Subscribe Key';
-	}
-
-	function getURL(modules, incomingParams) {
-	  var channelGroup = incomingParams.channelGroup;
-	  var config = modules.config;
-
-	  return '/v1/channel-registration/sub-key/' + config.subscribeKey + '/channel-group/' + _utils2.default.encodeString(channelGroup) + '/remove';
-	}
-
-	function isAuthSupported() {
-	  return true;
-	}
-
-	function getRequestTimeout(_ref) {
-	  var config = _ref.config;
-
-	  return config.getTransactionTimeout();
-	}
-
-	function prepareParams() {
-	  return {};
-	}
-
-	function handleResponse() {
-	  return {};
-	}
-
-/***/ }),
-/* 20 */
-/***/ (function(module, exports, __webpack_require__) {
-
-	'use strict';
-
-	Object.defineProperty(exports, "__esModule", {
-	  value: true
-	});
-	exports.getOperation = getOperation;
-	exports.validateParams = validateParams;
-	exports.getURL = getURL;
-	exports.getRequestTimeout = getRequestTimeout;
-	exports.isAuthSupported = isAuthSupported;
-	exports.prepareParams = prepareParams;
-	exports.handleResponse = handleResponse;
-
-	var _flow_interfaces = __webpack_require__(5);
-
-	var _operations = __webpack_require__(13);
-
-	var _operations2 = _interopRequireDefault(_operations);
-
-	function _interopRequireDefault(obj) { return obj && obj.__esModule ? obj : { default: obj }; }
-
-	function getOperation() {
-	  return _operations2.default.PNChannelGroupsOperation;
-	}
-
-	function validateParams(modules) {
-	  var config = modules.config;
-
-
-	  if (!config.subscribeKey) return 'Missing Subscribe Key';
-	}
-
-	function getURL(modules) {
-	  var config = modules.config;
-
-	  return '/v1/channel-registration/sub-key/' + config.subscribeKey + '/channel-group';
-	}
-
-	function getRequestTimeout(_ref) {
-	  var config = _ref.config;
-
-	  return config.getTransactionTimeout();
-	}
-
-	function isAuthSupported() {
-	  return true;
-	}
-
-	function prepareParams() {
-	  return {};
-	}
-
-	function handleResponse(modules, serverResponse) {
-	  return {
-	    groups: serverResponse.payload.groups
-	  };
-	}
-
-/***/ }),
-/* 21 */
-/***/ (function(module, exports, __webpack_require__) {
-
-	'use strict';
-
-	Object.defineProperty(exports, "__esModule", {
-	  value: true
-	});
-	exports.getOperation = getOperation;
-	exports.validateParams = validateParams;
-	exports.getURL = getURL;
-	exports.getRequestTimeout = getRequestTimeout;
-	exports.isAuthSupported = isAuthSupported;
-	exports.prepareParams = prepareParams;
-	exports.handleResponse = handleResponse;
-
-	var _flow_interfaces = __webpack_require__(5);
-
-	var _operations = __webpack_require__(13);
-
-	var _operations2 = _interopRequireDefault(_operations);
-
-	var _utils = __webpack_require__(15);
-
-	var _utils2 = _interopRequireDefault(_utils);
-
-	function _interopRequireDefault(obj) { return obj && obj.__esModule ? obj : { default: obj }; }
-
-	function getOperation() {
-	  return _operations2.default.PNChannelsForGroupOperation;
-	}
-
-	function validateParams(modules, incomingParams) {
-	  var channelGroup = incomingParams.channelGroup;
-	  var config = modules.config;
-
-
-	  if (!channelGroup) return 'Missing Channel Group';
-	  if (!config.subscribeKey) return 'Missing Subscribe Key';
-	}
-
-	function getURL(modules, incomingParams) {
-	  var channelGroup = incomingParams.channelGroup;
-	  var config = modules.config;
-
-	  return '/v1/channel-registration/sub-key/' + config.subscribeKey + '/channel-group/' + _utils2.default.encodeString(channelGroup);
-	}
-
-	function getRequestTimeout(_ref) {
-	  var config = _ref.config;
-
-	  return config.getTransactionTimeout();
-	}
-
-	function isAuthSupported() {
-	  return true;
-	}
-
-	function prepareParams() {
-	  return {};
-	}
-
-	function handleResponse(modules, serverResponse) {
-	  return {
-	    channels: serverResponse.payload.channels
-	  };
-	}
-
-/***/ }),
-/* 22 */
-/***/ (function(module, exports, __webpack_require__) {
-
-	'use strict';
-
-	Object.defineProperty(exports, "__esModule", {
-	  value: true
-	});
-	exports.getOperation = getOperation;
-	exports.validateParams = validateParams;
-	exports.getURL = getURL;
-	exports.getRequestTimeout = getRequestTimeout;
-	exports.isAuthSupported = isAuthSupported;
-	exports.prepareParams = prepareParams;
-	exports.handleResponse = handleResponse;
-
-	var _flow_interfaces = __webpack_require__(5);
-
-	var _operations = __webpack_require__(13);
-
-	var _operations2 = _interopRequireDefault(_operations);
-
-	function _interopRequireDefault(obj) { return obj && obj.__esModule ? obj : { default: obj }; }
-
-	function getOperation() {
-	  return _operations2.default.PNPushNotificationEnabledChannelsOperation;
-	}
-
-	function validateParams(modules, incomingParams) {
-	  var device = incomingParams.device,
-	      pushGateway = incomingParams.pushGateway,
-	      channels = incomingParams.channels;
-	  var config = modules.config;
-
-
-	  if (!device) return 'Missing Device ID (device)';
-	  if (!pushGateway) return 'Missing GW Type (pushGateway: gcm or apns)';
-	  if (!channels || channels.length === 0) return 'Missing Channels';
-	  if (!config.subscribeKey) return 'Missing Subscribe Key';
-	}
-
-	function getURL(modules, incomingParams) {
-	  var device = incomingParams.device;
-	  var config = modules.config;
-
-	  return '/v1/push/sub-key/' + config.subscribeKey + '/devices/' + device;
-	}
-
-	function getRequestTimeout(_ref) {
-	  var config = _ref.config;
-
-	  return config.getTransactionTimeout();
-	}
-
-	function isAuthSupported() {
-	  return true;
-	}
-
-	function prepareParams(modules, incomingParams) {
-	  var pushGateway = incomingParams.pushGateway,
-	      _incomingParams$chann = incomingParams.channels,
-	      channels = _incomingParams$chann === undefined ? [] : _incomingParams$chann;
-
-	  return { type: pushGateway, add: channels.join(',') };
-	}
-
-	function handleResponse() {
-	  return {};
-	}
-
-/***/ }),
-/* 23 */
-/***/ (function(module, exports, __webpack_require__) {
-
-	'use strict';
-
-	Object.defineProperty(exports, "__esModule", {
-	  value: true
-	});
-	exports.getOperation = getOperation;
-	exports.validateParams = validateParams;
-	exports.getURL = getURL;
-	exports.getRequestTimeout = getRequestTimeout;
-	exports.isAuthSupported = isAuthSupported;
-	exports.prepareParams = prepareParams;
-	exports.handleResponse = handleResponse;
-
-	var _flow_interfaces = __webpack_require__(5);
-
-	var _operations = __webpack_require__(13);
-
-	var _operations2 = _interopRequireDefault(_operations);
-
-	function _interopRequireDefault(obj) { return obj && obj.__esModule ? obj : { default: obj }; }
-
-	function getOperation() {
-	  return _operations2.default.PNPushNotificationEnabledChannelsOperation;
-	}
-
-	function validateParams(modules, incomingParams) {
-	  var device = incomingParams.device,
-	      pushGateway = incomingParams.pushGateway,
-	      channels = incomingParams.channels;
-	  var config = modules.config;
-
-
-	  if (!device) return 'Missing Device ID (device)';
-	  if (!pushGateway) return 'Missing GW Type (pushGateway: gcm or apns)';
-	  if (!channels || channels.length === 0) return 'Missing Channels';
-	  if (!config.subscribeKey) return 'Missing Subscribe Key';
-	}
-
-	function getURL(modules, incomingParams) {
-	  var device = incomingParams.device;
-	  var config = modules.config;
-
-	  return '/v1/push/sub-key/' + config.subscribeKey + '/devices/' + device;
-	}
-
-	function getRequestTimeout(_ref) {
-	  var config = _ref.config;
-
-	  return config.getTransactionTimeout();
-	}
-
-	function isAuthSupported() {
-	  return true;
-	}
-
-	function prepareParams(modules, incomingParams) {
-	  var pushGateway = incomingParams.pushGateway,
-	      _incomingParams$chann = incomingParams.channels,
-	      channels = _incomingParams$chann === undefined ? [] : _incomingParams$chann;
-
-	  return { type: pushGateway, remove: channels.join(',') };
-	}
-
-	function handleResponse() {
-	  return {};
-	}
-
-/***/ }),
-/* 24 */
-/***/ (function(module, exports, __webpack_require__) {
-
-	'use strict';
-
-	Object.defineProperty(exports, "__esModule", {
-	  value: true
-	});
-	exports.getOperation = getOperation;
-	exports.validateParams = validateParams;
-	exports.getURL = getURL;
-	exports.getRequestTimeout = getRequestTimeout;
-	exports.isAuthSupported = isAuthSupported;
-	exports.prepareParams = prepareParams;
-	exports.handleResponse = handleResponse;
-
-	var _flow_interfaces = __webpack_require__(5);
-
-	var _operations = __webpack_require__(13);
-
-	var _operations2 = _interopRequireDefault(_operations);
-
-	function _interopRequireDefault(obj) { return obj && obj.__esModule ? obj : { default: obj }; }
-
-	function getOperation() {
-	  return _operations2.default.PNPushNotificationEnabledChannelsOperation;
-	}
-
-	function validateParams(modules, incomingParams) {
-	  var device = incomingParams.device,
-	      pushGateway = incomingParams.pushGateway;
-	  var config = modules.config;
-
-
-	  if (!device) return 'Missing Device ID (device)';
-	  if (!pushGateway) return 'Missing GW Type (pushGateway: gcm or apns)';
-	  if (!config.subscribeKey) return 'Missing Subscribe Key';
-	}
-
-	function getURL(modules, incomingParams) {
-	  var device = incomingParams.device;
-	  var config = modules.config;
-
-	  return '/v1/push/sub-key/' + config.subscribeKey + '/devices/' + device;
-	}
-
-	function getRequestTimeout(_ref) {
-	  var config = _ref.config;
-
-	  return config.getTransactionTimeout();
-	}
-
-	function isAuthSupported() {
-	  return true;
-	}
-
-	function prepareParams(modules, incomingParams) {
-	  var pushGateway = incomingParams.pushGateway;
-
-	  return { type: pushGateway };
-	}
-
-	function handleResponse(modules, serverResponse) {
-	  return { channels: serverResponse };
-	}
-
-/***/ }),
-/* 25 */
-/***/ (function(module, exports, __webpack_require__) {
-
-	'use strict';
-
-	Object.defineProperty(exports, "__esModule", {
-	  value: true
-	});
-	exports.getOperation = getOperation;
-	exports.validateParams = validateParams;
-	exports.getURL = getURL;
-	exports.getRequestTimeout = getRequestTimeout;
-	exports.isAuthSupported = isAuthSupported;
-	exports.prepareParams = prepareParams;
-	exports.handleResponse = handleResponse;
-
-	var _flow_interfaces = __webpack_require__(5);
-
-	var _operations = __webpack_require__(13);
-
-	var _operations2 = _interopRequireDefault(_operations);
-
-	function _interopRequireDefault(obj) { return obj && obj.__esModule ? obj : { default: obj }; }
-
-	function getOperation() {
-	  return _operations2.default.PNRemoveAllPushNotificationsOperation;
-	}
-
-	function validateParams(modules, incomingParams) {
-	  var device = incomingParams.device,
-	      pushGateway = incomingParams.pushGateway;
-	  var config = modules.config;
-
-
-	  if (!device) return 'Missing Device ID (device)';
-	  if (!pushGateway) return 'Missing GW Type (pushGateway: gcm or apns)';
-	  if (!config.subscribeKey) return 'Missing Subscribe Key';
-	}
-
-	function getURL(modules, incomingParams) {
-	  var device = incomingParams.device;
-	  var config = modules.config;
-
-	  return '/v1/push/sub-key/' + config.subscribeKey + '/devices/' + device + '/remove';
-	}
-
-	function getRequestTimeout(_ref) {
-	  var config = _ref.config;
-
-	  return config.getTransactionTimeout();
-	}
-
-	function isAuthSupported() {
-	  return true;
-	}
-
-	function prepareParams(modules, incomingParams) {
-	  var pushGateway = incomingParams.pushGateway;
-
-	  return { type: pushGateway };
-	}
-
-	function handleResponse() {
-	  return {};
-	}
-
-/***/ }),
-/* 26 */
-/***/ (function(module, exports, __webpack_require__) {
-
-	'use strict';
-
-	Object.defineProperty(exports, "__esModule", {
-	  value: true
-	});
-	exports.getOperation = getOperation;
-	exports.validateParams = validateParams;
-	exports.getURL = getURL;
-	exports.getRequestTimeout = getRequestTimeout;
-	exports.isAuthSupported = isAuthSupported;
-	exports.prepareParams = prepareParams;
-	exports.handleResponse = handleResponse;
-
-	var _flow_interfaces = __webpack_require__(5);
-
-	var _operations = __webpack_require__(13);
-
-	var _operations2 = _interopRequireDefault(_operations);
-
-	var _utils = __webpack_require__(15);
-
-	var _utils2 = _interopRequireDefault(_utils);
-
-	function _interopRequireDefault(obj) { return obj && obj.__esModule ? obj : { default: obj }; }
-
-	function getOperation() {
-	  return _operations2.default.PNUnsubscribeOperation;
-	}
-
-	function validateParams(modules) {
-	  var config = modules.config;
-
-
-	  if (!config.subscribeKey) return 'Missing Subscribe Key';
-	}
-
-	function getURL(modules, incomingParams) {
-	  var config = modules.config;
-	  var _incomingParams$chann = incomingParams.channels,
-	      channels = _incomingParams$chann === undefined ? [] : _incomingParams$chann;
-
-	  var stringifiedChannels = channels.length > 0 ? channels.join(',') : ',';
-	  return '/v2/presence/sub-key/' + config.subscribeKey + '/channel/' + _utils2.default.encodeString(stringifiedChannels) + '/leave';
-	}
-
-	function getRequestTimeout(_ref) {
-	  var config = _ref.config;
-
-	  return config.getTransactionTimeout();
-	}
-
-	function isAuthSupported() {
-	  return true;
-	}
-
-	function prepareParams(modules, incomingParams) {
-	  var _incomingParams$chann2 = incomingParams.channelGroups,
-	      channelGroups = _incomingParams$chann2 === undefined ? [] : _incomingParams$chann2;
-
-	  var params = {};
-
-	  if (channelGroups.length > 0) {
-	    params['channel-group'] = channelGroups.join(',');
-	  }
-
-	  return params;
-	}
-
-	function handleResponse() {
-	  return {};
-	}
-
-/***/ }),
-/* 27 */
-/***/ (function(module, exports, __webpack_require__) {
-
-	'use strict';
-
-	Object.defineProperty(exports, "__esModule", {
-	  value: true
-	});
-	exports.getOperation = getOperation;
-	exports.validateParams = validateParams;
-	exports.getURL = getURL;
-	exports.getRequestTimeout = getRequestTimeout;
-	exports.isAuthSupported = isAuthSupported;
-	exports.prepareParams = prepareParams;
-	exports.handleResponse = handleResponse;
-
-	var _flow_interfaces = __webpack_require__(5);
-
-	var _operations = __webpack_require__(13);
-
-	var _operations2 = _interopRequireDefault(_operations);
-
-	function _interopRequireDefault(obj) { return obj && obj.__esModule ? obj : { default: obj }; }
-
-	function getOperation() {
-	  return _operations2.default.PNWhereNowOperation;
-	}
-
-	function validateParams(modules) {
-	  var config = modules.config;
-
-
-	  if (!config.subscribeKey) return 'Missing Subscribe Key';
-	}
-
-	function getURL(modules, incomingParams) {
-	  var config = modules.config;
-	  var _incomingParams$uuid = incomingParams.uuid,
-	      uuid = _incomingParams$uuid === undefined ? config.UUID : _incomingParams$uuid;
-
-	  return '/v2/presence/sub-key/' + config.subscribeKey + '/uuid/' + uuid;
-	}
-
-	function getRequestTimeout(_ref) {
-	  var config = _ref.config;
-
-	  return config.getTransactionTimeout();
-	}
-
-	function isAuthSupported() {
-	  return true;
-	}
-
-	function prepareParams() {
-	  return {};
-	}
-
-	function handleResponse(modules, serverResponse) {
-	  if (!serverResponse.payload) {
-	    return { channels: [] };
-	  }
-	  return { channels: serverResponse.payload.channels };
-	}
-
-/***/ }),
-/* 28 */
-/***/ (function(module, exports, __webpack_require__) {
-
-	'use strict';
-
-	Object.defineProperty(exports, "__esModule", {
-	  value: true
-	});
-	exports.getOperation = getOperation;
-	exports.validateParams = validateParams;
-	exports.getURL = getURL;
-	exports.isAuthSupported = isAuthSupported;
-	exports.getRequestTimeout = getRequestTimeout;
-	exports.prepareParams = prepareParams;
-	exports.handleResponse = handleResponse;
-
-	var _flow_interfaces = __webpack_require__(5);
-
-	var _operations = __webpack_require__(13);
-
-	var _operations2 = _interopRequireDefault(_operations);
-
-	var _utils = __webpack_require__(15);
-
-	var _utils2 = _interopRequireDefault(_utils);
-
-	function _interopRequireDefault(obj) { return obj && obj.__esModule ? obj : { default: obj }; }
-
-	function getOperation() {
-	  return _operations2.default.PNHeartbeatOperation;
-	}
-
-	function validateParams(modules) {
-	  var config = modules.config;
-
-
-	  if (!config.subscribeKey) return 'Missing Subscribe Key';
-	}
-
-	function getURL(modules, incomingParams) {
-	  var config = modules.config;
-	  var _incomingParams$chann = incomingParams.channels,
-	      channels = _incomingParams$chann === undefined ? [] : _incomingParams$chann;
-
-	  var stringifiedChannels = channels.length > 0 ? channels.join(',') : ',';
-	  return '/v2/presence/sub-key/' + config.subscribeKey + '/channel/' + _utils2.default.encodeString(stringifiedChannels) + '/heartbeat';
-	}
-
-	function isAuthSupported() {
-	  return true;
-	}
-
-	function getRequestTimeout(_ref) {
-	  var config = _ref.config;
-
-	  return config.getTransactionTimeout();
-	}
-
-	function prepareParams(modules, incomingParams) {
-	  var _incomingParams$chann2 = incomingParams.channelGroups,
-	      channelGroups = _incomingParams$chann2 === undefined ? [] : _incomingParams$chann2,
-	      _incomingParams$state = incomingParams.state,
-	      state = _incomingParams$state === undefined ? {} : _incomingParams$state;
-	  var config = modules.config;
-
-	  var params = {};
-
-	  if (channelGroups.length > 0) {
-	    params['channel-group'] = channelGroups.join(',');
-	  }
-
-	  params.state = JSON.stringify(state);
-	  params.heartbeat = config.getPresenceTimeout();
-	  return params;
-	}
-
-	function handleResponse() {
-	  return {};
-	}
-
-/***/ }),
-/* 29 */
-/***/ (function(module, exports, __webpack_require__) {
-
-	'use strict';
-
-	Object.defineProperty(exports, "__esModule", {
-	  value: true
-	});
-	exports.getOperation = getOperation;
-	exports.validateParams = validateParams;
-	exports.getURL = getURL;
-	exports.getRequestTimeout = getRequestTimeout;
-	exports.isAuthSupported = isAuthSupported;
-	exports.prepareParams = prepareParams;
-	exports.handleResponse = handleResponse;
-
-	var _flow_interfaces = __webpack_require__(5);
-
-	var _operations = __webpack_require__(13);
-
-	var _operations2 = _interopRequireDefault(_operations);
-
-	var _utils = __webpack_require__(15);
-
-	var _utils2 = _interopRequireDefault(_utils);
-
-	function _interopRequireDefault(obj) { return obj && obj.__esModule ? obj : { default: obj }; }
-
-	function getOperation() {
-	  return _operations2.default.PNGetStateOperation;
-	}
-
-	function validateParams(modules) {
-	  var config = modules.config;
-
-
-	  if (!config.subscribeKey) return 'Missing Subscribe Key';
-	}
-
-	function getURL(modules, incomingParams) {
-	  var config = modules.config;
-	  var _incomingParams$uuid = incomingParams.uuid,
-	      uuid = _incomingParams$uuid === undefined ? config.UUID : _incomingParams$uuid,
-	      _incomingParams$chann = incomingParams.channels,
-	      channels = _incomingParams$chann === undefined ? [] : _incomingParams$chann;
-
-	  var stringifiedChannels = channels.length > 0 ? channels.join(',') : ',';
-	  return '/v2/presence/sub-key/' + config.subscribeKey + '/channel/' + _utils2.default.encodeString(stringifiedChannels) + '/uuid/' + uuid;
-	}
-
-	function getRequestTimeout(_ref) {
-	  var config = _ref.config;
-
-	  return config.getTransactionTimeout();
-	}
-
-	function isAuthSupported() {
-	  return true;
-	}
-
-	function prepareParams(modules, incomingParams) {
-	  var _incomingParams$chann2 = incomingParams.channelGroups,
-	      channelGroups = _incomingParams$chann2 === undefined ? [] : _incomingParams$chann2;
-
-	  var params = {};
-
-	  if (channelGroups.length > 0) {
-	    params['channel-group'] = channelGroups.join(',');
-	  }
-
-	  return params;
-	}
-
-	function handleResponse(modules, serverResponse, incomingParams) {
-	  var _incomingParams$chann3 = incomingParams.channels,
-	      channels = _incomingParams$chann3 === undefined ? [] : _incomingParams$chann3,
-	      _incomingParams$chann4 = incomingParams.channelGroups,
-	      channelGroups = _incomingParams$chann4 === undefined ? [] : _incomingParams$chann4;
-
-	  var channelsResponse = {};
-
-	  if (channels.length === 1 && channelGroups.length === 0) {
-	    channelsResponse[channels[0]] = serverResponse.payload;
-	  } else {
-	    channelsResponse = serverResponse.payload;
-	  }
-
-	  return { channels: channelsResponse };
-	}
-
-/***/ }),
-/* 30 */
-/***/ (function(module, exports, __webpack_require__) {
-
-	'use strict';
-
-	Object.defineProperty(exports, "__esModule", {
-	  value: true
-	});
-	exports.getOperation = getOperation;
-	exports.validateParams = validateParams;
-	exports.getURL = getURL;
-	exports.getRequestTimeout = getRequestTimeout;
-	exports.isAuthSupported = isAuthSupported;
-	exports.prepareParams = prepareParams;
-	exports.handleResponse = handleResponse;
-
-	var _flow_interfaces = __webpack_require__(5);
-
-	var _operations = __webpack_require__(13);
-
-	var _operations2 = _interopRequireDefault(_operations);
-
-	var _utils = __webpack_require__(15);
-
-	var _utils2 = _interopRequireDefault(_utils);
-
-	function _interopRequireDefault(obj) { return obj && obj.__esModule ? obj : { default: obj }; }
-
-	function getOperation() {
-	  return _operations2.default.PNSetStateOperation;
-	}
-
-	function validateParams(modules, incomingParams) {
-	  var config = modules.config;
-	  var state = incomingParams.state,
-	      _incomingParams$chann = incomingParams.channels,
-	      channels = _incomingParams$chann === undefined ? [] : _incomingParams$chann,
-	      _incomingParams$chann2 = incomingParams.channelGroups,
-	      channelGroups = _incomingParams$chann2 === undefined ? [] : _incomingParams$chann2;
-
-
-	  if (!state) return 'Missing State';
-	  if (!config.subscribeKey) return 'Missing Subscribe Key';
-	  if (channels.length === 0 && channelGroups.length === 0) return 'Please provide a list of channels and/or channel-groups';
-	}
-
-	function getURL(modules, incomingParams) {
-	  var config = modules.config;
-	  var _incomingParams$chann3 = incomingParams.channels,
-	      channels = _incomingParams$chann3 === undefined ? [] : _incomingParams$chann3;
-
-	  var stringifiedChannels = channels.length > 0 ? channels.join(',') : ',';
-	  return '/v2/presence/sub-key/' + config.subscribeKey + '/channel/' + _utils2.default.encodeString(stringifiedChannels) + '/uuid/' + config.UUID + '/data';
-	}
-
-	function getRequestTimeout(_ref) {
-	  var config = _ref.config;
-
-	  return config.getTransactionTimeout();
-	}
-
-	function isAuthSupported() {
-	  return true;
-	}
-
-	function prepareParams(modules, incomingParams) {
-	  var state = incomingParams.state,
-	      _incomingParams$chann4 = incomingParams.channelGroups,
-	      channelGroups = _incomingParams$chann4 === undefined ? [] : _incomingParams$chann4;
-
-	  var params = {};
-
-	  params.state = JSON.stringify(state);
-
-	  if (channelGroups.length > 0) {
-	    params['channel-group'] = channelGroups.join(',');
-	  }
-
-	  return params;
-	}
-
-	function handleResponse(modules, serverResponse) {
-	  return { state: serverResponse.payload };
-	}
-
-/***/ }),
-/* 31 */
-/***/ (function(module, exports, __webpack_require__) {
-
-	'use strict';
-
-	Object.defineProperty(exports, "__esModule", {
-	  value: true
-	});
-	exports.getOperation = getOperation;
-	exports.validateParams = validateParams;
-	exports.getURL = getURL;
-	exports.getRequestTimeout = getRequestTimeout;
-	exports.isAuthSupported = isAuthSupported;
-	exports.prepareParams = prepareParams;
-	exports.handleResponse = handleResponse;
-
-	var _flow_interfaces = __webpack_require__(5);
-
-	var _operations = __webpack_require__(13);
-
-	var _operations2 = _interopRequireDefault(_operations);
-
-	var _utils = __webpack_require__(15);
-
-	var _utils2 = _interopRequireDefault(_utils);
-
-	function _interopRequireDefault(obj) { return obj && obj.__esModule ? obj : { default: obj }; }
-
-	function getOperation() {
-	  return _operations2.default.PNHereNowOperation;
-	}
-
-	function validateParams(modules) {
-	  var config = modules.config;
-
-
-	  if (!config.subscribeKey) return 'Missing Subscribe Key';
-	}
-
-	function getURL(modules, incomingParams) {
-	  var config = modules.config;
-	  var _incomingParams$chann = incomingParams.channels,
-	      channels = _incomingParams$chann === undefined ? [] : _incomingParams$chann,
-	      _incomingParams$chann2 = incomingParams.channelGroups,
-	      channelGroups = _incomingParams$chann2 === undefined ? [] : _incomingParams$chann2;
-
-	  var baseURL = '/v2/presence/sub-key/' + config.subscribeKey;
-
-	  if (channels.length > 0 || channelGroups.length > 0) {
-	    var stringifiedChannels = channels.length > 0 ? channels.join(',') : ',';
-	    baseURL += '/channel/' + _utils2.default.encodeString(stringifiedChannels);
-	  }
-
-	  return baseURL;
-	}
-
-	function getRequestTimeout(_ref) {
-	  var config = _ref.config;
-
-	  return config.getTransactionTimeout();
-	}
-
-	function isAuthSupported() {
-	  return true;
-	}
-
-	function prepareParams(modules, incomingParams) {
-	  var _incomingParams$chann3 = incomingParams.channelGroups,
-	      channelGroups = _incomingParams$chann3 === undefined ? [] : _incomingParams$chann3,
-	      _incomingParams$inclu = incomingParams.includeUUIDs,
-	      includeUUIDs = _incomingParams$inclu === undefined ? true : _incomingParams$inclu,
-	      _incomingParams$inclu2 = incomingParams.includeState,
-	      includeState = _incomingParams$inclu2 === undefined ? false : _incomingParams$inclu2;
-
-	  var params = {};
-
-	  if (!includeUUIDs) params.disable_uuids = 1;
-	  if (includeState) params.state = 1;
-
-	  if (channelGroups.length > 0) {
-	    params['channel-group'] = channelGroups.join(',');
-	  }
-
-	  return params;
-	}
-
-	function handleResponse(modules, serverResponse, incomingParams) {
-	  var _incomingParams$chann4 = incomingParams.channels,
-	      channels = _incomingParams$chann4 === undefined ? [] : _incomingParams$chann4,
-	      _incomingParams$chann5 = incomingParams.channelGroups,
-	      channelGroups = _incomingParams$chann5 === undefined ? [] : _incomingParams$chann5,
-	      _incomingParams$inclu3 = incomingParams.includeUUIDs,
-	      includeUUIDs = _incomingParams$inclu3 === undefined ? true : _incomingParams$inclu3,
-	      _incomingParams$inclu4 = incomingParams.includeState,
-	      includeState = _incomingParams$inclu4 === undefined ? false : _incomingParams$inclu4;
-
-
-	  var prepareSingularChannel = function prepareSingularChannel() {
-	    var response = {};
-	    var occupantsList = [];
-	    response.totalChannels = 1;
-	    response.totalOccupancy = serverResponse.occupancy;
-	    response.channels = {};
-	    response.channels[channels[0]] = {
-	      occupants: occupantsList,
-	      name: channels[0],
-	      occupancy: serverResponse.occupancy
-	    };
-
-	    if (includeUUIDs && serverResponse.uuids) {
-	      serverResponse.uuids.forEach(function (uuidEntry) {
-	        if (includeState) {
-	          occupantsList.push({ state: uuidEntry.state, uuid: uuidEntry.uuid });
-	        } else {
-	          occupantsList.push({ state: null, uuid: uuidEntry });
-	        }
-	      });
-	    }
-
-	    return response;
-	  };
-
-	  var prepareMultipleChannel = function prepareMultipleChannel() {
-	    var response = {};
-	    response.totalChannels = serverResponse.payload.total_channels;
-	    response.totalOccupancy = serverResponse.payload.total_occupancy;
-	    response.channels = {};
-
-	    Object.keys(serverResponse.payload.channels).forEach(function (channelName) {
-	      var channelEntry = serverResponse.payload.channels[channelName];
-	      var occupantsList = [];
-	      response.channels[channelName] = {
-	        occupants: occupantsList,
-	        name: channelName,
-	        occupancy: channelEntry.occupancy
-	      };
-
-	      if (includeUUIDs) {
-	        channelEntry.uuids.forEach(function (uuidEntry) {
-	          if (includeState) {
-	            occupantsList.push({ state: uuidEntry.state, uuid: uuidEntry.uuid });
-	          } else {
-	            occupantsList.push({ state: null, uuid: uuidEntry });
-	          }
-	        });
-	      }
-
-	      return response;
-	    });
-
-	    return response;
-	  };
-
-	  var response = void 0;
-	  if (channels.length > 1 || channelGroups.length > 0 || channelGroups.length === 0 && channels.length === 0) {
-	    response = prepareMultipleChannel();
-	  } else {
-	    response = prepareSingularChannel();
-	  }
-
-	  return response;
-	}
-
-/***/ }),
-/* 32 */
-/***/ (function(module, exports, __webpack_require__) {
-
-	'use strict';
-
-	Object.defineProperty(exports, "__esModule", {
-	  value: true
-	});
-	exports.getOperation = getOperation;
-	exports.validateParams = validateParams;
-	exports.getURL = getURL;
-	exports.getRequestTimeout = getRequestTimeout;
-	exports.isAuthSupported = isAuthSupported;
-	exports.prepareParams = prepareParams;
-	exports.handleResponse = handleResponse;
-
-	var _flow_interfaces = __webpack_require__(5);
-
-	var _operations = __webpack_require__(13);
-
-	var _operations2 = _interopRequireDefault(_operations);
-
-	function _interopRequireDefault(obj) { return obj && obj.__esModule ? obj : { default: obj }; }
-
-	function getOperation() {
-	  return _operations2.default.PNAccessManagerAudit;
-	}
-
-	function validateParams(modules) {
-	  var config = modules.config;
-
-
-	  if (!config.subscribeKey) return 'Missing Subscribe Key';
-	}
-
-	function getURL(modules) {
-	  var config = modules.config;
-
-	  return '/v2/auth/audit/sub-key/' + config.subscribeKey;
-	}
-
-	function getRequestTimeout(_ref) {
-	  var config = _ref.config;
-
-	  return config.getTransactionTimeout();
-	}
-
-	function isAuthSupported() {
-	  return false;
-	}
-
-	function prepareParams(modules, incomingParams) {
-	  var channel = incomingParams.channel,
-	      channelGroup = incomingParams.channelGroup,
-	      _incomingParams$authK = incomingParams.authKeys,
-	      authKeys = _incomingParams$authK === undefined ? [] : _incomingParams$authK;
-
-	  var params = {};
-
-	  if (channel) {
-	    params.channel = channel;
-	  }
-
-	  if (channelGroup) {
-	    params['channel-group'] = channelGroup;
-	  }
-
-	  if (authKeys.length > 0) {
-	    params.auth = authKeys.join(',');
-	  }
-
-	  return params;
-	}
-
-	function handleResponse(modules, serverResponse) {
-	  return serverResponse.payload;
-	}
-
-/***/ }),
-/* 33 */
-/***/ (function(module, exports, __webpack_require__) {
-
-	'use strict';
-
-	Object.defineProperty(exports, "__esModule", {
-	  value: true
-	});
-	exports.getOperation = getOperation;
-	exports.validateParams = validateParams;
-	exports.getURL = getURL;
-	exports.getRequestTimeout = getRequestTimeout;
-	exports.isAuthSupported = isAuthSupported;
-	exports.prepareParams = prepareParams;
-	exports.handleResponse = handleResponse;
-
-	var _flow_interfaces = __webpack_require__(5);
-
-	var _operations = __webpack_require__(13);
-
-	var _operations2 = _interopRequireDefault(_operations);
-
-	function _interopRequireDefault(obj) { return obj && obj.__esModule ? obj : { default: obj }; }
-
-	function getOperation() {
-	  return _operations2.default.PNAccessManagerGrant;
-	}
-
-	function validateParams(modules) {
-	  var config = modules.config;
-
-
-	  if (!config.subscribeKey) return 'Missing Subscribe Key';
-	  if (!config.publishKey) return 'Missing Publish Key';
-	  if (!config.secretKey) return 'Missing Secret Key';
-	}
-
-	function getURL(modules) {
-	  var config = modules.config;
-
-	  return '/v2/auth/grant/sub-key/' + config.subscribeKey;
-	}
-
-	function getRequestTimeout(_ref) {
-	  var config = _ref.config;
-
-	  return config.getTransactionTimeout();
-	}
-
-	function isAuthSupported() {
-	  return false;
-	}
-
-	function prepareParams(modules, incomingParams) {
-	  var _incomingParams$chann = incomingParams.channels,
-	      channels = _incomingParams$chann === undefined ? [] : _incomingParams$chann,
-	      _incomingParams$chann2 = incomingParams.channelGroups,
-	      channelGroups = _incomingParams$chann2 === undefined ? [] : _incomingParams$chann2,
-	      ttl = incomingParams.ttl,
-	      _incomingParams$read = incomingParams.read,
-	      read = _incomingParams$read === undefined ? false : _incomingParams$read,
-	      _incomingParams$write = incomingParams.write,
-	      write = _incomingParams$write === undefined ? false : _incomingParams$write,
-	      _incomingParams$manag = incomingParams.manage,
-	      manage = _incomingParams$manag === undefined ? false : _incomingParams$manag,
-	      _incomingParams$authK = incomingParams.authKeys,
-	      authKeys = _incomingParams$authK === undefined ? [] : _incomingParams$authK;
-
-	  var params = {};
-
-	  params.r = read ? '1' : '0';
-	  params.w = write ? '1' : '0';
-	  params.m = manage ? '1' : '0';
-
-	  if (channels.length > 0) {
-	    params.channel = channels.join(',');
-	  }
-
-	  if (channelGroups.length > 0) {
-	    params['channel-group'] = channelGroups.join(',');
-	  }
-
-	  if (authKeys.length > 0) {
-	    params.auth = authKeys.join(',');
-	  }
-
-	  if (ttl || ttl === 0) {
-	    params.ttl = ttl;
-	  }
-
-	  return params;
-	}
-
-	function handleResponse() {
-	  return {};
-	}
-
-/***/ }),
-/* 34 */
-/***/ (function(module, exports, __webpack_require__) {
-
-	'use strict';
-
-	Object.defineProperty(exports, "__esModule", {
-	  value: true
-	});
-
-	var _typeof = typeof Symbol === "function" && typeof Symbol.iterator === "symbol" ? function (obj) { return typeof obj; } : function (obj) { return obj && typeof Symbol === "function" && obj.constructor === Symbol && obj !== Symbol.prototype ? "symbol" : typeof obj; };
-
-	exports.getOperation = getOperation;
-	exports.validateParams = validateParams;
-	exports.usePost = usePost;
-	exports.getURL = getURL;
-	exports.postURL = postURL;
-	exports.getRequestTimeout = getRequestTimeout;
-	exports.isAuthSupported = isAuthSupported;
-	exports.postPayload = postPayload;
-	exports.prepareParams = prepareParams;
-	exports.handleResponse = handleResponse;
-
-	var _flow_interfaces = __webpack_require__(5);
-
-	var _operations = __webpack_require__(13);
-
-	var _operations2 = _interopRequireDefault(_operations);
-
-	var _utils = __webpack_require__(15);
-
-	var _utils2 = _interopRequireDefault(_utils);
-
-	function _interopRequireDefault(obj) { return obj && obj.__esModule ? obj : { default: obj }; }
-
-	function prepareMessagePayload(modules, messagePayload) {
-	  var crypto = modules.crypto,
-	      config = modules.config;
-
-	  var stringifiedPayload = JSON.stringify(messagePayload);
-
-	  if (config.cipherKey) {
-	    stringifiedPayload = crypto.encrypt(stringifiedPayload);
-	    stringifiedPayload = JSON.stringify(stringifiedPayload);
-	  }
-
-	  return stringifiedPayload;
-	}
-
-	function getOperation() {
-	  return _operations2.default.PNPublishOperation;
-	}
-
-	function validateParams(_ref, incomingParams) {
-	  var config = _ref.config;
-	  var message = incomingParams.message,
-	      channel = incomingParams.channel;
-
-
-	  if (!channel) return 'Missing Channel';
-	  if (!message) return 'Missing Message';
-	  if (!config.subscribeKey) return 'Missing Subscribe Key';
-	}
-
-	function usePost(modules, incomingParams) {
-	  var _incomingParams$sendB = incomingParams.sendByPost,
-	      sendByPost = _incomingParams$sendB === undefined ? false : _incomingParams$sendB;
-
-	  return sendByPost;
-	}
-
-	function getURL(modules, incomingParams) {
-	  var config = modules.config;
-	  var channel = incomingParams.channel,
-	      message = incomingParams.message;
-
-	  var stringifiedPayload = prepareMessagePayload(modules, message);
-	  return '/publish/' + config.publishKey + '/' + config.subscribeKey + '/0/' + _utils2.default.encodeString(channel) + '/0/' + _utils2.default.encodeString(stringifiedPayload);
-	}
-
-	function postURL(modules, incomingParams) {
-	  var config = modules.config;
-	  var channel = incomingParams.channel;
-
-	  return '/publish/' + config.publishKey + '/' + config.subscribeKey + '/0/' + _utils2.default.encodeString(channel) + '/0';
-	}
-
-	function getRequestTimeout(_ref2) {
-	  var config = _ref2.config;
-
-	  return config.getTransactionTimeout();
-	}
-
-	function isAuthSupported() {
-	  return true;
-	}
-
-	function postPayload(modules, incomingParams) {
-	  var message = incomingParams.message;
-
-	  return prepareMessagePayload(modules, message);
-	}
-
-	function prepareParams(modules, incomingParams) {
-	  var meta = incomingParams.meta,
-	      _incomingParams$repli = incomingParams.replicate,
-	      replicate = _incomingParams$repli === undefined ? true : _incomingParams$repli,
-	      storeInHistory = incomingParams.storeInHistory,
-	      ttl = incomingParams.ttl;
-
-	  var params = {};
-
-	  if (storeInHistory != null) {
-	    if (storeInHistory) {
-	      params.store = '1';
-	    } else {
-	      params.store = '0';
-	    }
-	  }
-
-	  if (ttl) {
-	    params.ttl = ttl;
-	  }
-
-	  if (replicate === false) {
-	    params.norep = 'true';
-	  }
-
-	  if (meta && (typeof meta === 'undefined' ? 'undefined' : _typeof(meta)) === 'object') {
-	    params.meta = JSON.stringify(meta);
-	  }
-
-	  return params;
-	}
-
-	function handleResponse(modules, serverResponse) {
-	  return { timetoken: serverResponse[2] };
-	}
-
-/***/ }),
-/* 35 */
-/***/ (function(module, exports, __webpack_require__) {
-
-	'use strict';
-
-	Object.defineProperty(exports, "__esModule", {
-	  value: true
-	});
-	exports.getOperation = getOperation;
-	exports.validateParams = validateParams;
-	exports.getURL = getURL;
-	exports.getRequestTimeout = getRequestTimeout;
-	exports.isAuthSupported = isAuthSupported;
-	exports.prepareParams = prepareParams;
-	exports.handleResponse = handleResponse;
-
-	var _flow_interfaces = __webpack_require__(5);
-
-	var _operations = __webpack_require__(13);
-
-	var _operations2 = _interopRequireDefault(_operations);
-
-	var _utils = __webpack_require__(15);
-
-	var _utils2 = _interopRequireDefault(_utils);
-
-	function _interopRequireDefault(obj) { return obj && obj.__esModule ? obj : { default: obj }; }
-
-	function __processMessage(modules, message) {
-	  var config = modules.config,
-	      crypto = modules.crypto;
-
-	  if (!config.cipherKey) return message;
-
-	  try {
-	    return crypto.decrypt(message);
-	  } catch (e) {
-	    return message;
-	  }
-	}
-
-	function getOperation() {
-	  return _operations2.default.PNHistoryOperation;
-	}
-
-	function validateParams(modules, incomingParams) {
-	  var channel = incomingParams.channel;
-	  var config = modules.config;
-
-
-	  if (!channel) return 'Missing channel';
-	  if (!config.subscribeKey) return 'Missing Subscribe Key';
-	}
-
-	function getURL(modules, incomingParams) {
-	  var channel = incomingParams.channel;
-	  var config = modules.config;
-
-	  return '/v2/history/sub-key/' + config.subscribeKey + '/channel/' + _utils2.default.encodeString(channel);
-	}
-
-	function getRequestTimeout(_ref) {
-	  var config = _ref.config;
-
-	  return config.getTransactionTimeout();
-	}
-
-	function isAuthSupported() {
-	  return true;
-	}
-
-	function prepareParams(modules, incomingParams) {
-	  var start = incomingParams.start,
-	      end = incomingParams.end,
-	      reverse = incomingParams.reverse,
-	      _incomingParams$count = incomingParams.count,
-	      count = _incomingParams$count === undefined ? 100 : _incomingParams$count,
-	      _incomingParams$strin = incomingParams.stringifiedTimeToken,
-	      stringifiedTimeToken = _incomingParams$strin === undefined ? false : _incomingParams$strin;
-
-	  var outgoingParams = {
-	    include_token: 'true'
-	  };
-
-	  outgoingParams.count = count;
-	  if (start) outgoingParams.start = start;
-	  if (end) outgoingParams.end = end;
-	  if (stringifiedTimeToken) outgoingParams.string_message_token = 'true';
-	  if (reverse != null) outgoingParams.reverse = reverse.toString();
-
-	  return outgoingParams;
-	}
-
-	function handleResponse(modules, serverResponse) {
-	  var response = {
-	    messages: [],
-	    startTimeToken: serverResponse[1],
-	    endTimeToken: serverResponse[2]
-	  };
-
-	  serverResponse[0].forEach(function (serverHistoryItem) {
-	    var item = {
-	      timetoken: serverHistoryItem.timetoken,
-	      entry: __processMessage(modules, serverHistoryItem.message)
-	    };
-
-	    response.messages.push(item);
-	  });
-
-	  return response;
-	}
-
-/***/ }),
-/* 36 */
-/***/ (function(module, exports, __webpack_require__) {
-
-	'use strict';
-
-	Object.defineProperty(exports, "__esModule", {
-	  value: true
-	});
-	exports.getOperation = getOperation;
-	exports.validateParams = validateParams;
-	exports.useDelete = useDelete;
-	exports.getURL = getURL;
-	exports.getRequestTimeout = getRequestTimeout;
-	exports.isAuthSupported = isAuthSupported;
-	exports.prepareParams = prepareParams;
-	exports.handleResponse = handleResponse;
-
-	var _flow_interfaces = __webpack_require__(5);
-
-	var _operations = __webpack_require__(13);
-
-	var _operations2 = _interopRequireDefault(_operations);
-
-	var _utils = __webpack_require__(15);
-
-	var _utils2 = _interopRequireDefault(_utils);
-
-	function _interopRequireDefault(obj) { return obj && obj.__esModule ? obj : { default: obj }; }
-
-	function getOperation() {
-	  return _operations2.default.PNDeleteMessagesOperation;
-	}
-
-	function validateParams(modules, incomingParams) {
-	  var channel = incomingParams.channel;
-	  var config = modules.config;
-
-
-	  if (!channel) return 'Missing channel';
-	  if (!config.subscribeKey) return 'Missing Subscribe Key';
-	}
-
-	function useDelete() {
-	  return true;
-	}
-
-	function getURL(modules, incomingParams) {
-	  var channel = incomingParams.channel;
-	  var config = modules.config;
-
-
-	  return '/v3/history/sub-key/' + config.subscribeKey + '/channel/' + _utils2.default.encodeString(channel);
-	}
-
-	function getRequestTimeout(_ref) {
-	  var config = _ref.config;
-
-	  return config.getTransactionTimeout();
-	}
-
-	function isAuthSupported() {
-	  return true;
-	}
-
-	function prepareParams(modules, incomingParams) {
-	  var start = incomingParams.start,
-	      end = incomingParams.end;
-
-
-	  var outgoingParams = {};
-
-	  if (start) outgoingParams.start = start;
-	  if (end) outgoingParams.end = end;
-
-	  return outgoingParams;
-	}
-
-	function handleResponse(modules, serverResponse) {
-	  return serverResponse.payload;
-	}
-
-/***/ }),
-/* 37 */
-/***/ (function(module, exports, __webpack_require__) {
-
-	'use strict';
-
-	Object.defineProperty(exports, "__esModule", {
-	  value: true
-	});
-	exports.getOperation = getOperation;
-	exports.validateParams = validateParams;
-	exports.getURL = getURL;
-	exports.getRequestTimeout = getRequestTimeout;
-	exports.isAuthSupported = isAuthSupported;
-	exports.prepareParams = prepareParams;
-	exports.handleResponse = handleResponse;
-
-	var _flow_interfaces = __webpack_require__(5);
-
-	var _operations = __webpack_require__(13);
-
-	var _operations2 = _interopRequireDefault(_operations);
-
-	var _utils = __webpack_require__(15);
-
-	var _utils2 = _interopRequireDefault(_utils);
-
-	function _interopRequireDefault(obj) { return obj && obj.__esModule ? obj : { default: obj }; }
-
-	function __processMessage(modules, message) {
-	  var config = modules.config,
-	      crypto = modules.crypto;
-
-	  if (!config.cipherKey) return message;
-
-	  try {
-	    return crypto.decrypt(message);
-	  } catch (e) {
-	    return message;
-	  }
-	}
-
-	function getOperation() {
-	  return _operations2.default.PNFetchMessagesOperation;
-	}
-
-	function validateParams(modules, incomingParams) {
-	  var channels = incomingParams.channels;
-	  var config = modules.config;
-
-
-	  if (!channels || channels.length === 0) return 'Missing channels';
-	  if (!config.subscribeKey) return 'Missing Subscribe Key';
-	}
-
-	function getURL(modules, incomingParams) {
-	  var _incomingParams$chann = incomingParams.channels,
-	      channels = _incomingParams$chann === undefined ? [] : _incomingParams$chann;
-	  var config = modules.config;
-
-
-	  var stringifiedChannels = channels.length > 0 ? channels.join(',') : ',';
-	  return '/v3/history/sub-key/' + config.subscribeKey + '/channel/' + _utils2.default.encodeString(stringifiedChannels);
-	}
-
-	function getRequestTimeout(_ref) {
-	  var config = _ref.config;
-
-	  return config.getTransactionTimeout();
-	}
-
-	function isAuthSupported() {
-	  return true;
-	}
-
-	function prepareParams(modules, incomingParams) {
-	  var start = incomingParams.start,
-	      end = incomingParams.end,
-	      count = incomingParams.count,
-	      _incomingParams$strin = incomingParams.stringifiedTimeToken,
-	      stringifiedTimeToken = _incomingParams$strin === undefined ? false : _incomingParams$strin;
-
-	  var outgoingParams = {};
-
-	  if (count) outgoingParams.max = count;
-	  if (start) outgoingParams.start = start;
-	  if (end) outgoingParams.end = end;
-	  if (stringifiedTimeToken) outgoingParams.string_message_token = 'true';
-
-	  return outgoingParams;
-	}
-
-	function handleResponse(modules, serverResponse) {
-	  var response = {
-	    channels: {}
-	  };
-
-	  Object.keys(serverResponse.channels || {}).forEach(function (channelName) {
-	    response.channels[channelName] = [];
-
-	    (serverResponse.channels[channelName] || []).forEach(function (messageEnvelope) {
-	      var announce = {};
-	      announce.channel = channelName;
-	      announce.subscription = null;
-	      announce.timetoken = messageEnvelope.timetoken;
-	      announce.message = __processMessage(modules, messageEnvelope.message);
-	      response.channels[channelName].push(announce);
-	    });
-	  });
-
-	  return response;
-	}
-
-/***/ }),
-/* 38 */
-/***/ (function(module, exports, __webpack_require__) {
-
-	'use strict';
-
-	Object.defineProperty(exports, "__esModule", {
-	  value: true
-	});
-	exports.getOperation = getOperation;
-	exports.validateParams = validateParams;
-	exports.getURL = getURL;
-	exports.getRequestTimeout = getRequestTimeout;
-	exports.isAuthSupported = isAuthSupported;
-	exports.prepareParams = prepareParams;
-	exports.handleResponse = handleResponse;
-
-	var _flow_interfaces = __webpack_require__(5);
-
-	var _operations = __webpack_require__(13);
-
-	var _operations2 = _interopRequireDefault(_operations);
-
-	var _utils = __webpack_require__(15);
-
-	var _utils2 = _interopRequireDefault(_utils);
-
-	function _interopRequireDefault(obj) { return obj && obj.__esModule ? obj : { default: obj }; }
-
-	function getOperation() {
-	  return _operations2.default.PNSubscribeOperation;
-	}
-
-	function validateParams(modules) {
-	  var config = modules.config;
-
-
-	  if (!config.subscribeKey) return 'Missing Subscribe Key';
-	}
-
-	function getURL(modules, incomingParams) {
-	  var config = modules.config;
-	  var _incomingParams$chann = incomingParams.channels,
-	      channels = _incomingParams$chann === undefined ? [] : _incomingParams$chann;
-
-	  var stringifiedChannels = channels.length > 0 ? channels.join(',') : ',';
-	  return '/v2/subscribe/' + config.subscribeKey + '/' + _utils2.default.encodeString(stringifiedChannels) + '/0';
-	}
-
-	function getRequestTimeout(_ref) {
-	  var config = _ref.config;
-
-	  return config.getSubscribeTimeout();
-	}
-
-	function isAuthSupported() {
-	  return true;
-	}
-
-	function prepareParams(_ref2, incomingParams) {
-	  var config = _ref2.config;
-	  var _incomingParams$chann2 = incomingParams.channelGroups,
-	      channelGroups = _incomingParams$chann2 === undefined ? [] : _incomingParams$chann2,
-	      timetoken = incomingParams.timetoken,
-	      filterExpression = incomingParams.filterExpression,
-	      region = incomingParams.region;
-
-	  var params = {
-	    heartbeat: config.getPresenceTimeout()
-	  };
-
-	  if (channelGroups.length > 0) {
-	    params['channel-group'] = channelGroups.join(',');
-	  }
-
-	  if (filterExpression && filterExpression.length > 0) {
-	    params['filter-expr'] = filterExpression;
-	  }
-
-	  if (timetoken) {
-	    params.tt = timetoken;
-	  }
-
-	  if (region) {
-	    params.tr = region;
-	  }
-
-	  return params;
-	}
-
-	function handleResponse(modules, serverResponse) {
-	  var messages = [];
-
-	  serverResponse.m.forEach(function (rawMessage) {
-	    var publishMetaData = {
-	      publishTimetoken: rawMessage.p.t,
-	      region: rawMessage.p.r
-	    };
-	    var parsedMessage = {
-	      shard: parseInt(rawMessage.a, 10),
-	      subscriptionMatch: rawMessage.b,
-	      channel: rawMessage.c,
-	      payload: rawMessage.d,
-	      flags: rawMessage.f,
-	      issuingClientId: rawMessage.i,
-	      subscribeKey: rawMessage.k,
-	      originationTimetoken: rawMessage.o,
-	      userMetadata: rawMessage.u,
-	      publishMetaData: publishMetaData
-	    };
-	    messages.push(parsedMessage);
-	  });
-
-	  var metadata = {
-	    timetoken: serverResponse.t.t,
-	    region: serverResponse.t.r
-	  };
-
-	  return { messages: messages, metadata: metadata };
-	}
-
-/***/ }),
-/* 39 */
-/***/ (function(module, exports, __webpack_require__) {
-
-	'use strict';
-
-	Object.defineProperty(exports, "__esModule", {
-	  value: true
-	});
-
-	var _createClass = function () { function defineProperties(target, props) { for (var i = 0; i < props.length; i++) { var descriptor = props[i]; descriptor.enumerable = descriptor.enumerable || false; descriptor.configurable = true; if ("value" in descriptor) descriptor.writable = true; Object.defineProperty(target, descriptor.key, descriptor); } } return function (Constructor, protoProps, staticProps) { if (protoProps) defineProperties(Constructor.prototype, protoProps); if (staticProps) defineProperties(Constructor, staticProps); return Constructor; }; }();
-
-	var _config = __webpack_require__(2);
-
-	var _config2 = _interopRequireDefault(_config);
-
-	var _categories = __webpack_require__(10);
-
-	var _categories2 = _interopRequireDefault(_categories);
-
-	var _flow_interfaces = __webpack_require__(5);
-
-	function _interopRequireDefault(obj) { return obj && obj.__esModule ? obj : { default: obj }; }
-
-	function _classCallCheck(instance, Constructor) { if (!(instance instanceof Constructor)) { throw new TypeError("Cannot call a class as a function"); } }
-
-	var _class = function () {
-	  function _class(modules) {
-	    var _this = this;
-
-	    _classCallCheck(this, _class);
-
-	    this._modules = {};
-
-	    Object.keys(modules).forEach(function (key) {
-	      _this._modules[key] = modules[key].bind(_this);
-	    });
-	  }
-
-	  _createClass(_class, [{
-	    key: 'init',
-	    value: function init(config) {
-	      this._config = config;
-
-	      this._maxSubDomain = 20;
-	      this._currentSubDomain = Math.floor(Math.random() * this._maxSubDomain);
-	      this._providedFQDN = (this._config.secure ? 'https://' : 'http://') + this._config.origin;
-	      this._coreParams = {};
-
-	      this.shiftStandardOrigin();
-	    }
-	  }, {
-	    key: 'nextOrigin',
-	    value: function nextOrigin() {
-	      if (this._providedFQDN.indexOf('pubsub.') === -1) {
-	        return this._providedFQDN;
-	      }
-
-	      var newSubDomain = void 0;
-
-	      this._currentSubDomain = this._currentSubDomain + 1;
-
-	      if (this._currentSubDomain >= this._maxSubDomain) {
-	        this._currentSubDomain = 1;
-	      }
-
-	      newSubDomain = this._currentSubDomain.toString();
-
-	      return this._providedFQDN.replace('pubsub', 'ps' + newSubDomain);
-	    }
-	  }, {
-	    key: 'hasModule',
-	    value: function hasModule(name) {
-	      return name in this._modules;
-	    }
-	  }, {
-	    key: 'shiftStandardOrigin',
-	    value: function shiftStandardOrigin() {
-	      var failover = arguments.length > 0 && arguments[0] !== undefined ? arguments[0] : false;
-
-	      this._standardOrigin = this.nextOrigin(failover);
-
-	      return this._standardOrigin;
-	    }
-	  }, {
-	    key: 'getStandardOrigin',
-	    value: function getStandardOrigin() {
-	      return this._standardOrigin;
-	    }
-	  }, {
-	    key: 'POST',
-	    value: function POST(params, body, endpoint, callback) {
-	      return this._modules.post(params, body, endpoint, callback);
-	    }
-	  }, {
-	    key: 'GET',
-	    value: function GET(params, endpoint, callback) {
-	      return this._modules.get(params, endpoint, callback);
-	    }
-	  }, {
-	    key: 'DELETE',
-	    value: function DELETE(params, endpoint, callback) {
-	      return this._modules.del(params, endpoint, callback);
-	    }
-	  }, {
-	    key: '_detectErrorCategory',
-	    value: function _detectErrorCategory(err) {
-	      if (err.code === 'ENOTFOUND') return _categories2.default.PNNetworkIssuesCategory;
-	      if (err.code === 'ECONNREFUSED') return _categories2.default.PNNetworkIssuesCategory;
-	      if (err.code === 'ECONNRESET') return _categories2.default.PNNetworkIssuesCategory;
-	      if (err.code === 'EAI_AGAIN') return _categories2.default.PNNetworkIssuesCategory;
-
-	      if (err.status === 0 || err.hasOwnProperty('status') && typeof err.status === 'undefined') return _categories2.default.PNNetworkIssuesCategory;
-	      if (err.timeout) return _categories2.default.PNTimeoutCategory;
-
-	      if (err.code === 'ETIMEDOUT') return _categories2.default.PNNetworkIssuesCategory;
-
-	      if (err.response) {
-	        if (err.response.badRequest) return _categories2.default.PNBadRequestCategory;
-	        if (err.response.forbidden) return _categories2.default.PNAccessDeniedCategory;
-	      }
-
-	      return _categories2.default.PNUnknownCategory;
-	    }
-	  }]);
-
-	  return _class;
-	}();
-
-	exports.default = _class;
-	module.exports = exports['default'];
-
-/***/ }),
-/* 40 */
-/***/ (function(module, exports) {
-
-	"use strict";
-
-	Object.defineProperty(exports, "__esModule", {
-	  value: true
-	});
-	exports.default = {
-	  get: function get(key) {
-	    try {
-	      return localStorage.getItem(key);
-	    } catch (e) {
-	      return null;
-	    }
-	  },
-	  set: function set(key, data) {
-	    try {
-	      return localStorage.setItem(key, data);
-	    } catch (e) {
-	      return null;
-	    }
-	  }
-	};
-	module.exports = exports["default"];
-
-/***/ }),
-/* 41 */
-/***/ (function(module, exports, __webpack_require__) {
-
-	'use strict';
-
-	Object.defineProperty(exports, "__esModule", {
-	  value: true
-	});
-	exports.get = get;
-	exports.post = post;
-	exports.del = del;
-
-	var _superagent = __webpack_require__(42);
-
-	var _superagent2 = _interopRequireDefault(_superagent);
-
-	var _flow_interfaces = __webpack_require__(5);
-
-	function _interopRequireDefault(obj) { return obj && obj.__esModule ? obj : { default: obj }; }
-
-	function log(req) {
-	  var _pickLogger = function _pickLogger() {
-	    if (console && console.log) return console;
-	    if (window && window.console && window.console.log) return window.console;
-	    return console;
-	  };
-
-	  var start = new Date().getTime();
-	  var timestamp = new Date().toISOString();
-	  var logger = _pickLogger();
-	  logger.log('<<<<<');
-	  logger.log('[' + timestamp + ']', '\n', req.url, '\n', req.qs);
-	  logger.log('-----');
-
-	  req.on('response', function (res) {
-	    var now = new Date().getTime();
-	    var elapsed = now - start;
-	    var timestampDone = new Date().toISOString();
-
-	    logger.log('>>>>>>');
-	    logger.log('[' + timestampDone + ' / ' + elapsed + ']', '\n', req.url, '\n', req.qs, '\n', res.text);
-	    logger.log('-----');
-	  });
-	}
-
-	function xdr(superagentConstruct, endpoint, callback) {
-	  var _this = this;
-
-	  if (this._config.logVerbosity) {
-	    superagentConstruct = superagentConstruct.use(log);
-	  }
-
-	  if (this._config.proxy && this._modules.proxy) {
-	    superagentConstruct = this._modules.proxy.call(this, superagentConstruct);
-	  }
-
-	  if (this._config.keepAlive && this._modules.keepAlive) {
-	    superagentConstruct = this._modules.keepAlive(superagentConstruct);
-	  }
-
-	  return superagentConstruct.timeout(endpoint.timeout).end(function (err, resp) {
-	    var status = {};
-	    status.error = err !== null;
-	    status.operation = endpoint.operation;
-
-	    if (resp && resp.status) {
-	      status.statusCode = resp.status;
-	    }
-
-	    if (err) {
-	      if (err.response && err.response.text && !_this._config.logVerbosity) {
-	        try {
-	          status.errorData = JSON.parse(err.response.text);
-	        } catch (e) {
-	          status.errorData = err;
-	        }
-	      } else {
-	        status.errorData = err;
-	      }
-	      status.category = _this._detectErrorCategory(err);
-	      return callback(status, null);
-	    }
-
-	    var parsedResponse = JSON.parse(resp.text);
-
-	    if (parsedResponse.error && parsedResponse.error === 1 && parsedResponse.status && parsedResponse.message && parsedResponse.service) {
-	      status.errorData = parsedResponse;
-	      status.statusCode = parsedResponse.status;
-	      status.error = true;
-	      status.category = _this._detectErrorCategory(status);
-	      return callback(status, null);
-	    }
-
-	    return callback(status, parsedResponse);
-	  });
-	}
-
-	function get(params, endpoint, callback) {
-	  var superagentConstruct = _superagent2.default.get(this.getStandardOrigin() + endpoint.url).query(params);
-	  return xdr.call(this, superagentConstruct, endpoint, callback);
-	}
-
-	function post(params, body, endpoint, callback) {
-	  var superagentConstruct = _superagent2.default.post(this.getStandardOrigin() + endpoint.url).query(params).send(body);
-	  return xdr.call(this, superagentConstruct, endpoint, callback);
-	}
-
-	function del(params, endpoint, callback) {
-	  var superagentConstruct = _superagent2.default.delete(this.getStandardOrigin() + endpoint.url).query(params);
-	  return xdr.call(this, superagentConstruct, endpoint, callback);
-	}
-
-/***/ }),
-/* 42 */
-/***/ (function(module, exports, __webpack_require__) {
-
-	/**
-	 * Root reference for iframes.
-	 */
-
-	var root;
-	if (typeof window !== 'undefined') { // Browser window
-	  root = window;
-	} else if (typeof self !== 'undefined') { // Web Worker
-	  root = self;
-	} else { // Other environments
-	  console.warn("Using browser-only version of superagent in non-browser environment");
-	  root = this;
-	}
-
-	var Emitter = __webpack_require__(43);
-	var RequestBase = __webpack_require__(44);
-	var isObject = __webpack_require__(45);
-	var ResponseBase = __webpack_require__(46);
-	var Agent = __webpack_require__(48);
-
-	/**
-	 * Noop.
-	 */
-
-	function noop(){};
-
-	/**
-	 * Expose `request`.
-	 */
-
-	var request = exports = module.exports = function(method, url) {
-	  // callback
-	  if ('function' == typeof url) {
-	    return new exports.Request('GET', method).end(url);
-	  }
-
-	  // url first
-	  if (1 == arguments.length) {
-	    return new exports.Request('GET', method);
-	  }
-
-	  return new exports.Request(method, url);
-	}
-
-	exports.Request = Request;
-
-	/**
-	 * Determine XHR.
-	 */
-
-	request.getXHR = function () {
-	  if (root.XMLHttpRequest
-	      && (!root.location || 'file:' != root.location.protocol
-	          || !root.ActiveXObject)) {
-	    return new XMLHttpRequest;
-	  } else {
-	    try { return new ActiveXObject('Microsoft.XMLHTTP'); } catch(e) {}
-	    try { return new ActiveXObject('Msxml2.XMLHTTP.6.0'); } catch(e) {}
-	    try { return new ActiveXObject('Msxml2.XMLHTTP.3.0'); } catch(e) {}
-	    try { return new ActiveXObject('Msxml2.XMLHTTP'); } catch(e) {}
-	  }
-	  throw Error("Browser-only version of superagent could not find XHR");
-	};
-
-	/**
-	 * Removes leading and trailing whitespace, added to support IE.
-	 *
-	 * @param {String} s
-	 * @return {String}
-	 * @api private
-	 */
-
-	var trim = ''.trim
-	  ? function(s) { return s.trim(); }
-	  : function(s) { return s.replace(/(^\s*|\s*$)/g, ''); };
-
-	/**
-	 * Serialize the given `obj`.
-	 *
-	 * @param {Object} obj
-	 * @return {String}
-	 * @api private
-	 */
-
-	function serialize(obj) {
-	  if (!isObject(obj)) return obj;
-	  var pairs = [];
-	  for (var key in obj) {
-	    pushEncodedKeyValuePair(pairs, key, obj[key]);
-	  }
-	  return pairs.join('&');
-	}
-
-	/**
-	 * Helps 'serialize' with serializing arrays.
-	 * Mutates the pairs array.
-	 *
-	 * @param {Array} pairs
-	 * @param {String} key
-	 * @param {Mixed} val
-	 */
-
-	function pushEncodedKeyValuePair(pairs, key, val) {
-	  if (val != null) {
-	    if (Array.isArray(val)) {
-	      val.forEach(function(v) {
-	        pushEncodedKeyValuePair(pairs, key, v);
-	      });
-	    } else if (isObject(val)) {
-	      for(var subkey in val) {
-	        pushEncodedKeyValuePair(pairs, key + '[' + subkey + ']', val[subkey]);
-	      }
-	    } else {
-	      pairs.push(encodeURIComponent(key)
-	        + '=' + encodeURIComponent(val));
-	    }
-	  } else if (val === null) {
-	    pairs.push(encodeURIComponent(key));
-	  }
-	}
-
-	/**
-	 * Expose serialization method.
-	 */
-
-	request.serializeObject = serialize;
-
-	/**
-	  * Parse the given x-www-form-urlencoded `str`.
-	  *
-	  * @param {String} str
-	  * @return {Object}
-	  * @api private
-	  */
-
-	function parseString(str) {
-	  var obj = {};
-	  var pairs = str.split('&');
-	  var pair;
-	  var pos;
-
-	  for (var i = 0, len = pairs.length; i < len; ++i) {
-	    pair = pairs[i];
-	    pos = pair.indexOf('=');
-	    if (pos == -1) {
-	      obj[decodeURIComponent(pair)] = '';
-	    } else {
-	      obj[decodeURIComponent(pair.slice(0, pos))] =
-	        decodeURIComponent(pair.slice(pos + 1));
-	    }
-	  }
-
-	  return obj;
-	}
-
-	/**
-	 * Expose parser.
-	 */
-
-	request.parseString = parseString;
-
-	/**
-	 * Default MIME type map.
-	 *
-	 *     superagent.types.xml = 'application/xml';
-	 *
-	 */
-
-	request.types = {
-	  html: 'text/html',
-	  json: 'application/json',
-	  xml: 'text/xml',
-	  urlencoded: 'application/x-www-form-urlencoded',
-	  'form': 'application/x-www-form-urlencoded',
-	  'form-data': 'application/x-www-form-urlencoded'
-	};
-
-	/**
-	 * Default serialization map.
-	 *
-	 *     superagent.serialize['application/xml'] = function(obj){
-	 *       return 'generated xml here';
-	 *     };
-	 *
-	 */
-
-	request.serialize = {
-	  'application/x-www-form-urlencoded': serialize,
-	  'application/json': JSON.stringify
-	};
-
-	/**
-	  * Default parsers.
-	  *
-	  *     superagent.parse['application/xml'] = function(str){
-	  *       return { object parsed from str };
-	  *     };
-	  *
-	  */
-
-	request.parse = {
-	  'application/x-www-form-urlencoded': parseString,
-	  'application/json': JSON.parse
-	};
-
-	/**
-	 * Parse the given header `str` into
-	 * an object containing the mapped fields.
-	 *
-	 * @param {String} str
-	 * @return {Object}
-	 * @api private
-	 */
-
-	function parseHeader(str) {
-	  var lines = str.split(/\r?\n/);
-	  var fields = {};
-	  var index;
-	  var line;
-	  var field;
-	  var val;
-
-	  for (var i = 0, len = lines.length; i < len; ++i) {
-	    line = lines[i];
-	    index = line.indexOf(':');
-	    if (index === -1) { // could be empty line, just skip it
-	      continue;
-	    }
-	    field = line.slice(0, index).toLowerCase();
-	    val = trim(line.slice(index + 1));
-	    fields[field] = val;
-	  }
-
-	  return fields;
-	}
-
-	/**
-	 * Check if `mime` is json or has +json structured syntax suffix.
-	 *
-	 * @param {String} mime
-	 * @return {Boolean}
-	 * @api private
-	 */
-
-	function isJSON(mime) {
-	  // should match /json or +json
-	  // but not /json-seq
-	  return /[\/+]json($|[^-\w])/.test(mime);
-	}
-
-	/**
-	 * Initialize a new `Response` with the given `xhr`.
-	 *
-	 *  - set flags (.ok, .error, etc)
-	 *  - parse header
-	 *
-	 * Examples:
-	 *
-	 *  Aliasing `superagent` as `request` is nice:
-	 *
-	 *      request = superagent;
-	 *
-	 *  We can use the promise-like API, or pass callbacks:
-	 *
-	 *      request.get('/').end(function(res){});
-	 *      request.get('/', function(res){});
-	 *
-	 *  Sending data can be chained:
-	 *
-	 *      request
-	 *        .post('/user')
-	 *        .send({ name: 'tj' })
-	 *        .end(function(res){});
-	 *
-	 *  Or passed to `.send()`:
-	 *
-	 *      request
-	 *        .post('/user')
-	 *        .send({ name: 'tj' }, function(res){});
-	 *
-	 *  Or passed to `.post()`:
-	 *
-	 *      request
-	 *        .post('/user', { name: 'tj' })
-	 *        .end(function(res){});
-	 *
-	 * Or further reduced to a single call for simple cases:
-	 *
-	 *      request
-	 *        .post('/user', { name: 'tj' }, function(res){});
-	 *
-	 * @param {XMLHTTPRequest} xhr
-	 * @param {Object} options
-	 * @api private
-	 */
-
-	function Response(req) {
-	  this.req = req;
-	  this.xhr = this.req.xhr;
-	  // responseText is accessible only if responseType is '' or 'text' and on older browsers
-	  this.text = ((this.req.method !='HEAD' && (this.xhr.responseType === '' || this.xhr.responseType === 'text')) || typeof this.xhr.responseType === 'undefined')
-	     ? this.xhr.responseText
-	     : null;
-	  this.statusText = this.req.xhr.statusText;
-	  var status = this.xhr.status;
-	  // handle IE9 bug: http://stackoverflow.com/questions/10046972/msie-returns-status-code-of-1223-for-ajax-request
-	  if (status === 1223) {
-	    status = 204;
-	  }
-	  this._setStatusProperties(status);
-	  this.header = this.headers = parseHeader(this.xhr.getAllResponseHeaders());
-	  // getAllResponseHeaders sometimes falsely returns "" for CORS requests, but
-	  // getResponseHeader still works. so we get content-type even if getting
-	  // other headers fails.
-	  this.header['content-type'] = this.xhr.getResponseHeader('content-type');
-	  this._setHeaderProperties(this.header);
-
-	  if (null === this.text && req._responseType) {
-	    this.body = this.xhr.response;
-	  } else {
-	    this.body = this.req.method != 'HEAD'
-	      ? this._parseBody(this.text ? this.text : this.xhr.response)
-	      : null;
-	  }
-	}
-
-	ResponseBase(Response.prototype);
-
-	/**
-	 * Parse the given body `str`.
-	 *
-	 * Used for auto-parsing of bodies. Parsers
-	 * are defined on the `superagent.parse` object.
-	 *
-	 * @param {String} str
-	 * @return {Mixed}
-	 * @api private
-	 */
-
-	Response.prototype._parseBody = function(str) {
-	  var parse = request.parse[this.type];
-	  if (this.req._parser) {
-	    return this.req._parser(this, str);
-	  }
-	  if (!parse && isJSON(this.type)) {
-	    parse = request.parse['application/json'];
-	  }
-	  return parse && str && (str.length || str instanceof Object)
-	    ? parse(str)
-	    : null;
-	};
-
-	/**
-	 * Return an `Error` representative of this response.
-	 *
-	 * @return {Error}
-	 * @api public
-	 */
-
-	Response.prototype.toError = function(){
-	  var req = this.req;
-	  var method = req.method;
-	  var url = req.url;
-
-	  var msg = 'cannot ' + method + ' ' + url + ' (' + this.status + ')';
-	  var err = new Error(msg);
-	  err.status = this.status;
-	  err.method = method;
-	  err.url = url;
-
-	  return err;
-	};
-
-	/**
-	 * Expose `Response`.
-	 */
-
-	request.Response = Response;
-
-	/**
-	 * Initialize a new `Request` with the given `method` and `url`.
-	 *
-	 * @param {String} method
-	 * @param {String} url
-	 * @api public
-	 */
-
-	function Request(method, url) {
-	  var self = this;
-	  this._query = this._query || [];
-	  this.method = method;
-	  this.url = url;
-	  this.header = {}; // preserves header name case
-	  this._header = {}; // coerces header names to lowercase
-	  this.on('end', function(){
-	    var err = null;
-	    var res = null;
-
-	    try {
-	      res = new Response(self);
-	    } catch(e) {
-	      err = new Error('Parser is unable to parse the response');
-	      err.parse = true;
-	      err.original = e;
-	      // issue #675: return the raw response if the response parsing fails
-	      if (self.xhr) {
-	        // ie9 doesn't have 'response' property
-	        err.rawResponse = typeof self.xhr.responseType == 'undefined' ? self.xhr.responseText : self.xhr.response;
-	        // issue #876: return the http status code if the response parsing fails
-	        err.status = self.xhr.status ? self.xhr.status : null;
-	        err.statusCode = err.status; // backwards-compat only
-	      } else {
-	        err.rawResponse = null;
-	        err.status = null;
-	      }
-
-	      return self.callback(err);
-	    }
-
-	    self.emit('response', res);
-
-	    var new_err;
-	    try {
-	      if (!self._isResponseOK(res)) {
-	        new_err = new Error(res.statusText || 'Unsuccessful HTTP response');
-	      }
-	    } catch(custom_err) {
-	      new_err = custom_err; // ok() callback can throw
-	    }
-
-	    // #1000 don't catch errors from the callback to avoid double calling it
-	    if (new_err) {
-	      new_err.original = err;
-	      new_err.response = res;
-	      new_err.status = res.status;
-	      self.callback(new_err, res);
-	    } else {
-	      self.callback(null, res);
-	    }
-	  });
-	}
-
-	/**
-	 * Mixin `Emitter` and `RequestBase`.
-	 */
-
-	Emitter(Request.prototype);
-	RequestBase(Request.prototype);
-
-	/**
-	 * Set Content-Type to `type`, mapping values from `request.types`.
-	 *
-	 * Examples:
-	 *
-	 *      superagent.types.xml = 'application/xml';
-	 *
-	 *      request.post('/')
-	 *        .type('xml')
-	 *        .send(xmlstring)
-	 *        .end(callback);
-	 *
-	 *      request.post('/')
-	 *        .type('application/xml')
-	 *        .send(xmlstring)
-	 *        .end(callback);
-	 *
-	 * @param {String} type
-	 * @return {Request} for chaining
-	 * @api public
-	 */
-
-	Request.prototype.type = function(type){
-	  this.set('Content-Type', request.types[type] || type);
-	  return this;
-	};
-
-	/**
-	 * Set Accept to `type`, mapping values from `request.types`.
-	 *
-	 * Examples:
-	 *
-	 *      superagent.types.json = 'application/json';
-	 *
-	 *      request.get('/agent')
-	 *        .accept('json')
-	 *        .end(callback);
-	 *
-	 *      request.get('/agent')
-	 *        .accept('application/json')
-	 *        .end(callback);
-	 *
-	 * @param {String} accept
-	 * @return {Request} for chaining
-	 * @api public
-	 */
-
-	Request.prototype.accept = function(type){
-	  this.set('Accept', request.types[type] || type);
-	  return this;
-	};
-
-	/**
-	 * Set Authorization field value with `user` and `pass`.
-	 *
-	 * @param {String} user
-	 * @param {String} [pass] optional in case of using 'bearer' as type
-	 * @param {Object} options with 'type' property 'auto', 'basic' or 'bearer' (default 'basic')
-	 * @return {Request} for chaining
-	 * @api public
-	 */
-
-	Request.prototype.auth = function(user, pass, options){
-	  if (1 === arguments.length) pass = '';
-	  if (typeof pass === 'object' && pass !== null) { // pass is optional and can be replaced with options
-	    options = pass;
-	    pass = '';
-	  }
-	  if (!options) {
-	    options = {
-	      type: 'function' === typeof btoa ? 'basic' : 'auto',
-	    };
-	  }
-
-	  var encoder = function(string) {
-	    if ('function' === typeof btoa) {
-	      return btoa(string);
-	    }
-	    throw new Error('Cannot use basic auth, btoa is not a function');
-	  };
-
-	  return this._auth(user, pass, options, encoder);
-	};
-
-	/**
-	 * Add query-string `val`.
-	 *
-	 * Examples:
-	 *
-	 *   request.get('/shoes')
-	 *     .query('size=10')
-	 *     .query({ color: 'blue' })
-	 *
-	 * @param {Object|String} val
-	 * @return {Request} for chaining
-	 * @api public
-	 */
-
-	Request.prototype.query = function(val){
-	  if ('string' != typeof val) val = serialize(val);
-	  if (val) this._query.push(val);
-	  return this;
-	};
-
-	/**
-	 * Queue the given `file` as an attachment to the specified `field`,
-	 * with optional `options` (or filename).
-	 *
-	 * ``` js
-	 * request.post('/upload')
-	 *   .attach('content', new Blob(['<a id="a"><b id="b">hey!</b></a>'], { type: "text/html"}))
-	 *   .end(callback);
-	 * ```
-	 *
-	 * @param {String} field
-	 * @param {Blob|File} file
-	 * @param {String|Object} options
-	 * @return {Request} for chaining
-	 * @api public
-	 */
-
-	Request.prototype.attach = function(field, file, options){
-	  if (file) {
-	    if (this._data) {
-	      throw Error("superagent can't mix .send() and .attach()");
-	    }
-
-	    this._getFormData().append(field, file, options || file.name);
-	  }
-	  return this;
-	};
-
-	Request.prototype._getFormData = function(){
-	  if (!this._formData) {
-	    this._formData = new root.FormData();
-	  }
-	  return this._formData;
-	};
-
-	/**
-	 * Invoke the callback with `err` and `res`
-	 * and handle arity check.
-	 *
-	 * @param {Error} err
-	 * @param {Response} res
-	 * @api private
-	 */
-
-	Request.prototype.callback = function(err, res){
-	  if (this._shouldRetry(err, res)) {
-	    return this._retry();
-	  }
-
-	  var fn = this._callback;
-	  this.clearTimeout();
-
-	  if (err) {
-	    if (this._maxRetries) err.retries = this._retries - 1;
-	    this.emit('error', err);
-	  }
-
-	  fn(err, res);
-	};
-
-	/**
-	 * Invoke callback with x-domain error.
-	 *
-	 * @api private
-	 */
-
-	Request.prototype.crossDomainError = function(){
-	  var err = new Error('Request has been terminated\nPossible causes: the network is offline, Origin is not allowed by Access-Control-Allow-Origin, the page is being unloaded, etc.');
-	  err.crossDomain = true;
-
-	  err.status = this.status;
-	  err.method = this.method;
-	  err.url = this.url;
-
-	  this.callback(err);
-	};
-
-	// This only warns, because the request is still likely to work
-	Request.prototype.buffer = Request.prototype.ca = Request.prototype.agent = function(){
-	  console.warn("This is not supported in browser version of superagent");
-	  return this;
-	};
-
-	// This throws, because it can't send/receive data as expected
-	Request.prototype.pipe = Request.prototype.write = function(){
-	  throw Error("Streaming is not supported in browser version of superagent");
-	};
-
-	/**
-	 * Check if `obj` is a host object,
-	 * we don't want to serialize these :)
-	 *
-	 * @param {Object} obj
-	 * @return {Boolean}
-	 * @api private
-	 */
-	Request.prototype._isHost = function _isHost(obj) {
-	  // Native objects stringify to [object File], [object Blob], [object FormData], etc.
-	  return obj && 'object' === typeof obj && !Array.isArray(obj) && Object.prototype.toString.call(obj) !== '[object Object]';
-	}
-
-	/**
-	 * Initiate request, invoking callback `fn(res)`
-	 * with an instanceof `Response`.
-	 *
-	 * @param {Function} fn
-	 * @return {Request} for chaining
-	 * @api public
-	 */
-
-	Request.prototype.end = function(fn){
-	  if (this._endCalled) {
-	    console.warn("Warning: .end() was called twice. This is not supported in superagent");
-	  }
-	  this._endCalled = true;
-
-	  // store callback
-	  this._callback = fn || noop;
-
-	  // querystring
-	  this._finalizeQueryString();
-
-	  return this._end();
-	};
-
-	Request.prototype._end = function() {
-	  var self = this;
-	  var xhr = (this.xhr = request.getXHR());
-	  var data = this._formData || this._data;
-
-	  this._setTimeouts();
-
-	  // state change
-	  xhr.onreadystatechange = function(){
-	    var readyState = xhr.readyState;
-	    if (readyState >= 2 && self._responseTimeoutTimer) {
-	      clearTimeout(self._responseTimeoutTimer);
-	    }
-	    if (4 != readyState) {
-	      return;
-	    }
-
-	    // In IE9, reads to any property (e.g. status) off of an aborted XHR will
-	    // result in the error "Could not complete the operation due to error c00c023f"
-	    var status;
-	    try { status = xhr.status } catch(e) { status = 0; }
-
-	    if (!status) {
-	      if (self.timedout || self._aborted) return;
-	      return self.crossDomainError();
-	    }
-	    self.emit('end');
-	  };
-
-	  // progress
-	  var handleProgress = function(direction, e) {
-	    if (e.total > 0) {
-	      e.percent = e.loaded / e.total * 100;
-	    }
-	    e.direction = direction;
-	    self.emit('progress', e);
-	  };
-	  if (this.hasListeners('progress')) {
-	    try {
-	      xhr.onprogress = handleProgress.bind(null, 'download');
-	      if (xhr.upload) {
-	        xhr.upload.onprogress = handleProgress.bind(null, 'upload');
-	      }
-	    } catch(e) {
-	      // Accessing xhr.upload fails in IE from a web worker, so just pretend it doesn't exist.
-	      // Reported here:
-	      // https://connect.microsoft.com/IE/feedback/details/837245/xmlhttprequest-upload-throws-invalid-argument-when-used-from-web-worker-context
-	    }
-	  }
-
-	  // initiate request
-	  try {
-	    if (this.username && this.password) {
-	      xhr.open(this.method, this.url, true, this.username, this.password);
-	    } else {
-	      xhr.open(this.method, this.url, true);
-	    }
-	  } catch (err) {
-	    // see #1149
-	    return this.callback(err);
-	  }
-
-	  // CORS
-	  if (this._withCredentials) xhr.withCredentials = true;
-
-	  // body
-	  if (!this._formData && 'GET' != this.method && 'HEAD' != this.method && 'string' != typeof data && !this._isHost(data)) {
-	    // serialize stuff
-	    var contentType = this._header['content-type'];
-	    var serialize = this._serializer || request.serialize[contentType ? contentType.split(';')[0] : ''];
-	    if (!serialize && isJSON(contentType)) {
-	      serialize = request.serialize['application/json'];
-	    }
-	    if (serialize) data = serialize(data);
-	  }
-
-	  // set header fields
-	  for (var field in this.header) {
-	    if (null == this.header[field]) continue;
-
-	    if (this.header.hasOwnProperty(field))
-	      xhr.setRequestHeader(field, this.header[field]);
-	  }
-
-	  if (this._responseType) {
-	    xhr.responseType = this._responseType;
-	  }
-
-	  // send stuff
-	  this.emit('request', this);
-
-	  // IE11 xhr.send(undefined) sends 'undefined' string as POST payload (instead of nothing)
-	  // We need null here if data is undefined
-	  xhr.send(typeof data !== 'undefined' ? data : null);
-	  return this;
-	};
-
-	request.agent = function() {
-	  return new Agent();
-	};
-
-	["GET", "POST", "OPTIONS", "PATCH", "PUT", "DELETE"].forEach(function(method) {
-	  Agent.prototype[method.toLowerCase()] = function(url, fn) {
-	    var req = new request.Request(method, url);
-	    this._setDefaults(req);
-	    if (fn) {
-	      req.end(fn);
-	    }
-	    return req;
-	  };
-	});
-
-	Agent.prototype.del = Agent.prototype['delete'];
-
-	/**
-	 * GET `url` with optional callback `fn(res)`.
-	 *
-	 * @param {String} url
-	 * @param {Mixed|Function} [data] or fn
-	 * @param {Function} [fn]
-	 * @return {Request}
-	 * @api public
-	 */
-
-	request.get = function(url, data, fn) {
-	  var req = request('GET', url);
-	  if ('function' == typeof data) (fn = data), (data = null);
-	  if (data) req.query(data);
-	  if (fn) req.end(fn);
-	  return req;
-	};
-
-	/**
-	 * HEAD `url` with optional callback `fn(res)`.
-	 *
-	 * @param {String} url
-	 * @param {Mixed|Function} [data] or fn
-	 * @param {Function} [fn]
-	 * @return {Request}
-	 * @api public
-	 */
-
-	request.head = function(url, data, fn) {
-	  var req = request('HEAD', url);
-	  if ('function' == typeof data) (fn = data), (data = null);
-	  if (data) req.query(data);
-	  if (fn) req.end(fn);
-	  return req;
-	};
-
-	/**
-	 * OPTIONS query to `url` with optional callback `fn(res)`.
-	 *
-	 * @param {String} url
-	 * @param {Mixed|Function} [data] or fn
-	 * @param {Function} [fn]
-	 * @return {Request}
-	 * @api public
-	 */
-
-	request.options = function(url, data, fn) {
-	  var req = request('OPTIONS', url);
-	  if ('function' == typeof data) (fn = data), (data = null);
-	  if (data) req.send(data);
-	  if (fn) req.end(fn);
-	  return req;
-	};
-
-	/**
-	 * DELETE `url` with optional `data` and callback `fn(res)`.
-	 *
-	 * @param {String} url
-	 * @param {Mixed} [data]
-	 * @param {Function} [fn]
-	 * @return {Request}
-	 * @api public
-	 */
-
-	function del(url, data, fn) {
-	  var req = request('DELETE', url);
-	  if ('function' == typeof data) (fn = data), (data = null);
-	  if (data) req.send(data);
-	  if (fn) req.end(fn);
-	  return req;
-	}
-
-	request['del'] = del;
-	request['delete'] = del;
-
-	/**
-	 * PATCH `url` with optional `data` and callback `fn(res)`.
-	 *
-	 * @param {String} url
-	 * @param {Mixed} [data]
-	 * @param {Function} [fn]
-	 * @return {Request}
-	 * @api public
-	 */
-
-	request.patch = function(url, data, fn) {
-	  var req = request('PATCH', url);
-	  if ('function' == typeof data) (fn = data), (data = null);
-	  if (data) req.send(data);
-	  if (fn) req.end(fn);
-	  return req;
-	};
-
-	/**
-	 * POST `url` with optional `data` and callback `fn(res)`.
-	 *
-	 * @param {String} url
-	 * @param {Mixed} [data]
-	 * @param {Function} [fn]
-	 * @return {Request}
-	 * @api public
-	 */
-
-	request.post = function(url, data, fn) {
-	  var req = request('POST', url);
-	  if ('function' == typeof data) (fn = data), (data = null);
-	  if (data) req.send(data);
-	  if (fn) req.end(fn);
-	  return req;
-	};
-
-	/**
-	 * PUT `url` with optional `data` and callback `fn(res)`.
-	 *
-	 * @param {String} url
-	 * @param {Mixed|Function} [data] or fn
-	 * @param {Function} [fn]
-	 * @return {Request}
-	 * @api public
-	 */
-
-	request.put = function(url, data, fn) {
-	  var req = request('PUT', url);
-	  if ('function' == typeof data) (fn = data), (data = null);
-	  if (data) req.send(data);
-	  if (fn) req.end(fn);
-	  return req;
-	};
-
-
-/***/ }),
-/* 43 */
-/***/ (function(module, exports, __webpack_require__) {
-
-	
-	/**
-	 * Expose `Emitter`.
-	 */
-
-	if (true) {
-	  module.exports = Emitter;
-	}
-
-	/**
-	 * Initialize a new `Emitter`.
-	 *
-	 * @api public
-	 */
-
-	function Emitter(obj) {
-	  if (obj) return mixin(obj);
-	};
-
-	/**
-	 * Mixin the emitter properties.
-	 *
-	 * @param {Object} obj
-	 * @return {Object}
-	 * @api private
-	 */
-
-	function mixin(obj) {
-	  for (var key in Emitter.prototype) {
-	    obj[key] = Emitter.prototype[key];
-	  }
-	  return obj;
-	}
-
-	/**
-	 * Listen on the given `event` with `fn`.
-	 *
-	 * @param {String} event
-	 * @param {Function} fn
-	 * @return {Emitter}
-	 * @api public
-	 */
-
-	Emitter.prototype.on =
-	Emitter.prototype.addEventListener = function(event, fn){
-	  this._callbacks = this._callbacks || {};
-	  (this._callbacks['$' + event] = this._callbacks['$' + event] || [])
-	    .push(fn);
-	  return this;
-	};
-
-	/**
-	 * Adds an `event` listener that will be invoked a single
-	 * time then automatically removed.
-	 *
-	 * @param {String} event
-	 * @param {Function} fn
-	 * @return {Emitter}
-	 * @api public
-	 */
-
-	Emitter.prototype.once = function(event, fn){
-	  function on() {
-	    this.off(event, on);
-	    fn.apply(this, arguments);
-	  }
-
-	  on.fn = fn;
-	  this.on(event, on);
-	  return this;
-	};
-
-	/**
-	 * Remove the given callback for `event` or all
-	 * registered callbacks.
-	 *
-	 * @param {String} event
-	 * @param {Function} fn
-	 * @return {Emitter}
-	 * @api public
-	 */
-
-	Emitter.prototype.off =
-	Emitter.prototype.removeListener =
-	Emitter.prototype.removeAllListeners =
-	Emitter.prototype.removeEventListener = function(event, fn){
-	  this._callbacks = this._callbacks || {};
-
-	  // all
-	  if (0 == arguments.length) {
-	    this._callbacks = {};
-	    return this;
-	  }
-
-	  // specific event
-	  var callbacks = this._callbacks['$' + event];
-	  if (!callbacks) return this;
-
-	  // remove all handlers
-	  if (1 == arguments.length) {
-	    delete this._callbacks['$' + event];
-	    return this;
-	  }
-
-	  // remove specific handler
-	  var cb;
-	  for (var i = 0; i < callbacks.length; i++) {
-	    cb = callbacks[i];
-	    if (cb === fn || cb.fn === fn) {
-	      callbacks.splice(i, 1);
-	      break;
-	    }
-	  }
-	  return this;
-	};
-
-	/**
-	 * Emit `event` with the given args.
-	 *
-	 * @param {String} event
-	 * @param {Mixed} ...
-	 * @return {Emitter}
-	 */
-
-	Emitter.prototype.emit = function(event){
-	  this._callbacks = this._callbacks || {};
-	  var args = [].slice.call(arguments, 1)
-	    , callbacks = this._callbacks['$' + event];
-
-	  if (callbacks) {
-	    callbacks = callbacks.slice(0);
-	    for (var i = 0, len = callbacks.length; i < len; ++i) {
-	      callbacks[i].apply(this, args);
-	    }
-	  }
-
-	  return this;
-	};
-
-	/**
-	 * Return array of callbacks for `event`.
-	 *
-	 * @param {String} event
-	 * @return {Array}
-	 * @api public
-	 */
-
-	Emitter.prototype.listeners = function(event){
-	  this._callbacks = this._callbacks || {};
-	  return this._callbacks['$' + event] || [];
-	};
-
-	/**
-	 * Check if this emitter has `event` handlers.
-	 *
-	 * @param {String} event
-	 * @return {Boolean}
-	 * @api public
-	 */
-
-	Emitter.prototype.hasListeners = function(event){
-	  return !! this.listeners(event).length;
-	};
-
-
-/***/ }),
-/* 44 */
-/***/ (function(module, exports, __webpack_require__) {
-
-	'use strict';
-
-	/**
-	 * Module of mixed-in functions shared between node and client code
-	 */
-	var isObject = __webpack_require__(45);
-
-	/**
-	 * Expose `RequestBase`.
-	 */
-
-	module.exports = RequestBase;
-
-	/**
-	 * Initialize a new `RequestBase`.
-	 *
-	 * @api public
-	 */
-
-	function RequestBase(obj) {
-	  if (obj) return mixin(obj);
-	}
-
-	/**
-	 * Mixin the prototype properties.
-	 *
-	 * @param {Object} obj
-	 * @return {Object}
-	 * @api private
-	 */
-
-	function mixin(obj) {
-	  for (var key in RequestBase.prototype) {
-	    obj[key] = RequestBase.prototype[key];
-	  }
-	  return obj;
-	}
-
-	/**
-	 * Clear previous timeout.
-	 *
-	 * @return {Request} for chaining
-	 * @api public
-	 */
-
-	RequestBase.prototype.clearTimeout = function _clearTimeout(){
-	  clearTimeout(this._timer);
-	  clearTimeout(this._responseTimeoutTimer);
-	  delete this._timer;
-	  delete this._responseTimeoutTimer;
-	  return this;
-	};
-
-	/**
-	 * Override default response body parser
-	 *
-	 * This function will be called to convert incoming data into request.body
-	 *
-	 * @param {Function}
-	 * @api public
-	 */
-
-	RequestBase.prototype.parse = function parse(fn){
-	  this._parser = fn;
-	  return this;
-	};
-
-	/**
-	 * Set format of binary response body.
-	 * In browser valid formats are 'blob' and 'arraybuffer',
-	 * which return Blob and ArrayBuffer, respectively.
-	 *
-	 * In Node all values result in Buffer.
-	 *
-	 * Examples:
-	 *
-	 *      req.get('/')
-	 *        .responseType('blob')
-	 *        .end(callback);
-	 *
-	 * @param {String} val
-	 * @return {Request} for chaining
-	 * @api public
-	 */
-
-	RequestBase.prototype.responseType = function(val){
-	  this._responseType = val;
-	  return this;
-	};
-
-	/**
-	 * Override default request body serializer
-	 *
-	 * This function will be called to convert data set via .send or .attach into payload to send
-	 *
-	 * @param {Function}
-	 * @api public
-	 */
-
-	RequestBase.prototype.serialize = function serialize(fn){
-	  this._serializer = fn;
-	  return this;
-	};
-
-	/**
-	 * Set timeouts.
-	 *
-	 * - response timeout is time between sending request and receiving the first byte of the response. Includes DNS and connection time.
-	 * - deadline is the time from start of the request to receiving response body in full. If the deadline is too short large files may not load at all on slow connections.
-	 *
-	 * Value of 0 or false means no timeout.
-	 *
-	 * @param {Number|Object} ms or {response, deadline}
-	 * @return {Request} for chaining
-	 * @api public
-	 */
-
-	RequestBase.prototype.timeout = function timeout(options){
-	  if (!options || 'object' !== typeof options) {
-	    this._timeout = options;
-	    this._responseTimeout = 0;
-	    return this;
-	  }
-
-	  for(var option in options) {
-	    switch(option) {
-	      case 'deadline':
-	        this._timeout = options.deadline;
-	        break;
-	      case 'response':
-	        this._responseTimeout = options.response;
-	        break;
-	      default:
-	        console.warn("Unknown timeout option", option);
-	    }
-	  }
-	  return this;
-	};
-
-	/**
-	 * Set number of retry attempts on error.
-	 *
-	 * Failed requests will be retried 'count' times if timeout or err.code >= 500.
-	 *
-	 * @param {Number} count
-	 * @param {Function} [fn]
-	 * @return {Request} for chaining
-	 * @api public
-	 */
-
-	RequestBase.prototype.retry = function retry(count, fn){
-	  // Default to 1 if no count passed or true
-	  if (arguments.length === 0 || count === true) count = 1;
-	  if (count <= 0) count = 0;
-	  this._maxRetries = count;
-	  this._retries = 0;
-	  this._retryCallback = fn;
-	  return this;
-	};
-
-	var ERROR_CODES = [
-	  'ECONNRESET',
-	  'ETIMEDOUT',
-	  'EADDRINFO',
-	  'ESOCKETTIMEDOUT'
-	];
-
-	/**
-	 * Determine if a request should be retried.
-	 * (Borrowed from segmentio/superagent-retry)
-	 *
-	 * @param {Error} err
-	 * @param {Response} [res]
-	 * @returns {Boolean}
-	 */
-	RequestBase.prototype._shouldRetry = function(err, res) {
-	  if (!this._maxRetries || this._retries++ >= this._maxRetries) {
-	    return false;
-	  }
-	  if (this._retryCallback) {
-	    try {
-	      var override = this._retryCallback(err, res);
-	      if (override === true) return true;
-	      if (override === false) return false;
-	      // undefined falls back to defaults
-	    } catch(e) {
-	      console.error(e);
-	    }
-	  }
-	  if (res && res.status && res.status >= 500 && res.status != 501) return true;
-	  if (err) {
-	    if (err.code && ~ERROR_CODES.indexOf(err.code)) return true;
-	    // Superagent timeout
-	    if (err.timeout && err.code == 'ECONNABORTED') return true;
-	    if (err.crossDomain) return true;
-	  }
-	  return false;
-	};
-
-	/**
-	 * Retry request
-	 *
-	 * @return {Request} for chaining
-	 * @api private
-	 */
-
-	RequestBase.prototype._retry = function() {
-
-	  this.clearTimeout();
-
-	  // node
-	  if (this.req) {
-	    this.req = null;
-	    this.req = this.request();
-	  }
-
-	  this._aborted = false;
-	  this.timedout = false;
-
-	  return this._end();
-	};
-
-	/**
-	 * Promise support
-	 *
-	 * @param {Function} resolve
-	 * @param {Function} [reject]
-	 * @return {Request}
-	 */
-
-	RequestBase.prototype.then = function then(resolve, reject) {
-	  if (!this._fullfilledPromise) {
-	    var self = this;
-	    if (this._endCalled) {
-	      console.warn("Warning: superagent request was sent twice, because both .end() and .then() were called. Never call .end() if you use promises");
-	    }
-	    this._fullfilledPromise = new Promise(function(innerResolve, innerReject) {
-	      self.end(function(err, res) {
-	        if (err) innerReject(err);
-	        else innerResolve(res);
-	      });
-	    });
-	  }
-	  return this._fullfilledPromise.then(resolve, reject);
-	};
-
-	RequestBase.prototype['catch'] = function(cb) {
-	  return this.then(undefined, cb);
-	};
-
-	/**
-	 * Allow for extension
-	 */
-
-	RequestBase.prototype.use = function use(fn) {
-	  fn(this);
-	  return this;
-	};
-
-	RequestBase.prototype.ok = function(cb) {
-	  if ('function' !== typeof cb) throw Error("Callback required");
-	  this._okCallback = cb;
-	  return this;
-	};
-
-	RequestBase.prototype._isResponseOK = function(res) {
-	  if (!res) {
-	    return false;
-	  }
-
-	  if (this._okCallback) {
-	    return this._okCallback(res);
-	  }
-
-	  return res.status >= 200 && res.status < 300;
-	};
-
-	/**
-	 * Get request header `field`.
-	 * Case-insensitive.
-	 *
-	 * @param {String} field
-	 * @return {String}
-	 * @api public
-	 */
-
-	RequestBase.prototype.get = function(field){
-	  return this._header[field.toLowerCase()];
-	};
-
-	/**
-	 * Get case-insensitive header `field` value.
-	 * This is a deprecated internal API. Use `.get(field)` instead.
-	 *
-	 * (getHeader is no longer used internally by the superagent code base)
-	 *
-	 * @param {String} field
-	 * @return {String}
-	 * @api private
-	 * @deprecated
-	 */
-
-	RequestBase.prototype.getHeader = RequestBase.prototype.get;
-
-	/**
-	 * Set header `field` to `val`, or multiple fields with one object.
-	 * Case-insensitive.
-	 *
-	 * Examples:
-	 *
-	 *      req.get('/')
-	 *        .set('Accept', 'application/json')
-	 *        .set('X-API-Key', 'foobar')
-	 *        .end(callback);
-	 *
-	 *      req.get('/')
-	 *        .set({ Accept: 'application/json', 'X-API-Key': 'foobar' })
-	 *        .end(callback);
-	 *
-	 * @param {String|Object} field
-	 * @param {String} val
-	 * @return {Request} for chaining
-	 * @api public
-	 */
-
-	RequestBase.prototype.set = function(field, val){
-	  if (isObject(field)) {
-	    for (var key in field) {
-	      this.set(key, field[key]);
-	    }
-	    return this;
-	  }
-	  this._header[field.toLowerCase()] = val;
-	  this.header[field] = val;
-	  return this;
-	};
-
-	/**
-	 * Remove header `field`.
-	 * Case-insensitive.
-	 *
-	 * Example:
-	 *
-	 *      req.get('/')
-	 *        .unset('User-Agent')
-	 *        .end(callback);
-	 *
-	 * @param {String} field
-	 */
-	RequestBase.prototype.unset = function(field){
-	  delete this._header[field.toLowerCase()];
-	  delete this.header[field];
-	  return this;
-	};
-
-	/**
-	 * Write the field `name` and `val`, or multiple fields with one object
-	 * for "multipart/form-data" request bodies.
-	 *
-	 * ``` js
-	 * request.post('/upload')
-	 *   .field('foo', 'bar')
-	 *   .end(callback);
-	 *
-	 * request.post('/upload')
-	 *   .field({ foo: 'bar', baz: 'qux' })
-	 *   .end(callback);
-	 * ```
-	 *
-	 * @param {String|Object} name
-	 * @param {String|Blob|File|Buffer|fs.ReadStream} val
-	 * @return {Request} for chaining
-	 * @api public
-	 */
-	RequestBase.prototype.field = function(name, val) {
-	  // name should be either a string or an object.
-	  if (null === name || undefined === name) {
-	    throw new Error('.field(name, val) name can not be empty');
-	  }
-
-	  if (this._data) {
-	    console.error(".field() can't be used if .send() is used. Please use only .send() or only .field() & .attach()");
-	  }
-
-	  if (isObject(name)) {
-	    for (var key in name) {
-	      this.field(key, name[key]);
-	    }
-	    return this;
-	  }
-
-	  if (Array.isArray(val)) {
-	    for (var i in val) {
-	      this.field(name, val[i]);
-	    }
-	    return this;
-	  }
-
-	  // val should be defined now
-	  if (null === val || undefined === val) {
-	    throw new Error('.field(name, val) val can not be empty');
-	  }
-	  if ('boolean' === typeof val) {
-	    val = '' + val;
-	  }
-	  this._getFormData().append(name, val);
-	  return this;
-	};
-
-	/**
-	 * Abort the request, and clear potential timeout.
-	 *
-	 * @return {Request}
-	 * @api public
-	 */
-	RequestBase.prototype.abort = function(){
-	  if (this._aborted) {
-	    return this;
-	  }
-	  this._aborted = true;
-	  this.xhr && this.xhr.abort(); // browser
-	  this.req && this.req.abort(); // node
-	  this.clearTimeout();
-	  this.emit('abort');
-	  return this;
-	};
-
-	RequestBase.prototype._auth = function(user, pass, options, base64Encoder) {
-	  switch (options.type) {
-	    case 'basic':
-	      this.set('Authorization', 'Basic ' + base64Encoder(user + ':' + pass));
-	      break;
-
-	    case 'auto':
-	      this.username = user;
-	      this.password = pass;
-	      break;
-
-	    case 'bearer': // usage would be .auth(accessToken, { type: 'bearer' })
-	      this.set('Authorization', 'Bearer ' + user);
-	      break;
-	  }
-	  return this;
-	};
-
-	/**
-	 * Enable transmission of cookies with x-domain requests.
-	 *
-	 * Note that for this to work the origin must not be
-	 * using "Access-Control-Allow-Origin" with a wildcard,
-	 * and also must set "Access-Control-Allow-Credentials"
-	 * to "true".
-	 *
-	 * @api public
-	 */
-
-	RequestBase.prototype.withCredentials = function(on) {
-	  // This is browser-only functionality. Node side is no-op.
-	  if (on == undefined) on = true;
-	  this._withCredentials = on;
-	  return this;
-	};
-
-	/**
-	 * Set the max redirects to `n`. Does noting in browser XHR implementation.
-	 *
-	 * @param {Number} n
-	 * @return {Request} for chaining
-	 * @api public
-	 */
-
-	RequestBase.prototype.redirects = function(n){
-	  this._maxRedirects = n;
-	  return this;
-	};
-
-	/**
-	 * Maximum size of buffered response body, in bytes. Counts uncompressed size.
-	 * Default 200MB.
-	 *
-	 * @param {Number} n
-	 * @return {Request} for chaining
-	 */
-	RequestBase.prototype.maxResponseSize = function(n){
-	  if ('number' !== typeof n) {
-	    throw TypeError("Invalid argument");
-	  }
-	  this._maxResponseSize = n;
-	  return this;
-	};
-
-	/**
-	 * Convert to a plain javascript object (not JSON string) of scalar properties.
-	 * Note as this method is designed to return a useful non-this value,
-	 * it cannot be chained.
-	 *
-	 * @return {Object} describing method, url, and data of this request
-	 * @api public
-	 */
-
-	RequestBase.prototype.toJSON = function() {
-	  return {
-	    method: this.method,
-	    url: this.url,
-	    data: this._data,
-	    headers: this._header,
-	  };
-	};
-
-	/**
-	 * Send `data` as the request body, defaulting the `.type()` to "json" when
-	 * an object is given.
-	 *
-	 * Examples:
-	 *
-	 *       // manual json
-	 *       request.post('/user')
-	 *         .type('json')
-	 *         .send('{"name":"tj"}')
-	 *         .end(callback)
-	 *
-	 *       // auto json
-	 *       request.post('/user')
-	 *         .send({ name: 'tj' })
-	 *         .end(callback)
-	 *
-	 *       // manual x-www-form-urlencoded
-	 *       request.post('/user')
-	 *         .type('form')
-	 *         .send('name=tj')
-	 *         .end(callback)
-	 *
-	 *       // auto x-www-form-urlencoded
-	 *       request.post('/user')
-	 *         .type('form')
-	 *         .send({ name: 'tj' })
-	 *         .end(callback)
-	 *
-	 *       // defaults to x-www-form-urlencoded
-	 *      request.post('/user')
-	 *        .send('name=tobi')
-	 *        .send('species=ferret')
-	 *        .end(callback)
-	 *
-	 * @param {String|Object} data
-	 * @return {Request} for chaining
-	 * @api public
-	 */
-
-	RequestBase.prototype.send = function(data){
-	  var isObj = isObject(data);
-	  var type = this._header['content-type'];
-
-	  if (this._formData) {
-	    console.error(".send() can't be used if .attach() or .field() is used. Please use only .send() or only .field() & .attach()");
-	  }
-
-	  if (isObj && !this._data) {
-	    if (Array.isArray(data)) {
-	      this._data = [];
-	    } else if (!this._isHost(data)) {
-	      this._data = {};
-	    }
-	  } else if (data && this._data && this._isHost(this._data)) {
-	    throw Error("Can't merge these send calls");
-	  }
-
-	  // merge
-	  if (isObj && isObject(this._data)) {
-	    for (var key in data) {
-	      this._data[key] = data[key];
-	    }
-	  } else if ('string' == typeof data) {
-	    // default to x-www-form-urlencoded
-	    if (!type) this.type('form');
-	    type = this._header['content-type'];
-	    if ('application/x-www-form-urlencoded' == type) {
-	      this._data = this._data
-	        ? this._data + '&' + data
-	        : data;
-	    } else {
-	      this._data = (this._data || '') + data;
-	    }
-	  } else {
-	    this._data = data;
-	  }
-
-	  if (!isObj || this._isHost(data)) {
-	    return this;
-	  }
-
-	  // default to json
-	  if (!type) this.type('json');
-	  return this;
-	};
-
-	/**
-	 * Sort `querystring` by the sort function
-	 *
-	 *
-	 * Examples:
-	 *
-	 *       // default order
-	 *       request.get('/user')
-	 *         .query('name=Nick')
-	 *         .query('search=Manny')
-	 *         .sortQuery()
-	 *         .end(callback)
-	 *
-	 *       // customized sort function
-	 *       request.get('/user')
-	 *         .query('name=Nick')
-	 *         .query('search=Manny')
-	 *         .sortQuery(function(a, b){
-	 *           return a.length - b.length;
-	 *         })
-	 *         .end(callback)
-	 *
-	 *
-	 * @param {Function} sort
-	 * @return {Request} for chaining
-	 * @api public
-	 */
-
-	RequestBase.prototype.sortQuery = function(sort) {
-	  // _sort default to true but otherwise can be a function or boolean
-	  this._sort = typeof sort === 'undefined' ? true : sort;
-	  return this;
-	};
-
-	/**
-	 * Compose querystring to append to req.url
-	 *
-	 * @api private
-	 */
-	RequestBase.prototype._finalizeQueryString = function(){
-	  var query = this._query.join('&');
-	  if (query) {
-	    this.url += (this.url.indexOf('?') >= 0 ? '&' : '?') + query;
-	  }
-	  this._query.length = 0; // Makes the call idempotent
-
-	  if (this._sort) {
-	    var index = this.url.indexOf('?');
-	    if (index >= 0) {
-	      var queryArr = this.url.substring(index + 1).split('&');
-	      if ('function' === typeof this._sort) {
-	        queryArr.sort(this._sort);
-	      } else {
-	        queryArr.sort();
-	      }
-	      this.url = this.url.substring(0, index) + '?' + queryArr.join('&');
-	    }
-	  }
-	};
-
-	// For backwards compat only
-	RequestBase.prototype._appendQueryString = function() {console.trace("Unsupported");}
-
-	/**
-	 * Invoke callback with timeout error.
-	 *
-	 * @api private
-	 */
-
-	RequestBase.prototype._timeoutError = function(reason, timeout, errno){
-	  if (this._aborted) {
-	    return;
-	  }
-	  var err = new Error(reason + timeout + 'ms exceeded');
-	  err.timeout = timeout;
-	  err.code = 'ECONNABORTED';
-	  err.errno = errno;
-	  this.timedout = true;
-	  this.abort();
-	  this.callback(err);
-	};
-
-	RequestBase.prototype._setTimeouts = function() {
-	  var self = this;
-
-	  // deadline
-	  if (this._timeout && !this._timer) {
-	    this._timer = setTimeout(function(){
-	      self._timeoutError('Timeout of ', self._timeout, 'ETIME');
-	    }, this._timeout);
-	  }
-	  // response timeout
-	  if (this._responseTimeout && !this._responseTimeoutTimer) {
-	    this._responseTimeoutTimer = setTimeout(function(){
-	      self._timeoutError('Response timeout of ', self._responseTimeout, 'ETIMEDOUT');
-	    }, this._responseTimeout);
-	  }
-	};
-
-
-/***/ }),
-/* 45 */
-/***/ (function(module, exports) {
-
-	'use strict';
-
-	/**
-	 * Check if `obj` is an object.
-	 *
-	 * @param {Object} obj
-	 * @return {Boolean}
-	 * @api private
-	 */
-
-	function isObject(obj) {
-	  return null !== obj && 'object' === typeof obj;
-	}
-
-	module.exports = isObject;
-
-
-/***/ }),
-/* 46 */
-/***/ (function(module, exports, __webpack_require__) {
-
-	'use strict';
-
-	/**
-	 * Module dependencies.
-	 */
-
-	var utils = __webpack_require__(47);
-
-	/**
-	 * Expose `ResponseBase`.
-	 */
-
-	module.exports = ResponseBase;
-
-	/**
-	 * Initialize a new `ResponseBase`.
-	 *
-	 * @api public
-	 */
-
-	function ResponseBase(obj) {
-	  if (obj) return mixin(obj);
-	}
-
-	/**
-	 * Mixin the prototype properties.
-	 *
-	 * @param {Object} obj
-	 * @return {Object}
-	 * @api private
-	 */
-
-	function mixin(obj) {
-	  for (var key in ResponseBase.prototype) {
-	    obj[key] = ResponseBase.prototype[key];
-	  }
-	  return obj;
-	}
-
-	/**
-	 * Get case-insensitive `field` value.
-	 *
-	 * @param {String} field
-	 * @return {String}
-	 * @api public
-	 */
-
-	ResponseBase.prototype.get = function(field) {
-	  return this.header[field.toLowerCase()];
-	};
-
-	/**
-	 * Set header related properties:
-	 *
-	 *   - `.type` the content type without params
-	 *
-	 * A response of "Content-Type: text/plain; charset=utf-8"
-	 * will provide you with a `.type` of "text/plain".
-	 *
-	 * @param {Object} header
-	 * @api private
-	 */
-
-	ResponseBase.prototype._setHeaderProperties = function(header){
-	    // TODO: moar!
-	    // TODO: make this a util
-
-	    // content-type
-	    var ct = header['content-type'] || '';
-	    this.type = utils.type(ct);
-
-	    // params
-	    var params = utils.params(ct);
-	    for (var key in params) this[key] = params[key];
-
-	    this.links = {};
-
-	    // links
-	    try {
-	        if (header.link) {
-	            this.links = utils.parseLinks(header.link);
-	        }
-	    } catch (err) {
-	        // ignore
-	    }
-	};
-
-	/**
-	 * Set flags such as `.ok` based on `status`.
-	 *
-	 * For example a 2xx response will give you a `.ok` of __true__
-	 * whereas 5xx will be __false__ and `.error` will be __true__. The
-	 * `.clientError` and `.serverError` are also available to be more
-	 * specific, and `.statusType` is the class of error ranging from 1..5
-	 * sometimes useful for mapping respond colors etc.
-	 *
-	 * "sugar" properties are also defined for common cases. Currently providing:
-	 *
-	 *   - .noContent
-	 *   - .badRequest
-	 *   - .unauthorized
-	 *   - .notAcceptable
-	 *   - .notFound
-	 *
-	 * @param {Number} status
-	 * @api private
-	 */
-
-	ResponseBase.prototype._setStatusProperties = function(status){
-	    var type = status / 100 | 0;
-
-	    // status / class
-	    this.status = this.statusCode = status;
-	    this.statusType = type;
-
-	    // basics
-	    this.info = 1 == type;
-	    this.ok = 2 == type;
-	    this.redirect = 3 == type;
-	    this.clientError = 4 == type;
-	    this.serverError = 5 == type;
-	    this.error = (4 == type || 5 == type)
-	        ? this.toError()
-	        : false;
-
-	    // sugar
-	    this.created = 201 == status;
-	    this.accepted = 202 == status;
-	    this.noContent = 204 == status;
-	    this.badRequest = 400 == status;
-	    this.unauthorized = 401 == status;
-	    this.notAcceptable = 406 == status;
-	    this.forbidden = 403 == status;
-	    this.notFound = 404 == status;
-	    this.unprocessableEntity = 422 == status;
-	};
-
-
-/***/ }),
-/* 47 */
-/***/ (function(module, exports) {
-
-	'use strict';
-
-	/**
-	 * Return the mime type for the given `str`.
-	 *
-	 * @param {String} str
-	 * @return {String}
-	 * @api private
-	 */
-
-	exports.type = function(str){
-	  return str.split(/ *; */).shift();
-	};
-
-	/**
-	 * Return header field parameters.
-	 *
-	 * @param {String} str
-	 * @return {Object}
-	 * @api private
-	 */
-
-	exports.params = function(str){
-	  return str.split(/ *; */).reduce(function(obj, str){
-	    var parts = str.split(/ *= */);
-	    var key = parts.shift();
-	    var val = parts.shift();
-
-	    if (key && val) obj[key] = val;
-	    return obj;
-	  }, {});
-	};
-
-	/**
-	 * Parse Link header fields.
-	 *
-	 * @param {String} str
-	 * @return {Object}
-	 * @api private
-	 */
-
-	exports.parseLinks = function(str){
-	  return str.split(/ *, */).reduce(function(obj, str){
-	    var parts = str.split(/ *; */);
-	    var url = parts[0].slice(1, -1);
-	    var rel = parts[1].split(/ *= */)[1].slice(1, -1);
-	    obj[rel] = url;
-	    return obj;
-	  }, {});
-	};
-
-	/**
-	 * Strip content related fields from `header`.
-	 *
-	 * @param {Object} header
-	 * @return {Object} header
-	 * @api private
-	 */
-
-	exports.cleanHeader = function(header, changesOrigin){
-	  delete header['content-type'];
-	  delete header['content-length'];
-	  delete header['transfer-encoding'];
-	  delete header['host'];
-	  // secuirty
-	  if (changesOrigin) {
-	    delete header['authorization'];
-	    delete header['cookie'];
-	  }
-	  return header;
-	};
-
-
-/***/ }),
-/* 48 */
-/***/ (function(module, exports) {
-
-	function Agent() {
-	  this._defaults = [];
-	}
-
-	["use", "on", "once", "set", "query", "type", "accept", "auth", "withCredentials", "sortQuery", "retry", "ok", "redirects",
-	 "timeout", "buffer", "serialize", "parse", "ca", "key", "pfx", "cert"].forEach(function(fn) {
-	  /** Default setting for all requests from this agent */
-	  Agent.prototype[fn] = function(/*varargs*/) {
-	    this._defaults.push({fn:fn, arguments:arguments});
-	    return this;
-	  }
-	});
-
-	Agent.prototype._setDefaults = function(req) {
-	    this._defaults.forEach(function(def) {
-	      req[def.fn].apply(req, def.arguments);
-	    });
-	};
-
-	module.exports = Agent;
-
-
-/***/ })
-/******/ ])
-});
+/*! 4.21.7 / Consumer  */
+(function webpackUniversalModuleDefinition(root, factory) {
+	if(typeof exports === 'object' && typeof module === 'object')
+		module.exports = factory();
+	else if(typeof define === 'function' && define.amd)
+		define([], factory);
+	else if(typeof exports === 'object')
+		exports["PubNub"] = factory();
+	else
+		root["PubNub"] = factory();
+})(this, function() {
+return /******/ (function(modules) { // webpackBootstrap
+/******/ 	// The module cache
+/******/ 	var installedModules = {};
+
+/******/ 	// The require function
+/******/ 	function __webpack_require__(moduleId) {
+
+/******/ 		// Check if module is in cache
+/******/ 		if(installedModules[moduleId])
+/******/ 			return installedModules[moduleId].exports;
+
+/******/ 		// Create a new module (and put it into the cache)
+/******/ 		var module = installedModules[moduleId] = {
+/******/ 			exports: {},
+/******/ 			id: moduleId,
+/******/ 			loaded: false
+/******/ 		};
+
+/******/ 		// Execute the module function
+/******/ 		modules[moduleId].call(module.exports, module, module.exports, __webpack_require__);
+
+/******/ 		// Flag the module as loaded
+/******/ 		module.loaded = true;
+
+/******/ 		// Return the exports of the module
+/******/ 		return module.exports;
+/******/ 	}
+
+
+/******/ 	// expose the modules object (__webpack_modules__)
+/******/ 	__webpack_require__.m = modules;
+
+/******/ 	// expose the module cache
+/******/ 	__webpack_require__.c = installedModules;
+
+/******/ 	// __webpack_public_path__
+/******/ 	__webpack_require__.p = "";
+
+/******/ 	// Load entry module and return exports
+/******/ 	return __webpack_require__(0);
+/******/ })
+/************************************************************************/
+/******/ ([
+/* 0 */
+/***/ (function(module, exports, __webpack_require__) {
+
+	'use strict';
+
+	Object.defineProperty(exports, "__esModule", {
+	  value: true
+	});
+
+	var _pubnubCommon = __webpack_require__(1);
+
+	var _pubnubCommon2 = _interopRequireDefault(_pubnubCommon);
+
+	var _networking = __webpack_require__(39);
+
+	var _networking2 = _interopRequireDefault(_networking);
+
+	var _web = __webpack_require__(40);
+
+	var _web2 = _interopRequireDefault(_web);
+
+	var _webNode = __webpack_require__(41);
+
+	var _flow_interfaces = __webpack_require__(5);
+
+	function _interopRequireDefault(obj) { return obj && obj.__esModule ? obj : { default: obj }; }
+
+	function _classCallCheck(instance, Constructor) { if (!(instance instanceof Constructor)) { throw new TypeError("Cannot call a class as a function"); } }
+
+	function _possibleConstructorReturn(self, call) { if (!self) { throw new ReferenceError("this hasn't been initialised - super() hasn't been called"); } return call && (typeof call === "object" || typeof call === "function") ? call : self; }
+
+	function _inherits(subClass, superClass) { if (typeof superClass !== "function" && superClass !== null) { throw new TypeError("Super expression must either be null or a function, not " + typeof superClass); } subClass.prototype = Object.create(superClass && superClass.prototype, { constructor: { value: subClass, enumerable: false, writable: true, configurable: true } }); if (superClass) Object.setPrototypeOf ? Object.setPrototypeOf(subClass, superClass) : subClass.__proto__ = superClass; }
+
+	function sendBeacon(url) {
+	  if (navigator && navigator.sendBeacon) {
+	    navigator.sendBeacon(url);
+	  } else {
+	    return false;
+	  }
+	}
+
+	var _class = function (_PubNubCore) {
+	  _inherits(_class, _PubNubCore);
+
+	  function _class(setup) {
+	    _classCallCheck(this, _class);
+
+	    var _setup$listenToBrowse = setup.listenToBrowserNetworkEvents,
+	        listenToBrowserNetworkEvents = _setup$listenToBrowse === undefined ? true : _setup$listenToBrowse;
+
+
+	    setup.db = _web2.default;
+	    setup.sdkFamily = 'Web';
+	    setup.networking = new _networking2.default({ del: _webNode.del, get: _webNode.get, post: _webNode.post, sendBeacon: sendBeacon });
+
+	    var _this = _possibleConstructorReturn(this, (_class.__proto__ || Object.getPrototypeOf(_class)).call(this, setup));
+
+	    if (listenToBrowserNetworkEvents) {
+	      window.addEventListener('offline', function () {
+	        _this.networkDownDetected();
+	      });
+
+	      window.addEventListener('online', function () {
+	        _this.networkUpDetected();
+	      });
+	    }
+	    return _this;
+	  }
+
+	  return _class;
+	}(_pubnubCommon2.default);
+
+	exports.default = _class;
+	module.exports = exports['default'];
+
+/***/ }),
+/* 1 */
+/***/ (function(module, exports, __webpack_require__) {
+
+	'use strict';
+
+	Object.defineProperty(exports, "__esModule", {
+	  value: true
+	});
+
+	var _createClass = function () { function defineProperties(target, props) { for (var i = 0; i < props.length; i++) { var descriptor = props[i]; descriptor.enumerable = descriptor.enumerable || false; descriptor.configurable = true; if ("value" in descriptor) descriptor.writable = true; Object.defineProperty(target, descriptor.key, descriptor); } } return function (Constructor, protoProps, staticProps) { if (protoProps) defineProperties(Constructor.prototype, protoProps); if (staticProps) defineProperties(Constructor, staticProps); return Constructor; }; }();
+
+	var _config = __webpack_require__(2);
+
+	var _config2 = _interopRequireDefault(_config);
+
+	var _index = __webpack_require__(6);
+
+	var _index2 = _interopRequireDefault(_index);
+
+	var _subscription_manager = __webpack_require__(8);
+
+	var _subscription_manager2 = _interopRequireDefault(_subscription_manager);
+
+	var _listener_manager = __webpack_require__(9);
+
+	var _listener_manager2 = _interopRequireDefault(_listener_manager);
+
+	var _endpoint = __webpack_require__(16);
+
+	var _endpoint2 = _interopRequireDefault(_endpoint);
+
+	var _add_channels = __webpack_require__(17);
+
+	var addChannelsChannelGroupConfig = _interopRequireWildcard(_add_channels);
+
+	var _remove_channels = __webpack_require__(18);
+
+	var removeChannelsChannelGroupConfig = _interopRequireWildcard(_remove_channels);
+
+	var _delete_group = __webpack_require__(19);
+
+	var deleteChannelGroupConfig = _interopRequireWildcard(_delete_group);
+
+	var _list_groups = __webpack_require__(20);
+
+	var listChannelGroupsConfig = _interopRequireWildcard(_list_groups);
+
+	var _list_channels = __webpack_require__(21);
+
+	var listChannelsInChannelGroupConfig = _interopRequireWildcard(_list_channels);
+
+	var _add_push_channels = __webpack_require__(22);
+
+	var addPushChannelsConfig = _interopRequireWildcard(_add_push_channels);
+
+	var _remove_push_channels = __webpack_require__(23);
+
+	var removePushChannelsConfig = _interopRequireWildcard(_remove_push_channels);
+
+	var _list_push_channels = __webpack_require__(24);
+
+	var listPushChannelsConfig = _interopRequireWildcard(_list_push_channels);
+
+	var _remove_device = __webpack_require__(25);
+
+	var removeDevicePushConfig = _interopRequireWildcard(_remove_device);
+
+	var _leave = __webpack_require__(26);
+
+	var presenceLeaveEndpointConfig = _interopRequireWildcard(_leave);
+
+	var _where_now = __webpack_require__(27);
+
+	var presenceWhereNowEndpointConfig = _interopRequireWildcard(_where_now);
+
+	var _heartbeat = __webpack_require__(28);
+
+	var presenceHeartbeatEndpointConfig = _interopRequireWildcard(_heartbeat);
+
+	var _get_state = __webpack_require__(29);
+
+	var presenceGetStateConfig = _interopRequireWildcard(_get_state);
+
+	var _set_state = __webpack_require__(30);
+
+	var presenceSetStateConfig = _interopRequireWildcard(_set_state);
+
+	var _here_now = __webpack_require__(31);
+
+	var presenceHereNowConfig = _interopRequireWildcard(_here_now);
+
+	var _audit = __webpack_require__(32);
+
+	var auditEndpointConfig = _interopRequireWildcard(_audit);
+
+	var _grant = __webpack_require__(33);
+
+	var grantEndpointConfig = _interopRequireWildcard(_grant);
+
+	var _publish = __webpack_require__(34);
+
+	var publishEndpointConfig = _interopRequireWildcard(_publish);
+
+	var _get_history = __webpack_require__(35);
+
+	var historyEndpointConfig = _interopRequireWildcard(_get_history);
+
+	var _delete_messages = __webpack_require__(36);
+
+	var deleteMessagesEndpointConfig = _interopRequireWildcard(_delete_messages);
+
+	var _fetch_messages = __webpack_require__(37);
+
+	var fetchMessagesEndpointConfig = _interopRequireWildcard(_fetch_messages);
+
+	var _time = __webpack_require__(12);
+
+	var timeEndpointConfig = _interopRequireWildcard(_time);
+
+	var _subscribe = __webpack_require__(38);
+
+	var subscribeEndpointConfig = _interopRequireWildcard(_subscribe);
+
+	var _operations = __webpack_require__(13);
+
+	var _operations2 = _interopRequireDefault(_operations);
+
+	var _categories = __webpack_require__(10);
+
+	var _categories2 = _interopRequireDefault(_categories);
+
+	var _flow_interfaces = __webpack_require__(5);
+
+	var _uuid = __webpack_require__(3);
+
+	var _uuid2 = _interopRequireDefault(_uuid);
+
+	function _interopRequireWildcard(obj) { if (obj && obj.__esModule) { return obj; } else { var newObj = {}; if (obj != null) { for (var key in obj) { if (Object.prototype.hasOwnProperty.call(obj, key)) newObj[key] = obj[key]; } } newObj.default = obj; return newObj; } }
+
+	function _interopRequireDefault(obj) { return obj && obj.__esModule ? obj : { default: obj }; }
+
+	function _classCallCheck(instance, Constructor) { if (!(instance instanceof Constructor)) { throw new TypeError("Cannot call a class as a function"); } }
+
+	var _class = function () {
+	  function _class(setup) {
+	    var _this = this;
+
+	    _classCallCheck(this, _class);
+
+	    var db = setup.db,
+	        networking = setup.networking;
+
+
+	    var config = this._config = new _config2.default({ setup: setup, db: db });
+	    var crypto = new _index2.default({ config: config });
+
+	    networking.init(config);
+
+	    var modules = { config: config, networking: networking, crypto: crypto };
+
+	    var timeEndpoint = _endpoint2.default.bind(this, modules, timeEndpointConfig);
+	    var leaveEndpoint = _endpoint2.default.bind(this, modules, presenceLeaveEndpointConfig);
+	    var heartbeatEndpoint = _endpoint2.default.bind(this, modules, presenceHeartbeatEndpointConfig);
+	    var setStateEndpoint = _endpoint2.default.bind(this, modules, presenceSetStateConfig);
+	    var subscribeEndpoint = _endpoint2.default.bind(this, modules, subscribeEndpointConfig);
+
+	    var listenerManager = this._listenerManager = new _listener_manager2.default();
+
+	    var subscriptionManager = new _subscription_manager2.default({
+	      timeEndpoint: timeEndpoint,
+	      leaveEndpoint: leaveEndpoint,
+	      heartbeatEndpoint: heartbeatEndpoint,
+	      setStateEndpoint: setStateEndpoint,
+	      subscribeEndpoint: subscribeEndpoint,
+	      crypto: modules.crypto,
+	      config: modules.config,
+	      listenerManager: listenerManager
+	    });
+
+	    this.addListener = listenerManager.addListener.bind(listenerManager);
+	    this.removeListener = listenerManager.removeListener.bind(listenerManager);
+	    this.removeAllListeners = listenerManager.removeAllListeners.bind(listenerManager);
+
+	    this.channelGroups = {
+	      listGroups: _endpoint2.default.bind(this, modules, listChannelGroupsConfig),
+	      listChannels: _endpoint2.default.bind(this, modules, listChannelsInChannelGroupConfig),
+	      addChannels: _endpoint2.default.bind(this, modules, addChannelsChannelGroupConfig),
+	      removeChannels: _endpoint2.default.bind(this, modules, removeChannelsChannelGroupConfig),
+	      deleteGroup: _endpoint2.default.bind(this, modules, deleteChannelGroupConfig)
+	    };
+
+	    this.push = {
+	      addChannels: _endpoint2.default.bind(this, modules, addPushChannelsConfig),
+	      removeChannels: _endpoint2.default.bind(this, modules, removePushChannelsConfig),
+	      deleteDevice: _endpoint2.default.bind(this, modules, removeDevicePushConfig),
+	      listChannels: _endpoint2.default.bind(this, modules, listPushChannelsConfig)
+	    };
+
+	    this.hereNow = _endpoint2.default.bind(this, modules, presenceHereNowConfig);
+	    this.whereNow = _endpoint2.default.bind(this, modules, presenceWhereNowEndpointConfig);
+	    this.getState = _endpoint2.default.bind(this, modules, presenceGetStateConfig);
+	    this.setState = subscriptionManager.adaptStateChange.bind(subscriptionManager);
+
+	    this.grant = _endpoint2.default.bind(this, modules, grantEndpointConfig);
+	    this.audit = _endpoint2.default.bind(this, modules, auditEndpointConfig);
+
+	    this.publish = _endpoint2.default.bind(this, modules, publishEndpointConfig);
+
+	    this.fire = function (args, callback) {
+	      args.replicate = false;
+	      args.storeInHistory = false;
+	      return _this.publish(args, callback);
+	    };
+
+	    this.history = _endpoint2.default.bind(this, modules, historyEndpointConfig);
+	    this.deleteMessages = _endpoint2.default.bind(this, modules, deleteMessagesEndpointConfig);
+	    this.fetchMessages = _endpoint2.default.bind(this, modules, fetchMessagesEndpointConfig);
+
+	    this.time = timeEndpoint;
+
+	    this.subscribe = subscriptionManager.adaptSubscribeChange.bind(subscriptionManager);
+	    this.presence = subscriptionManager.adaptPresenceChange.bind(subscriptionManager);
+	    this.unsubscribe = subscriptionManager.adaptUnsubscribeChange.bind(subscriptionManager);
+	    this.disconnect = subscriptionManager.disconnect.bind(subscriptionManager);
+	    this.reconnect = subscriptionManager.reconnect.bind(subscriptionManager);
+
+	    this.destroy = function (isOffline) {
+	      subscriptionManager.unsubscribeAll(isOffline);
+	      subscriptionManager.disconnect();
+	    };
+
+	    this.stop = this.destroy;
+
+	    this.unsubscribeAll = subscriptionManager.unsubscribeAll.bind(subscriptionManager);
+
+	    this.getSubscribedChannels = subscriptionManager.getSubscribedChannels.bind(subscriptionManager);
+	    this.getSubscribedChannelGroups = subscriptionManager.getSubscribedChannelGroups.bind(subscriptionManager);
+
+	    this.encrypt = crypto.encrypt.bind(crypto);
+	    this.decrypt = crypto.decrypt.bind(crypto);
+
+	    this.getAuthKey = modules.config.getAuthKey.bind(modules.config);
+	    this.setAuthKey = modules.config.setAuthKey.bind(modules.config);
+	    this.setCipherKey = modules.config.setCipherKey.bind(modules.config);
+	    this.getUUID = modules.config.getUUID.bind(modules.config);
+	    this.setUUID = modules.config.setUUID.bind(modules.config);
+	    this.getFilterExpression = modules.config.getFilterExpression.bind(modules.config);
+	    this.setFilterExpression = modules.config.setFilterExpression.bind(modules.config);
+
+	    this.setHeartbeatInterval = modules.config.setHeartbeatInterval.bind(modules.config);
+
+	    if (networking.hasModule('proxy')) {
+	      this.setProxy = function (proxy) {
+	        modules.config.setProxy(proxy);
+	        _this.reconnect();
+	      };
+	    }
+	  }
+
+	  _createClass(_class, [{
+	    key: 'getVersion',
+	    value: function getVersion() {
+	      return this._config.getVersion();
+	    }
+	  }, {
+	    key: 'networkDownDetected',
+	    value: function networkDownDetected() {
+	      this._listenerManager.announceNetworkDown();
+
+	      if (this._config.restore) {
+	        this.disconnect();
+	      } else {
+	        this.destroy(true);
+	      }
+	    }
+	  }, {
+	    key: 'networkUpDetected',
+	    value: function networkUpDetected() {
+	      this._listenerManager.announceNetworkUp();
+	      this.reconnect();
+	    }
+	  }], [{
+	    key: 'generateUUID',
+	    value: function generateUUID() {
+	      return _uuid2.default.createUUID();
+	    }
+	  }]);
+
+	  return _class;
+	}();
+
+	_class.OPERATIONS = _operations2.default;
+	_class.CATEGORIES = _categories2.default;
+	exports.default = _class;
+	module.exports = exports['default'];
+
+/***/ }),
+/* 2 */
+/***/ (function(module, exports, __webpack_require__) {
+
+	'use strict';
+
+	Object.defineProperty(exports, "__esModule", {
+	  value: true
+	});
+
+	var _createClass = function () { function defineProperties(target, props) { for (var i = 0; i < props.length; i++) { var descriptor = props[i]; descriptor.enumerable = descriptor.enumerable || false; descriptor.configurable = true; if ("value" in descriptor) descriptor.writable = true; Object.defineProperty(target, descriptor.key, descriptor); } } return function (Constructor, protoProps, staticProps) { if (protoProps) defineProperties(Constructor.prototype, protoProps); if (staticProps) defineProperties(Constructor, staticProps); return Constructor; }; }();
+
+	var _uuid = __webpack_require__(3);
+
+	var _uuid2 = _interopRequireDefault(_uuid);
+
+	var _flow_interfaces = __webpack_require__(5);
+
+	function _interopRequireDefault(obj) { return obj && obj.__esModule ? obj : { default: obj }; }
+
+	function _classCallCheck(instance, Constructor) { if (!(instance instanceof Constructor)) { throw new TypeError("Cannot call a class as a function"); } }
+
+	var _class = function () {
+	  function _class(_ref) {
+	    var setup = _ref.setup,
+	        db = _ref.db;
+
+	    _classCallCheck(this, _class);
+
+	    this._db = db;
+
+	    this.instanceId = 'pn-' + _uuid2.default.createUUID();
+	    this.secretKey = setup.secretKey || setup.secret_key;
+	    this.subscribeKey = setup.subscribeKey || setup.subscribe_key;
+	    this.publishKey = setup.publishKey || setup.publish_key;
+	    this.sdkName = setup.sdkName;
+	    this.sdkFamily = setup.sdkFamily;
+	    this.partnerId = setup.partnerId;
+	    this.setAuthKey(setup.authKey);
+	    this.setCipherKey(setup.cipherKey);
+
+	    this.setFilterExpression(setup.filterExpression);
+
+	    this.origin = setup.origin || 'pubsub.pndsn.com';
+	    this.secure = setup.ssl || false;
+	    this.restore = setup.restore || false;
+	    this.proxy = setup.proxy;
+	    this.keepAlive = setup.keepAlive;
+	    this.keepAliveSettings = setup.keepAliveSettings;
+	    this.autoNetworkDetection = setup.autoNetworkDetection || false;
+
+	    this.dedupeOnSubscribe = setup.dedupeOnSubscribe || false;
+	    this.maximumCacheSize = setup.maximumCacheSize || 100;
+
+	    this.customEncrypt = setup.customEncrypt;
+	    this.customDecrypt = setup.customDecrypt;
+
+	    if (typeof location !== 'undefined' && location.protocol === 'https:') {
+	      this.secure = true;
+	    }
+
+	    this.logVerbosity = setup.logVerbosity || false;
+	    this.suppressLeaveEvents = setup.suppressLeaveEvents || false;
+
+	    this.announceFailedHeartbeats = setup.announceFailedHeartbeats || true;
+	    this.announceSuccessfulHeartbeats = setup.announceSuccessfulHeartbeats || false;
+
+	    this.useInstanceId = setup.useInstanceId || false;
+	    this.useRequestId = setup.useRequestId || false;
+
+	    this.requestMessageCountThreshold = setup.requestMessageCountThreshold;
+
+	    this.setTransactionTimeout(setup.transactionalRequestTimeout || 15 * 1000);
+
+	    this.setSubscribeTimeout(setup.subscribeRequestTimeout || 310 * 1000);
+
+	    this.setSendBeaconConfig(setup.useSendBeacon || true);
+
+	    this.setPresenceTimeout(setup.presenceTimeout || 300);
+
+	    if (setup.heartbeatInterval != null) {
+	      this.setHeartbeatInterval(setup.heartbeatInterval);
+	    }
+
+	    this.setUUID(this._decideUUID(setup.uuid));
+	  }
+
+	  _createClass(_class, [{
+	    key: 'getAuthKey',
+	    value: function getAuthKey() {
+	      return this.authKey;
+	    }
+	  }, {
+	    key: 'setAuthKey',
+	    value: function setAuthKey(val) {
+	      this.authKey = val;return this;
+	    }
+	  }, {
+	    key: 'setCipherKey',
+	    value: function setCipherKey(val) {
+	      this.cipherKey = val;return this;
+	    }
+	  }, {
+	    key: 'getUUID',
+	    value: function getUUID() {
+	      return this.UUID;
+	    }
+	  }, {
+	    key: 'setUUID',
+	    value: function setUUID(val) {
+	      if (this._db && this._db.set) this._db.set(this.subscribeKey + 'uuid', val);
+	      this.UUID = val;
+	      return this;
+	    }
+	  }, {
+	    key: 'getFilterExpression',
+	    value: function getFilterExpression() {
+	      return this.filterExpression;
+	    }
+	  }, {
+	    key: 'setFilterExpression',
+	    value: function setFilterExpression(val) {
+	      this.filterExpression = val;return this;
+	    }
+	  }, {
+	    key: 'getPresenceTimeout',
+	    value: function getPresenceTimeout() {
+	      return this._presenceTimeout;
+	    }
+	  }, {
+	    key: 'setPresenceTimeout',
+	    value: function setPresenceTimeout(val) {
+	      this._presenceTimeout = val;
+	      this.setHeartbeatInterval(this._presenceTimeout / 2 - 1);
+	      return this;
+	    }
+	  }, {
+	    key: 'setProxy',
+	    value: function setProxy(proxy) {
+	      this.proxy = proxy;
+	    }
+	  }, {
+	    key: 'getHeartbeatInterval',
+	    value: function getHeartbeatInterval() {
+	      return this._heartbeatInterval;
+	    }
+	  }, {
+	    key: 'setHeartbeatInterval',
+	    value: function setHeartbeatInterval(val) {
+	      this._heartbeatInterval = val;return this;
+	    }
+	  }, {
+	    key: 'getSubscribeTimeout',
+	    value: function getSubscribeTimeout() {
+	      return this._subscribeRequestTimeout;
+	    }
+	  }, {
+	    key: 'setSubscribeTimeout',
+	    value: function setSubscribeTimeout(val) {
+	      this._subscribeRequestTimeout = val;return this;
+	    }
+	  }, {
+	    key: 'getTransactionTimeout',
+	    value: function getTransactionTimeout() {
+	      return this._transactionalRequestTimeout;
+	    }
+	  }, {
+	    key: 'setTransactionTimeout',
+	    value: function setTransactionTimeout(val) {
+	      this._transactionalRequestTimeout = val;return this;
+	    }
+	  }, {
+	    key: 'isSendBeaconEnabled',
+	    value: function isSendBeaconEnabled() {
+	      return this._useSendBeacon;
+	    }
+	  }, {
+	    key: 'setSendBeaconConfig',
+	    value: function setSendBeaconConfig(val) {
+	      this._useSendBeacon = val;return this;
+	    }
+	  }, {
+	    key: 'getVersion',
+	    value: function getVersion() {
+	      return '4.21.7';
+	    }
+	  }, {
+	    key: '_decideUUID',
+	    value: function _decideUUID(providedUUID) {
+	      if (providedUUID) {
+	        return providedUUID;
+	      }
+
+	      if (this._db && this._db.get && this._db.get(this.subscribeKey + 'uuid')) {
+	        return this._db.get(this.subscribeKey + 'uuid');
+	      }
+
+	      return 'pn-' + _uuid2.default.createUUID();
+	    }
+	  }]);
+
+	  return _class;
+	}();
+
+	exports.default = _class;
+	module.exports = exports['default'];
+
+/***/ }),
+/* 3 */
+/***/ (function(module, exports, __webpack_require__) {
+
+	'use strict';
+
+	Object.defineProperty(exports, "__esModule", {
+	  value: true
+	});
+
+	var _lilUuid = __webpack_require__(4);
+
+	var _lilUuid2 = _interopRequireDefault(_lilUuid);
+
+	function _interopRequireDefault(obj) { return obj && obj.__esModule ? obj : { default: obj }; }
+
+	exports.default = {
+	  createUUID: function createUUID() {
+	    if (_lilUuid2.default.uuid) {
+	      return _lilUuid2.default.uuid();
+	    } else {
+	      return (0, _lilUuid2.default)();
+	    }
+	  }
+	};
+	module.exports = exports['default'];
+
+/***/ }),
+/* 4 */
+/***/ (function(module, exports, __webpack_require__) {
+
+	var __WEBPACK_AMD_DEFINE_FACTORY__, __WEBPACK_AMD_DEFINE_ARRAY__, __WEBPACK_AMD_DEFINE_RESULT__;/*! lil-uuid - v0.1 - MIT License - https://github.com/lil-js/uuid */
+	(function (root, factory) {
+	  if (true) {
+	    !(__WEBPACK_AMD_DEFINE_ARRAY__ = [exports], __WEBPACK_AMD_DEFINE_FACTORY__ = (factory), __WEBPACK_AMD_DEFINE_RESULT__ = (typeof __WEBPACK_AMD_DEFINE_FACTORY__ === 'function' ? (__WEBPACK_AMD_DEFINE_FACTORY__.apply(exports, __WEBPACK_AMD_DEFINE_ARRAY__)) : __WEBPACK_AMD_DEFINE_FACTORY__), __WEBPACK_AMD_DEFINE_RESULT__ !== undefined && (module.exports = __WEBPACK_AMD_DEFINE_RESULT__))
+	  } else if (typeof exports === 'object') {
+	    factory(exports)
+	    if (typeof module === 'object' && module !== null) {
+	      module.exports = exports.uuid
+	    }
+	  } else {
+	    factory((root.lil = root.lil || {}))
+	  }
+	}(this, function (exports) {
+	  var VERSION = '0.1.0'
+	  var uuidRegex = {
+	    '3': /^[0-9A-F]{8}-[0-9A-F]{4}-3[0-9A-F]{3}-[0-9A-F]{4}-[0-9A-F]{12}$/i,
+	    '4': /^[0-9A-F]{8}-[0-9A-F]{4}-4[0-9A-F]{3}-[89AB][0-9A-F]{3}-[0-9A-F]{12}$/i,
+	    '5': /^[0-9A-F]{8}-[0-9A-F]{4}-5[0-9A-F]{3}-[89AB][0-9A-F]{3}-[0-9A-F]{12}$/i,
+	    all: /^[0-9A-F]{8}-[0-9A-F]{4}-[0-9A-F]{4}-[0-9A-F]{4}-[0-9A-F]{12}$/i
+	  }
+
+	  function uuid() {
+	    var uuid = '', i, random
+	    for (i = 0; i < 32; i++) {
+	      random = Math.random() * 16 | 0;
+	      if (i === 8 || i === 12 || i === 16 || i === 20) uuid += '-'
+	      uuid += (i === 12 ? 4 : (i === 16 ? (random & 3 | 8) : random)).toString(16)
+	    }
+	    return uuid
+	  }
+
+	  function isUUID(str, version) {
+	    var pattern = uuidRegex[version || 'all']
+	    return pattern && pattern.test(str) || false
+	  }
+
+	  uuid.isUUID = isUUID
+	  uuid.VERSION = VERSION
+
+	  exports.uuid = uuid
+	  exports.isUUID = isUUID
+	}));
+
+
+/***/ }),
+/* 5 */
+/***/ (function(module, exports) {
+
+	'use strict';
+
+	module.exports = {};
+
+/***/ }),
+/* 6 */
+/***/ (function(module, exports, __webpack_require__) {
+
+	'use strict';
+
+	Object.defineProperty(exports, "__esModule", {
+	  value: true
+	});
+
+	var _createClass = function () { function defineProperties(target, props) { for (var i = 0; i < props.length; i++) { var descriptor = props[i]; descriptor.enumerable = descriptor.enumerable || false; descriptor.configurable = true; if ("value" in descriptor) descriptor.writable = true; Object.defineProperty(target, descriptor.key, descriptor); } } return function (Constructor, protoProps, staticProps) { if (protoProps) defineProperties(Constructor.prototype, protoProps); if (staticProps) defineProperties(Constructor, staticProps); return Constructor; }; }();
+
+	var _config = __webpack_require__(2);
+
+	var _config2 = _interopRequireDefault(_config);
+
+	var _hmacSha = __webpack_require__(7);
+
+	var _hmacSha2 = _interopRequireDefault(_hmacSha);
+
+	function _interopRequireDefault(obj) { return obj && obj.__esModule ? obj : { default: obj }; }
+
+	function _classCallCheck(instance, Constructor) { if (!(instance instanceof Constructor)) { throw new TypeError("Cannot call a class as a function"); } }
+
+	var _class = function () {
+	  function _class(_ref) {
+	    var config = _ref.config;
+
+	    _classCallCheck(this, _class);
+
+	    this._config = config;
+
+	    this._iv = '0123456789012345';
+
+	    this._allowedKeyEncodings = ['hex', 'utf8', 'base64', 'binary'];
+	    this._allowedKeyLengths = [128, 256];
+	    this._allowedModes = ['ecb', 'cbc'];
+
+	    this._defaultOptions = {
+	      encryptKey: true,
+	      keyEncoding: 'utf8',
+	      keyLength: 256,
+	      mode: 'cbc'
+	    };
+	  }
+
+	  _createClass(_class, [{
+	    key: 'HMACSHA256',
+	    value: function HMACSHA256(data) {
+	      var hash = _hmacSha2.default.HmacSHA256(data, this._config.secretKey);
+	      return hash.toString(_hmacSha2.default.enc.Base64);
+	    }
+	  }, {
+	    key: 'SHA256',
+	    value: function SHA256(s) {
+	      return _hmacSha2.default.SHA256(s).toString(_hmacSha2.default.enc.Hex);
+	    }
+	  }, {
+	    key: '_parseOptions',
+	    value: function _parseOptions(incomingOptions) {
+	      var options = incomingOptions || {};
+	      if (!options.hasOwnProperty('encryptKey')) options.encryptKey = this._defaultOptions.encryptKey;
+	      if (!options.hasOwnProperty('keyEncoding')) options.keyEncoding = this._defaultOptions.keyEncoding;
+	      if (!options.hasOwnProperty('keyLength')) options.keyLength = this._defaultOptions.keyLength;
+	      if (!options.hasOwnProperty('mode')) options.mode = this._defaultOptions.mode;
+
+	      if (this._allowedKeyEncodings.indexOf(options.keyEncoding.toLowerCase()) === -1) {
+	        options.keyEncoding = this._defaultOptions.keyEncoding;
+	      }
+
+	      if (this._allowedKeyLengths.indexOf(parseInt(options.keyLength, 10)) === -1) {
+	        options.keyLength = this._defaultOptions.keyLength;
+	      }
+
+	      if (this._allowedModes.indexOf(options.mode.toLowerCase()) === -1) {
+	        options.mode = this._defaultOptions.mode;
+	      }
+
+	      return options;
+	    }
+	  }, {
+	    key: '_decodeKey',
+	    value: function _decodeKey(key, options) {
+	      if (options.keyEncoding === 'base64') {
+	        return _hmacSha2.default.enc.Base64.parse(key);
+	      } else if (options.keyEncoding === 'hex') {
+	        return _hmacSha2.default.enc.Hex.parse(key);
+	      } else {
+	        return key;
+	      }
+	    }
+	  }, {
+	    key: '_getPaddedKey',
+	    value: function _getPaddedKey(key, options) {
+	      key = this._decodeKey(key, options);
+	      if (options.encryptKey) {
+	        return _hmacSha2.default.enc.Utf8.parse(this.SHA256(key).slice(0, 32));
+	      } else {
+	        return key;
+	      }
+	    }
+	  }, {
+	    key: '_getMode',
+	    value: function _getMode(options) {
+	      if (options.mode === 'ecb') {
+	        return _hmacSha2.default.mode.ECB;
+	      } else {
+	        return _hmacSha2.default.mode.CBC;
+	      }
+	    }
+	  }, {
+	    key: '_getIV',
+	    value: function _getIV(options) {
+	      return options.mode === 'cbc' ? _hmacSha2.default.enc.Utf8.parse(this._iv) : null;
+	    }
+	  }, {
+	    key: 'encrypt',
+	    value: function encrypt(data, customCipherKey, options) {
+	      if (this._config.customEncrypt) {
+	        return this._config.customEncrypt(data);
+	      } else {
+	        return this.pnEncrypt(data, customCipherKey, options);
+	      }
+	    }
+	  }, {
+	    key: 'decrypt',
+	    value: function decrypt(data, customCipherKey, options) {
+	      if (this._config.customDecrypt) {
+	        return this._config.customDecrypt(data);
+	      } else {
+	        return this.pnDecrypt(data, customCipherKey, options);
+	      }
+	    }
+	  }, {
+	    key: 'pnEncrypt',
+	    value: function pnEncrypt(data, customCipherKey, options) {
+	      if (!customCipherKey && !this._config.cipherKey) return data;
+	      options = this._parseOptions(options);
+	      var iv = this._getIV(options);
+	      var mode = this._getMode(options);
+	      var cipherKey = this._getPaddedKey(customCipherKey || this._config.cipherKey, options);
+	      var encryptedHexArray = _hmacSha2.default.AES.encrypt(data, cipherKey, { iv: iv, mode: mode }).ciphertext;
+	      var base64Encrypted = encryptedHexArray.toString(_hmacSha2.default.enc.Base64);
+	      return base64Encrypted || data;
+	    }
+	  }, {
+	    key: 'pnDecrypt',
+	    value: function pnDecrypt(data, customCipherKey, options) {
+	      if (!customCipherKey && !this._config.cipherKey) return data;
+	      options = this._parseOptions(options);
+	      var iv = this._getIV(options);
+	      var mode = this._getMode(options);
+	      var cipherKey = this._getPaddedKey(customCipherKey || this._config.cipherKey, options);
+	      try {
+	        var ciphertext = _hmacSha2.default.enc.Base64.parse(data);
+	        var plainJSON = _hmacSha2.default.AES.decrypt({ ciphertext: ciphertext }, cipherKey, { iv: iv, mode: mode }).toString(_hmacSha2.default.enc.Utf8);
+	        var plaintext = JSON.parse(plainJSON);
+	        return plaintext;
+	      } catch (e) {
+	        return null;
+	      }
+	    }
+	  }]);
+
+	  return _class;
+	}();
+
+	exports.default = _class;
+	module.exports = exports['default'];
+
+/***/ }),
+/* 7 */
+/***/ (function(module, exports) {
+
+	"use strict";
+
+	var CryptoJS = CryptoJS || function (h, s) {
+	  var f = {},
+	      g = f.lib = {},
+	      q = function q() {},
+	      m = g.Base = { extend: function extend(a) {
+	      q.prototype = this;var c = new q();a && c.mixIn(a);c.hasOwnProperty("init") || (c.init = function () {
+	        c.$super.init.apply(this, arguments);
+	      });c.init.prototype = c;c.$super = this;return c;
+	    }, create: function create() {
+	      var a = this.extend();a.init.apply(a, arguments);return a;
+	    }, init: function init() {}, mixIn: function mixIn(a) {
+	      for (var c in a) {
+	        a.hasOwnProperty(c) && (this[c] = a[c]);
+	      }a.hasOwnProperty("toString") && (this.toString = a.toString);
+	    }, clone: function clone() {
+	      return this.init.prototype.extend(this);
+	    } },
+	      r = g.WordArray = m.extend({ init: function init(a, c) {
+	      a = this.words = a || [];this.sigBytes = c != s ? c : 4 * a.length;
+	    }, toString: function toString(a) {
+	      return (a || k).stringify(this);
+	    }, concat: function concat(a) {
+	      var c = this.words,
+	          d = a.words,
+	          b = this.sigBytes;a = a.sigBytes;this.clamp();if (b % 4) for (var e = 0; e < a; e++) {
+	        c[b + e >>> 2] |= (d[e >>> 2] >>> 24 - 8 * (e % 4) & 255) << 24 - 8 * ((b + e) % 4);
+	      } else if (65535 < d.length) for (e = 0; e < a; e += 4) {
+	        c[b + e >>> 2] = d[e >>> 2];
+	      } else c.push.apply(c, d);this.sigBytes += a;return this;
+	    }, clamp: function clamp() {
+	      var a = this.words,
+	          c = this.sigBytes;a[c >>> 2] &= 4294967295 << 32 - 8 * (c % 4);a.length = h.ceil(c / 4);
+	    }, clone: function clone() {
+	      var a = m.clone.call(this);a.words = this.words.slice(0);return a;
+	    }, random: function random(a) {
+	      for (var c = [], d = 0; d < a; d += 4) {
+	        c.push(4294967296 * h.random() | 0);
+	      }return new r.init(c, a);
+	    } }),
+	      l = f.enc = {},
+	      k = l.Hex = { stringify: function stringify(a) {
+	      var c = a.words;a = a.sigBytes;for (var d = [], b = 0; b < a; b++) {
+	        var e = c[b >>> 2] >>> 24 - 8 * (b % 4) & 255;d.push((e >>> 4).toString(16));d.push((e & 15).toString(16));
+	      }return d.join("");
+	    }, parse: function parse(a) {
+	      for (var c = a.length, d = [], b = 0; b < c; b += 2) {
+	        d[b >>> 3] |= parseInt(a.substr(b, 2), 16) << 24 - 4 * (b % 8);
+	      }return new r.init(d, c / 2);
+	    } },
+	      n = l.Latin1 = { stringify: function stringify(a) {
+	      var c = a.words;a = a.sigBytes;for (var d = [], b = 0; b < a; b++) {
+	        d.push(String.fromCharCode(c[b >>> 2] >>> 24 - 8 * (b % 4) & 255));
+	      }return d.join("");
+	    }, parse: function parse(a) {
+	      for (var c = a.length, d = [], b = 0; b < c; b++) {
+	        d[b >>> 2] |= (a.charCodeAt(b) & 255) << 24 - 8 * (b % 4);
+	      }return new r.init(d, c);
+	    } },
+	      j = l.Utf8 = { stringify: function stringify(a) {
+	      try {
+	        return decodeURIComponent(escape(n.stringify(a)));
+	      } catch (c) {
+	        throw Error("Malformed UTF-8 data");
+	      }
+	    }, parse: function parse(a) {
+	      return n.parse(unescape(encodeURIComponent(a)));
+	    } },
+	      u = g.BufferedBlockAlgorithm = m.extend({ reset: function reset() {
+	      this._data = new r.init();this._nDataBytes = 0;
+	    }, _append: function _append(a) {
+	      "string" == typeof a && (a = j.parse(a));this._data.concat(a);this._nDataBytes += a.sigBytes;
+	    }, _process: function _process(a) {
+	      var c = this._data,
+	          d = c.words,
+	          b = c.sigBytes,
+	          e = this.blockSize,
+	          f = b / (4 * e),
+	          f = a ? h.ceil(f) : h.max((f | 0) - this._minBufferSize, 0);a = f * e;b = h.min(4 * a, b);if (a) {
+	        for (var g = 0; g < a; g += e) {
+	          this._doProcessBlock(d, g);
+	        }g = d.splice(0, a);c.sigBytes -= b;
+	      }return new r.init(g, b);
+	    }, clone: function clone() {
+	      var a = m.clone.call(this);
+	      a._data = this._data.clone();return a;
+	    }, _minBufferSize: 0 });g.Hasher = u.extend({ cfg: m.extend(), init: function init(a) {
+	      this.cfg = this.cfg.extend(a);this.reset();
+	    }, reset: function reset() {
+	      u.reset.call(this);this._doReset();
+	    }, update: function update(a) {
+	      this._append(a);this._process();return this;
+	    }, finalize: function finalize(a) {
+	      a && this._append(a);return this._doFinalize();
+	    }, blockSize: 16, _createHelper: function _createHelper(a) {
+	      return function (c, d) {
+	        return new a.init(d).finalize(c);
+	      };
+	    }, _createHmacHelper: function _createHmacHelper(a) {
+	      return function (c, d) {
+	        return new t.HMAC.init(a, d).finalize(c);
+	      };
+	    } });var t = f.algo = {};return f;
+	}(Math);
+
+	(function (h) {
+	  for (var s = CryptoJS, f = s.lib, g = f.WordArray, q = f.Hasher, f = s.algo, m = [], r = [], l = function l(a) {
+	    return 4294967296 * (a - (a | 0)) | 0;
+	  }, k = 2, n = 0; 64 > n;) {
+	    var j;a: {
+	      j = k;for (var u = h.sqrt(j), t = 2; t <= u; t++) {
+	        if (!(j % t)) {
+	          j = !1;break a;
+	        }
+	      }j = !0;
+	    }j && (8 > n && (m[n] = l(h.pow(k, 0.5))), r[n] = l(h.pow(k, 1 / 3)), n++);k++;
+	  }var a = [],
+	      f = f.SHA256 = q.extend({ _doReset: function _doReset() {
+	      this._hash = new g.init(m.slice(0));
+	    }, _doProcessBlock: function _doProcessBlock(c, d) {
+	      for (var b = this._hash.words, e = b[0], f = b[1], g = b[2], j = b[3], h = b[4], m = b[5], n = b[6], q = b[7], p = 0; 64 > p; p++) {
+	        if (16 > p) a[p] = c[d + p] | 0;else {
+	          var k = a[p - 15],
+	              l = a[p - 2];a[p] = ((k << 25 | k >>> 7) ^ (k << 14 | k >>> 18) ^ k >>> 3) + a[p - 7] + ((l << 15 | l >>> 17) ^ (l << 13 | l >>> 19) ^ l >>> 10) + a[p - 16];
+	        }k = q + ((h << 26 | h >>> 6) ^ (h << 21 | h >>> 11) ^ (h << 7 | h >>> 25)) + (h & m ^ ~h & n) + r[p] + a[p];l = ((e << 30 | e >>> 2) ^ (e << 19 | e >>> 13) ^ (e << 10 | e >>> 22)) + (e & f ^ e & g ^ f & g);q = n;n = m;m = h;h = j + k | 0;j = g;g = f;f = e;e = k + l | 0;
+	      }b[0] = b[0] + e | 0;b[1] = b[1] + f | 0;b[2] = b[2] + g | 0;b[3] = b[3] + j | 0;b[4] = b[4] + h | 0;b[5] = b[5] + m | 0;b[6] = b[6] + n | 0;b[7] = b[7] + q | 0;
+	    }, _doFinalize: function _doFinalize() {
+	      var a = this._data,
+	          d = a.words,
+	          b = 8 * this._nDataBytes,
+	          e = 8 * a.sigBytes;
+	      d[e >>> 5] |= 128 << 24 - e % 32;d[(e + 64 >>> 9 << 4) + 14] = h.floor(b / 4294967296);d[(e + 64 >>> 9 << 4) + 15] = b;a.sigBytes = 4 * d.length;this._process();return this._hash;
+	    }, clone: function clone() {
+	      var a = q.clone.call(this);a._hash = this._hash.clone();return a;
+	    } });s.SHA256 = q._createHelper(f);s.HmacSHA256 = q._createHmacHelper(f);
+	})(Math);
+
+	(function () {
+	  var h = CryptoJS,
+	      s = h.enc.Utf8;h.algo.HMAC = h.lib.Base.extend({ init: function init(f, g) {
+	      f = this._hasher = new f.init();"string" == typeof g && (g = s.parse(g));var h = f.blockSize,
+	          m = 4 * h;g.sigBytes > m && (g = f.finalize(g));g.clamp();for (var r = this._oKey = g.clone(), l = this._iKey = g.clone(), k = r.words, n = l.words, j = 0; j < h; j++) {
+	        k[j] ^= 1549556828, n[j] ^= 909522486;
+	      }r.sigBytes = l.sigBytes = m;this.reset();
+	    }, reset: function reset() {
+	      var f = this._hasher;f.reset();f.update(this._iKey);
+	    }, update: function update(f) {
+	      this._hasher.update(f);return this;
+	    }, finalize: function finalize(f) {
+	      var g = this._hasher;f = g.finalize(f);g.reset();return g.finalize(this._oKey.clone().concat(f));
+	    } });
+	})();
+
+	(function () {
+	  var u = CryptoJS,
+	      p = u.lib.WordArray;u.enc.Base64 = { stringify: function stringify(d) {
+	      var l = d.words,
+	          p = d.sigBytes,
+	          t = this._map;d.clamp();d = [];for (var r = 0; r < p; r += 3) {
+	        for (var w = (l[r >>> 2] >>> 24 - 8 * (r % 4) & 255) << 16 | (l[r + 1 >>> 2] >>> 24 - 8 * ((r + 1) % 4) & 255) << 8 | l[r + 2 >>> 2] >>> 24 - 8 * ((r + 2) % 4) & 255, v = 0; 4 > v && r + 0.75 * v < p; v++) {
+	          d.push(t.charAt(w >>> 6 * (3 - v) & 63));
+	        }
+	      }if (l = t.charAt(64)) for (; d.length % 4;) {
+	        d.push(l);
+	      }return d.join("");
+	    }, parse: function parse(d) {
+	      var l = d.length,
+	          s = this._map,
+	          t = s.charAt(64);t && (t = d.indexOf(t), -1 != t && (l = t));for (var t = [], r = 0, w = 0; w < l; w++) {
+	        if (w % 4) {
+	          var v = s.indexOf(d.charAt(w - 1)) << 2 * (w % 4),
+	              b = s.indexOf(d.charAt(w)) >>> 6 - 2 * (w % 4);t[r >>> 2] |= (v | b) << 24 - 8 * (r % 4);r++;
+	        }
+	      }return p.create(t, r);
+	    }, _map: "ABCDEFGHIJKLMNOPQRSTUVWXYZabcdefghijklmnopqrstuvwxyz0123456789+/=" };
+	})();
+
+	(function (u) {
+	  function p(b, n, a, c, e, j, k) {
+	    b = b + (n & a | ~n & c) + e + k;return (b << j | b >>> 32 - j) + n;
+	  }function d(b, n, a, c, e, j, k) {
+	    b = b + (n & c | a & ~c) + e + k;return (b << j | b >>> 32 - j) + n;
+	  }function l(b, n, a, c, e, j, k) {
+	    b = b + (n ^ a ^ c) + e + k;return (b << j | b >>> 32 - j) + n;
+	  }function s(b, n, a, c, e, j, k) {
+	    b = b + (a ^ (n | ~c)) + e + k;return (b << j | b >>> 32 - j) + n;
+	  }for (var t = CryptoJS, r = t.lib, w = r.WordArray, v = r.Hasher, r = t.algo, b = [], x = 0; 64 > x; x++) {
+	    b[x] = 4294967296 * u.abs(u.sin(x + 1)) | 0;
+	  }r = r.MD5 = v.extend({ _doReset: function _doReset() {
+	      this._hash = new w.init([1732584193, 4023233417, 2562383102, 271733878]);
+	    },
+	    _doProcessBlock: function _doProcessBlock(q, n) {
+	      for (var a = 0; 16 > a; a++) {
+	        var c = n + a,
+	            e = q[c];q[c] = (e << 8 | e >>> 24) & 16711935 | (e << 24 | e >>> 8) & 4278255360;
+	      }var a = this._hash.words,
+	          c = q[n + 0],
+	          e = q[n + 1],
+	          j = q[n + 2],
+	          k = q[n + 3],
+	          z = q[n + 4],
+	          r = q[n + 5],
+	          t = q[n + 6],
+	          w = q[n + 7],
+	          v = q[n + 8],
+	          A = q[n + 9],
+	          B = q[n + 10],
+	          C = q[n + 11],
+	          u = q[n + 12],
+	          D = q[n + 13],
+	          E = q[n + 14],
+	          x = q[n + 15],
+	          f = a[0],
+	          m = a[1],
+	          g = a[2],
+	          h = a[3],
+	          f = p(f, m, g, h, c, 7, b[0]),
+	          h = p(h, f, m, g, e, 12, b[1]),
+	          g = p(g, h, f, m, j, 17, b[2]),
+	          m = p(m, g, h, f, k, 22, b[3]),
+	          f = p(f, m, g, h, z, 7, b[4]),
+	          h = p(h, f, m, g, r, 12, b[5]),
+	          g = p(g, h, f, m, t, 17, b[6]),
+	          m = p(m, g, h, f, w, 22, b[7]),
+	          f = p(f, m, g, h, v, 7, b[8]),
+	          h = p(h, f, m, g, A, 12, b[9]),
+	          g = p(g, h, f, m, B, 17, b[10]),
+	          m = p(m, g, h, f, C, 22, b[11]),
+	          f = p(f, m, g, h, u, 7, b[12]),
+	          h = p(h, f, m, g, D, 12, b[13]),
+	          g = p(g, h, f, m, E, 17, b[14]),
+	          m = p(m, g, h, f, x, 22, b[15]),
+	          f = d(f, m, g, h, e, 5, b[16]),
+	          h = d(h, f, m, g, t, 9, b[17]),
+	          g = d(g, h, f, m, C, 14, b[18]),
+	          m = d(m, g, h, f, c, 20, b[19]),
+	          f = d(f, m, g, h, r, 5, b[20]),
+	          h = d(h, f, m, g, B, 9, b[21]),
+	          g = d(g, h, f, m, x, 14, b[22]),
+	          m = d(m, g, h, f, z, 20, b[23]),
+	          f = d(f, m, g, h, A, 5, b[24]),
+	          h = d(h, f, m, g, E, 9, b[25]),
+	          g = d(g, h, f, m, k, 14, b[26]),
+	          m = d(m, g, h, f, v, 20, b[27]),
+	          f = d(f, m, g, h, D, 5, b[28]),
+	          h = d(h, f, m, g, j, 9, b[29]),
+	          g = d(g, h, f, m, w, 14, b[30]),
+	          m = d(m, g, h, f, u, 20, b[31]),
+	          f = l(f, m, g, h, r, 4, b[32]),
+	          h = l(h, f, m, g, v, 11, b[33]),
+	          g = l(g, h, f, m, C, 16, b[34]),
+	          m = l(m, g, h, f, E, 23, b[35]),
+	          f = l(f, m, g, h, e, 4, b[36]),
+	          h = l(h, f, m, g, z, 11, b[37]),
+	          g = l(g, h, f, m, w, 16, b[38]),
+	          m = l(m, g, h, f, B, 23, b[39]),
+	          f = l(f, m, g, h, D, 4, b[40]),
+	          h = l(h, f, m, g, c, 11, b[41]),
+	          g = l(g, h, f, m, k, 16, b[42]),
+	          m = l(m, g, h, f, t, 23, b[43]),
+	          f = l(f, m, g, h, A, 4, b[44]),
+	          h = l(h, f, m, g, u, 11, b[45]),
+	          g = l(g, h, f, m, x, 16, b[46]),
+	          m = l(m, g, h, f, j, 23, b[47]),
+	          f = s(f, m, g, h, c, 6, b[48]),
+	          h = s(h, f, m, g, w, 10, b[49]),
+	          g = s(g, h, f, m, E, 15, b[50]),
+	          m = s(m, g, h, f, r, 21, b[51]),
+	          f = s(f, m, g, h, u, 6, b[52]),
+	          h = s(h, f, m, g, k, 10, b[53]),
+	          g = s(g, h, f, m, B, 15, b[54]),
+	          m = s(m, g, h, f, e, 21, b[55]),
+	          f = s(f, m, g, h, v, 6, b[56]),
+	          h = s(h, f, m, g, x, 10, b[57]),
+	          g = s(g, h, f, m, t, 15, b[58]),
+	          m = s(m, g, h, f, D, 21, b[59]),
+	          f = s(f, m, g, h, z, 6, b[60]),
+	          h = s(h, f, m, g, C, 10, b[61]),
+	          g = s(g, h, f, m, j, 15, b[62]),
+	          m = s(m, g, h, f, A, 21, b[63]);a[0] = a[0] + f | 0;a[1] = a[1] + m | 0;a[2] = a[2] + g | 0;a[3] = a[3] + h | 0;
+	    }, _doFinalize: function _doFinalize() {
+	      var b = this._data,
+	          n = b.words,
+	          a = 8 * this._nDataBytes,
+	          c = 8 * b.sigBytes;n[c >>> 5] |= 128 << 24 - c % 32;var e = u.floor(a / 4294967296);n[(c + 64 >>> 9 << 4) + 15] = (e << 8 | e >>> 24) & 16711935 | (e << 24 | e >>> 8) & 4278255360;n[(c + 64 >>> 9 << 4) + 14] = (a << 8 | a >>> 24) & 16711935 | (a << 24 | a >>> 8) & 4278255360;b.sigBytes = 4 * (n.length + 1);this._process();b = this._hash;n = b.words;for (a = 0; 4 > a; a++) {
+	        c = n[a], n[a] = (c << 8 | c >>> 24) & 16711935 | (c << 24 | c >>> 8) & 4278255360;
+	      }return b;
+	    }, clone: function clone() {
+	      var b = v.clone.call(this);b._hash = this._hash.clone();return b;
+	    } });t.MD5 = v._createHelper(r);t.HmacMD5 = v._createHmacHelper(r);
+	})(Math);
+	(function () {
+	  var u = CryptoJS,
+	      p = u.lib,
+	      d = p.Base,
+	      l = p.WordArray,
+	      p = u.algo,
+	      s = p.EvpKDF = d.extend({ cfg: d.extend({ keySize: 4, hasher: p.MD5, iterations: 1 }), init: function init(d) {
+	      this.cfg = this.cfg.extend(d);
+	    }, compute: function compute(d, r) {
+	      for (var p = this.cfg, s = p.hasher.create(), b = l.create(), u = b.words, q = p.keySize, p = p.iterations; u.length < q;) {
+	        n && s.update(n);var n = s.update(d).finalize(r);s.reset();for (var a = 1; a < p; a++) {
+	          n = s.finalize(n), s.reset();
+	        }b.concat(n);
+	      }b.sigBytes = 4 * q;return b;
+	    } });u.EvpKDF = function (d, l, p) {
+	    return s.create(p).compute(d, l);
+	  };
+	})();
+
+	CryptoJS.lib.Cipher || function (u) {
+	  var p = CryptoJS,
+	      d = p.lib,
+	      l = d.Base,
+	      s = d.WordArray,
+	      t = d.BufferedBlockAlgorithm,
+	      r = p.enc.Base64,
+	      w = p.algo.EvpKDF,
+	      v = d.Cipher = t.extend({ cfg: l.extend(), createEncryptor: function createEncryptor(e, a) {
+	      return this.create(this._ENC_XFORM_MODE, e, a);
+	    }, createDecryptor: function createDecryptor(e, a) {
+	      return this.create(this._DEC_XFORM_MODE, e, a);
+	    }, init: function init(e, a, b) {
+	      this.cfg = this.cfg.extend(b);this._xformMode = e;this._key = a;this.reset();
+	    }, reset: function reset() {
+	      t.reset.call(this);this._doReset();
+	    }, process: function process(e) {
+	      this._append(e);return this._process();
+	    },
+	    finalize: function finalize(e) {
+	      e && this._append(e);return this._doFinalize();
+	    }, keySize: 4, ivSize: 4, _ENC_XFORM_MODE: 1, _DEC_XFORM_MODE: 2, _createHelper: function _createHelper(e) {
+	      return { encrypt: function encrypt(b, k, d) {
+	          return ("string" == typeof k ? c : a).encrypt(e, b, k, d);
+	        }, decrypt: function decrypt(b, k, d) {
+	          return ("string" == typeof k ? c : a).decrypt(e, b, k, d);
+	        } };
+	    } });d.StreamCipher = v.extend({ _doFinalize: function _doFinalize() {
+	      return this._process(!0);
+	    }, blockSize: 1 });var b = p.mode = {},
+	      x = function x(e, a, b) {
+	    var c = this._iv;c ? this._iv = u : c = this._prevBlock;for (var d = 0; d < b; d++) {
+	      e[a + d] ^= c[d];
+	    }
+	  },
+	      q = (d.BlockCipherMode = l.extend({ createEncryptor: function createEncryptor(e, a) {
+	      return this.Encryptor.create(e, a);
+	    }, createDecryptor: function createDecryptor(e, a) {
+	      return this.Decryptor.create(e, a);
+	    }, init: function init(e, a) {
+	      this._cipher = e;this._iv = a;
+	    } })).extend();q.Encryptor = q.extend({ processBlock: function processBlock(e, a) {
+	      var b = this._cipher,
+	          c = b.blockSize;x.call(this, e, a, c);b.encryptBlock(e, a);this._prevBlock = e.slice(a, a + c);
+	    } });q.Decryptor = q.extend({ processBlock: function processBlock(e, a) {
+	      var b = this._cipher,
+	          c = b.blockSize,
+	          d = e.slice(a, a + c);b.decryptBlock(e, a);x.call(this, e, a, c);this._prevBlock = d;
+	    } });b = b.CBC = q;q = (p.pad = {}).Pkcs7 = { pad: function pad(a, b) {
+	      for (var c = 4 * b, c = c - a.sigBytes % c, d = c << 24 | c << 16 | c << 8 | c, l = [], n = 0; n < c; n += 4) {
+	        l.push(d);
+	      }c = s.create(l, c);a.concat(c);
+	    }, unpad: function unpad(a) {
+	      a.sigBytes -= a.words[a.sigBytes - 1 >>> 2] & 255;
+	    } };d.BlockCipher = v.extend({ cfg: v.cfg.extend({ mode: b, padding: q }), reset: function reset() {
+	      v.reset.call(this);var a = this.cfg,
+	          b = a.iv,
+	          a = a.mode;if (this._xformMode == this._ENC_XFORM_MODE) var c = a.createEncryptor;else c = a.createDecryptor, this._minBufferSize = 1;this._mode = c.call(a, this, b && b.words);
+	    }, _doProcessBlock: function _doProcessBlock(a, b) {
+	      this._mode.processBlock(a, b);
+	    }, _doFinalize: function _doFinalize() {
+	      var a = this.cfg.padding;if (this._xformMode == this._ENC_XFORM_MODE) {
+	        a.pad(this._data, this.blockSize);var b = this._process(!0);
+	      } else b = this._process(!0), a.unpad(b);return b;
+	    }, blockSize: 4 });var n = d.CipherParams = l.extend({ init: function init(a) {
+	      this.mixIn(a);
+	    }, toString: function toString(a) {
+	      return (a || this.formatter).stringify(this);
+	    } }),
+	      b = (p.format = {}).OpenSSL = { stringify: function stringify(a) {
+	      var b = a.ciphertext;a = a.salt;return (a ? s.create([1398893684, 1701076831]).concat(a).concat(b) : b).toString(r);
+	    }, parse: function parse(a) {
+	      a = r.parse(a);var b = a.words;if (1398893684 == b[0] && 1701076831 == b[1]) {
+	        var c = s.create(b.slice(2, 4));b.splice(0, 4);a.sigBytes -= 16;
+	      }return n.create({ ciphertext: a, salt: c });
+	    } },
+	      a = d.SerializableCipher = l.extend({ cfg: l.extend({ format: b }), encrypt: function encrypt(a, b, c, d) {
+	      d = this.cfg.extend(d);var l = a.createEncryptor(c, d);b = l.finalize(b);l = l.cfg;return n.create({ ciphertext: b, key: c, iv: l.iv, algorithm: a, mode: l.mode, padding: l.padding, blockSize: a.blockSize, formatter: d.format });
+	    },
+	    decrypt: function decrypt(a, b, c, d) {
+	      d = this.cfg.extend(d);b = this._parse(b, d.format);return a.createDecryptor(c, d).finalize(b.ciphertext);
+	    }, _parse: function _parse(a, b) {
+	      return "string" == typeof a ? b.parse(a, this) : a;
+	    } }),
+	      p = (p.kdf = {}).OpenSSL = { execute: function execute(a, b, c, d) {
+	      d || (d = s.random(8));a = w.create({ keySize: b + c }).compute(a, d);c = s.create(a.words.slice(b), 4 * c);a.sigBytes = 4 * b;return n.create({ key: a, iv: c, salt: d });
+	    } },
+	      c = d.PasswordBasedCipher = a.extend({ cfg: a.cfg.extend({ kdf: p }), encrypt: function encrypt(b, c, d, l) {
+	      l = this.cfg.extend(l);d = l.kdf.execute(d, b.keySize, b.ivSize);l.iv = d.iv;b = a.encrypt.call(this, b, c, d.key, l);b.mixIn(d);return b;
+	    }, decrypt: function decrypt(b, c, d, l) {
+	      l = this.cfg.extend(l);c = this._parse(c, l.format);d = l.kdf.execute(d, b.keySize, b.ivSize, c.salt);l.iv = d.iv;return a.decrypt.call(this, b, c, d.key, l);
+	    } });
+	}();
+
+	(function () {
+	  for (var u = CryptoJS, p = u.lib.BlockCipher, d = u.algo, l = [], s = [], t = [], r = [], w = [], v = [], b = [], x = [], q = [], n = [], a = [], c = 0; 256 > c; c++) {
+	    a[c] = 128 > c ? c << 1 : c << 1 ^ 283;
+	  }for (var e = 0, j = 0, c = 0; 256 > c; c++) {
+	    var k = j ^ j << 1 ^ j << 2 ^ j << 3 ^ j << 4,
+	        k = k >>> 8 ^ k & 255 ^ 99;l[e] = k;s[k] = e;var z = a[e],
+	        F = a[z],
+	        G = a[F],
+	        y = 257 * a[k] ^ 16843008 * k;t[e] = y << 24 | y >>> 8;r[e] = y << 16 | y >>> 16;w[e] = y << 8 | y >>> 24;v[e] = y;y = 16843009 * G ^ 65537 * F ^ 257 * z ^ 16843008 * e;b[k] = y << 24 | y >>> 8;x[k] = y << 16 | y >>> 16;q[k] = y << 8 | y >>> 24;n[k] = y;e ? (e = z ^ a[a[a[G ^ z]]], j ^= a[a[j]]) : e = j = 1;
+	  }var H = [0, 1, 2, 4, 8, 16, 32, 64, 128, 27, 54],
+	      d = d.AES = p.extend({ _doReset: function _doReset() {
+	      for (var a = this._key, c = a.words, d = a.sigBytes / 4, a = 4 * ((this._nRounds = d + 6) + 1), e = this._keySchedule = [], j = 0; j < a; j++) {
+	        if (j < d) e[j] = c[j];else {
+	          var k = e[j - 1];j % d ? 6 < d && 4 == j % d && (k = l[k >>> 24] << 24 | l[k >>> 16 & 255] << 16 | l[k >>> 8 & 255] << 8 | l[k & 255]) : (k = k << 8 | k >>> 24, k = l[k >>> 24] << 24 | l[k >>> 16 & 255] << 16 | l[k >>> 8 & 255] << 8 | l[k & 255], k ^= H[j / d | 0] << 24);e[j] = e[j - d] ^ k;
+	        }
+	      }c = this._invKeySchedule = [];for (d = 0; d < a; d++) {
+	        j = a - d, k = d % 4 ? e[j] : e[j - 4], c[d] = 4 > d || 4 >= j ? k : b[l[k >>> 24]] ^ x[l[k >>> 16 & 255]] ^ q[l[k >>> 8 & 255]] ^ n[l[k & 255]];
+	      }
+	    }, encryptBlock: function encryptBlock(a, b) {
+	      this._doCryptBlock(a, b, this._keySchedule, t, r, w, v, l);
+	    }, decryptBlock: function decryptBlock(a, c) {
+	      var d = a[c + 1];a[c + 1] = a[c + 3];a[c + 3] = d;this._doCryptBlock(a, c, this._invKeySchedule, b, x, q, n, s);d = a[c + 1];a[c + 1] = a[c + 3];a[c + 3] = d;
+	    }, _doCryptBlock: function _doCryptBlock(a, b, c, d, e, j, l, f) {
+	      for (var m = this._nRounds, g = a[b] ^ c[0], h = a[b + 1] ^ c[1], k = a[b + 2] ^ c[2], n = a[b + 3] ^ c[3], p = 4, r = 1; r < m; r++) {
+	        var q = d[g >>> 24] ^ e[h >>> 16 & 255] ^ j[k >>> 8 & 255] ^ l[n & 255] ^ c[p++],
+	            s = d[h >>> 24] ^ e[k >>> 16 & 255] ^ j[n >>> 8 & 255] ^ l[g & 255] ^ c[p++],
+	            t = d[k >>> 24] ^ e[n >>> 16 & 255] ^ j[g >>> 8 & 255] ^ l[h & 255] ^ c[p++],
+	            n = d[n >>> 24] ^ e[g >>> 16 & 255] ^ j[h >>> 8 & 255] ^ l[k & 255] ^ c[p++],
+	            g = q,
+	            h = s,
+	            k = t;
+	      }q = (f[g >>> 24] << 24 | f[h >>> 16 & 255] << 16 | f[k >>> 8 & 255] << 8 | f[n & 255]) ^ c[p++];s = (f[h >>> 24] << 24 | f[k >>> 16 & 255] << 16 | f[n >>> 8 & 255] << 8 | f[g & 255]) ^ c[p++];t = (f[k >>> 24] << 24 | f[n >>> 16 & 255] << 16 | f[g >>> 8 & 255] << 8 | f[h & 255]) ^ c[p++];n = (f[n >>> 24] << 24 | f[g >>> 16 & 255] << 16 | f[h >>> 8 & 255] << 8 | f[k & 255]) ^ c[p++];a[b] = q;a[b + 1] = s;a[b + 2] = t;a[b + 3] = n;
+	    }, keySize: 8 });u.AES = p._createHelper(d);
+	})();
+
+	CryptoJS.mode.ECB = function () {
+	  var ECB = CryptoJS.lib.BlockCipherMode.extend();
+
+	  ECB.Encryptor = ECB.extend({
+	    processBlock: function processBlock(words, offset) {
+	      this._cipher.encryptBlock(words, offset);
+	    }
+	  });
+
+	  ECB.Decryptor = ECB.extend({
+	    processBlock: function processBlock(words, offset) {
+	      this._cipher.decryptBlock(words, offset);
+	    }
+	  });
+
+	  return ECB;
+	}();
+
+	module.exports = CryptoJS;
+
+/***/ }),
+/* 8 */
+/***/ (function(module, exports, __webpack_require__) {
+
+	'use strict';
+
+	Object.defineProperty(exports, "__esModule", {
+	  value: true
+	});
+
+	var _createClass = function () { function defineProperties(target, props) { for (var i = 0; i < props.length; i++) { var descriptor = props[i]; descriptor.enumerable = descriptor.enumerable || false; descriptor.configurable = true; if ("value" in descriptor) descriptor.writable = true; Object.defineProperty(target, descriptor.key, descriptor); } } return function (Constructor, protoProps, staticProps) { if (protoProps) defineProperties(Constructor.prototype, protoProps); if (staticProps) defineProperties(Constructor, staticProps); return Constructor; }; }();
+
+	var _cryptography = __webpack_require__(6);
+
+	var _cryptography2 = _interopRequireDefault(_cryptography);
+
+	var _config2 = __webpack_require__(2);
+
+	var _config3 = _interopRequireDefault(_config2);
+
+	var _listener_manager = __webpack_require__(9);
+
+	var _listener_manager2 = _interopRequireDefault(_listener_manager);
+
+	var _reconnection_manager = __webpack_require__(11);
+
+	var _reconnection_manager2 = _interopRequireDefault(_reconnection_manager);
+
+	var _deduping_manager = __webpack_require__(14);
+
+	var _deduping_manager2 = _interopRequireDefault(_deduping_manager);
+
+	var _utils = __webpack_require__(15);
+
+	var _utils2 = _interopRequireDefault(_utils);
+
+	var _flow_interfaces = __webpack_require__(5);
+
+	var _categories = __webpack_require__(10);
+
+	var _categories2 = _interopRequireDefault(_categories);
+
+	function _interopRequireDefault(obj) { return obj && obj.__esModule ? obj : { default: obj }; }
+
+	function _classCallCheck(instance, Constructor) { if (!(instance instanceof Constructor)) { throw new TypeError("Cannot call a class as a function"); } }
+
+	var _class = function () {
+	  function _class(_ref) {
+	    var subscribeEndpoint = _ref.subscribeEndpoint,
+	        leaveEndpoint = _ref.leaveEndpoint,
+	        heartbeatEndpoint = _ref.heartbeatEndpoint,
+	        setStateEndpoint = _ref.setStateEndpoint,
+	        timeEndpoint = _ref.timeEndpoint,
+	        config = _ref.config,
+	        crypto = _ref.crypto,
+	        listenerManager = _ref.listenerManager;
+
+	    _classCallCheck(this, _class);
+
+	    this._listenerManager = listenerManager;
+	    this._config = config;
+
+	    this._leaveEndpoint = leaveEndpoint;
+	    this._heartbeatEndpoint = heartbeatEndpoint;
+	    this._setStateEndpoint = setStateEndpoint;
+	    this._subscribeEndpoint = subscribeEndpoint;
+
+	    this._crypto = crypto;
+
+	    this._channels = {};
+	    this._presenceChannels = {};
+
+	    this._heartbeatChannels = {};
+	    this._heartbeatChannelGroups = {};
+
+	    this._channelGroups = {};
+	    this._presenceChannelGroups = {};
+
+	    this._pendingChannelSubscriptions = [];
+	    this._pendingChannelGroupSubscriptions = [];
+
+	    this._currentTimetoken = 0;
+	    this._lastTimetoken = 0;
+	    this._storedTimetoken = null;
+
+	    this._subscriptionStatusAnnounced = false;
+
+	    this._isOnline = true;
+
+	    this._reconnectionManager = new _reconnection_manager2.default({ timeEndpoint: timeEndpoint });
+	    this._dedupingManager = new _deduping_manager2.default({ config: config });
+	  }
+
+	  _createClass(_class, [{
+	    key: 'adaptStateChange',
+	    value: function adaptStateChange(args, callback) {
+	      var _this = this;
+
+	      var state = args.state,
+	          _args$channels = args.channels,
+	          channels = _args$channels === undefined ? [] : _args$channels,
+	          _args$channelGroups = args.channelGroups,
+	          channelGroups = _args$channelGroups === undefined ? [] : _args$channelGroups;
+
+
+	      channels.forEach(function (channel) {
+	        if (channel in _this._channels) _this._channels[channel].state = state;
+	      });
+
+	      channelGroups.forEach(function (channelGroup) {
+	        if (channelGroup in _this._channelGroups) _this._channelGroups[channelGroup].state = state;
+	      });
+
+	      return this._setStateEndpoint({ state: state, channels: channels, channelGroups: channelGroups }, callback);
+	    }
+	  }, {
+	    key: 'adaptPresenceChange',
+	    value: function adaptPresenceChange(args) {
+	      var _this2 = this;
+
+	      var connected = args.connected,
+	          _args$channels2 = args.channels,
+	          channels = _args$channels2 === undefined ? [] : _args$channels2,
+	          _args$channelGroups2 = args.channelGroups,
+	          channelGroups = _args$channelGroups2 === undefined ? [] : _args$channelGroups2;
+
+
+	      if (connected) {
+	        channels.forEach(function (channel) {
+	          _this2._heartbeatChannels[channel] = { state: {} };
+	        });
+
+	        channelGroups.forEach(function (channelGroup) {
+	          _this2._heartbeatChannelGroups[channelGroup] = { state: {} };
+	        });
+	      } else {
+	        channels.forEach(function (channel) {
+	          if (channel in _this2._heartbeatChannels) {
+	            delete _this2._heartbeatChannels[channel];
+	          }
+	        });
+
+	        channelGroups.forEach(function (channelGroup) {
+	          if (channelGroup in _this2._heartbeatChannelGroups) {
+	            delete _this2._heartbeatChannelGroups[channelGroup];
+	          }
+	        });
+
+	        if (this._config.suppressLeaveEvents === false) {
+	          this._leaveEndpoint({ channels: channels, channelGroups: channelGroups }, function (status) {
+	            _this2._listenerManager.announceStatus(status);
+	          });
+	        }
+	      }
+
+	      this.reconnect();
+	    }
+	  }, {
+	    key: 'adaptSubscribeChange',
+	    value: function adaptSubscribeChange(args) {
+	      var _this3 = this;
+
+	      var timetoken = args.timetoken,
+	          _args$channels3 = args.channels,
+	          channels = _args$channels3 === undefined ? [] : _args$channels3,
+	          _args$channelGroups3 = args.channelGroups,
+	          channelGroups = _args$channelGroups3 === undefined ? [] : _args$channelGroups3,
+	          _args$withPresence = args.withPresence,
+	          withPresence = _args$withPresence === undefined ? false : _args$withPresence,
+	          _args$withHeartbeats = args.withHeartbeats,
+	          withHeartbeats = _args$withHeartbeats === undefined ? true : _args$withHeartbeats;
+
+
+	      if (!this._config.subscribeKey || this._config.subscribeKey === '') {
+	        if (console && console.log) console.log('subscribe key missing; aborting subscribe');
+	        return;
+	      }
+
+	      if (timetoken) {
+	        this._lastTimetoken = this._currentTimetoken;
+	        this._currentTimetoken = timetoken;
+	      }
+
+	      if (this._currentTimetoken !== '0' && this._currentTimetoken !== 0) {
+	        this._storedTimetoken = this._currentTimetoken;
+	        this._currentTimetoken = 0;
+	      }
+
+	      channels.forEach(function (channel) {
+	        _this3._channels[channel] = { state: {} };
+	        if (withPresence) _this3._presenceChannels[channel] = {};
+	        if (withHeartbeats) _this3._heartbeatChannels[channel] = {};
+
+	        _this3._pendingChannelSubscriptions.push(channel);
+	      });
+
+	      channelGroups.forEach(function (channelGroup) {
+	        _this3._channelGroups[channelGroup] = { state: {} };
+	        if (withPresence) _this3._presenceChannelGroups[channelGroup] = {};
+	        if (withHeartbeats) _this3._heartbeatChannelGroups[channelGroup] = {};
+
+	        _this3._pendingChannelGroupSubscriptions.push(channelGroup);
+	      });
+
+	      this._subscriptionStatusAnnounced = false;
+	      this.reconnect();
+	    }
+	  }, {
+	    key: 'adaptUnsubscribeChange',
+	    value: function adaptUnsubscribeChange(args, isOffline) {
+	      var _this4 = this;
+
+	      var _args$channels4 = args.channels,
+	          channels = _args$channels4 === undefined ? [] : _args$channels4,
+	          _args$channelGroups4 = args.channelGroups,
+	          channelGroups = _args$channelGroups4 === undefined ? [] : _args$channelGroups4;
+
+	      var actualChannels = [];
+	      var actualChannelGroups = [];
+
+
+	      channels.forEach(function (channel) {
+	        if (channel in _this4._channels) {
+	          delete _this4._channels[channel];
+	          actualChannels.push(channel);
+
+	          if (channel in _this4._heartbeatChannels) {
+	            delete _this4._heartbeatChannels[channel];
+	          }
+	        }
+	        if (channel in _this4._presenceChannels) {
+	          delete _this4._presenceChannels[channel];
+	          actualChannels.push(channel);
+	        }
+	      });
+
+	      channelGroups.forEach(function (channelGroup) {
+	        if (channelGroup in _this4._channelGroups) {
+	          delete _this4._channelGroups[channelGroup];
+	          actualChannelGroups.push(channelGroup);
+
+	          if (channelGroup in _this4._heartbeatChannelGroups) {
+	            delete _this4._heartbeatChannelGroups[channelGroup];
+	          }
+	        }
+	        if (channelGroup in _this4._presenceChannelGroups) {
+	          delete _this4._channelGroups[channelGroup];
+	          actualChannelGroups.push(channelGroup);
+	        }
+	      });
+
+	      if (actualChannels.length === 0 && actualChannelGroups.length === 0) {
+	        return;
+	      }
+
+	      if (this._config.suppressLeaveEvents === false && !isOffline) {
+	        this._leaveEndpoint({ channels: actualChannels, channelGroups: actualChannelGroups }, function (status) {
+	          status.affectedChannels = actualChannels;
+	          status.affectedChannelGroups = actualChannelGroups;
+	          status.currentTimetoken = _this4._currentTimetoken;
+	          status.lastTimetoken = _this4._lastTimetoken;
+	          _this4._listenerManager.announceStatus(status);
+	        });
+	      }
+
+	      if (Object.keys(this._channels).length === 0 && Object.keys(this._presenceChannels).length === 0 && Object.keys(this._channelGroups).length === 0 && Object.keys(this._presenceChannelGroups).length === 0) {
+	        this._lastTimetoken = 0;
+	        this._currentTimetoken = 0;
+	        this._storedTimetoken = null;
+	        this._region = null;
+	        this._reconnectionManager.stopPolling();
+	      }
+
+	      this.reconnect();
+	    }
+	  }, {
+	    key: 'unsubscribeAll',
+	    value: function unsubscribeAll(isOffline) {
+	      this.adaptUnsubscribeChange({ channels: this.getSubscribedChannels(), channelGroups: this.getSubscribedChannelGroups() }, isOffline);
+	    }
+	  }, {
+	    key: 'getHeartbeatChannels',
+	    value: function getHeartbeatChannels() {
+	      return Object.keys(this._heartbeatChannels);
+	    }
+	  }, {
+	    key: 'getHeartbeatChannelGroups',
+	    value: function getHeartbeatChannelGroups() {
+	      return Object.keys(this._heartbeatChannelGroups);
+	    }
+	  }, {
+	    key: 'getSubscribedChannels',
+	    value: function getSubscribedChannels() {
+	      return Object.keys(this._channels);
+	    }
+	  }, {
+	    key: 'getSubscribedChannelGroups',
+	    value: function getSubscribedChannelGroups() {
+	      return Object.keys(this._channelGroups);
+	    }
+	  }, {
+	    key: 'reconnect',
+	    value: function reconnect() {
+	      this._startSubscribeLoop();
+	      this._registerHeartbeatTimer();
+	    }
+	  }, {
+	    key: 'disconnect',
+	    value: function disconnect() {
+	      this._stopSubscribeLoop();
+	      this._stopHeartbeatTimer();
+	      this._reconnectionManager.stopPolling();
+	    }
+	  }, {
+	    key: '_registerHeartbeatTimer',
+	    value: function _registerHeartbeatTimer() {
+	      this._stopHeartbeatTimer();
+
+	      if (this._config.getHeartbeatInterval() === 0) {
+	        return;
+	      }
+
+	      this._performHeartbeatLoop();
+	      this._heartbeatTimer = setInterval(this._performHeartbeatLoop.bind(this), this._config.getHeartbeatInterval() * 1000);
+	    }
+	  }, {
+	    key: '_stopHeartbeatTimer',
+	    value: function _stopHeartbeatTimer() {
+	      if (this._heartbeatTimer) {
+	        clearInterval(this._heartbeatTimer);
+	        this._heartbeatTimer = null;
+	      }
+	    }
+	  }, {
+	    key: '_performHeartbeatLoop',
+	    value: function _performHeartbeatLoop() {
+	      var _this5 = this;
+
+	      var heartbeatChannels = this.getHeartbeatChannels();
+
+	      var heartbeatChannelGroups = this.getHeartbeatChannelGroups();
+
+	      var presenceState = {};
+
+	      if (heartbeatChannels.length === 0 && heartbeatChannelGroups.length === 0) {
+	        return;
+	      }
+
+	      this.getSubscribedChannels().forEach(function (channel) {
+	        var channelState = _this5._channels[channel].state;
+	        if (Object.keys(channelState).length) presenceState[channel] = channelState;
+	      });
+
+	      this.getSubscribedChannelGroups().forEach(function (channelGroup) {
+	        var channelGroupState = _this5._channelGroups[channelGroup].state;
+	        if (Object.keys(channelGroupState).length) presenceState[channelGroup] = channelGroupState;
+	      });
+
+	      var onHeartbeat = function onHeartbeat(status) {
+	        if (status.error && _this5._config.announceFailedHeartbeats) {
+	          _this5._listenerManager.announceStatus(status);
+	        }
+
+	        if (status.error && _this5._config.autoNetworkDetection && _this5._isOnline) {
+	          _this5._isOnline = false;
+	          _this5.disconnect();
+	          _this5._listenerManager.announceNetworkDown();
+	          _this5.reconnect();
+	        }
+
+	        if (!status.error && _this5._config.announceSuccessfulHeartbeats) {
+	          _this5._listenerManager.announceStatus(status);
+	        }
+	      };
+
+	      this._heartbeatEndpoint({
+	        channels: heartbeatChannels,
+	        channelGroups: heartbeatChannelGroups,
+	        state: presenceState }, onHeartbeat.bind(this));
+	    }
+	  }, {
+	    key: '_startSubscribeLoop',
+	    value: function _startSubscribeLoop() {
+	      this._stopSubscribeLoop();
+	      var channels = [];
+	      var channelGroups = [];
+
+	      Object.keys(this._channels).forEach(function (channel) {
+	        return channels.push(channel);
+	      });
+	      Object.keys(this._presenceChannels).forEach(function (channel) {
+	        return channels.push(channel + '-pnpres');
+	      });
+
+	      Object.keys(this._channelGroups).forEach(function (channelGroup) {
+	        return channelGroups.push(channelGroup);
+	      });
+	      Object.keys(this._presenceChannelGroups).forEach(function (channelGroup) {
+	        return channelGroups.push(channelGroup + '-pnpres');
+	      });
+
+	      if (channels.length === 0 && channelGroups.length === 0) {
+	        return;
+	      }
+
+	      var subscribeArgs = {
+	        channels: channels,
+	        channelGroups: channelGroups,
+	        timetoken: this._currentTimetoken,
+	        filterExpression: this._config.filterExpression,
+	        region: this._region
+	      };
+
+	      this._subscribeCall = this._subscribeEndpoint(subscribeArgs, this._processSubscribeResponse.bind(this));
+	    }
+	  }, {
+	    key: '_processSubscribeResponse',
+	    value: function _processSubscribeResponse(status, payload) {
+	      var _this6 = this;
+
+	      if (status.error) {
+	        if (status.category === _categories2.default.PNTimeoutCategory) {
+	          this._startSubscribeLoop();
+	        } else if (status.category === _categories2.default.PNNetworkIssuesCategory) {
+	          this.disconnect();
+
+	          if (status.error && this._config.autoNetworkDetection && this._isOnline) {
+	            this._isOnline = false;
+	            this._listenerManager.announceNetworkDown();
+	          }
+
+	          this._reconnectionManager.onReconnection(function () {
+	            if (_this6._config.autoNetworkDetection && !_this6._isOnline) {
+	              _this6._isOnline = true;
+	              _this6._listenerManager.announceNetworkUp();
+	            }
+	            _this6.reconnect();
+	            _this6._subscriptionStatusAnnounced = true;
+	            var reconnectedAnnounce = {
+	              category: _categories2.default.PNReconnectedCategory,
+	              operation: status.operation,
+	              lastTimetoken: _this6._lastTimetoken,
+	              currentTimetoken: _this6._currentTimetoken
+	            };
+	            _this6._listenerManager.announceStatus(reconnectedAnnounce);
+	          });
+
+	          this._reconnectionManager.startPolling();
+	          this._listenerManager.announceStatus(status);
+	        } else if (status.category === _categories2.default.PNBadRequestCategory) {
+	          this._stopHeartbeatTimer();
+	          this._listenerManager.announceStatus(status);
+	        } else {
+	          this._listenerManager.announceStatus(status);
+	        }
+
+	        return;
+	      }
+
+	      if (this._storedTimetoken) {
+	        this._currentTimetoken = this._storedTimetoken;
+	        this._storedTimetoken = null;
+	      } else {
+	        this._lastTimetoken = this._currentTimetoken;
+	        this._currentTimetoken = payload.metadata.timetoken;
+	      }
+
+	      if (!this._subscriptionStatusAnnounced) {
+	        var connectedAnnounce = {};
+	        connectedAnnounce.category = _categories2.default.PNConnectedCategory;
+	        connectedAnnounce.operation = status.operation;
+	        connectedAnnounce.affectedChannels = this._pendingChannelSubscriptions;
+	        connectedAnnounce.subscribedChannels = this.getSubscribedChannels();
+	        connectedAnnounce.affectedChannelGroups = this._pendingChannelGroupSubscriptions;
+	        connectedAnnounce.lastTimetoken = this._lastTimetoken;
+	        connectedAnnounce.currentTimetoken = this._currentTimetoken;
+	        this._subscriptionStatusAnnounced = true;
+	        this._listenerManager.announceStatus(connectedAnnounce);
+
+	        this._pendingChannelSubscriptions = [];
+	        this._pendingChannelGroupSubscriptions = [];
+	      }
+
+	      var messages = payload.messages || [];
+	      var _config = this._config,
+	          requestMessageCountThreshold = _config.requestMessageCountThreshold,
+	          dedupeOnSubscribe = _config.dedupeOnSubscribe;
+
+
+	      if (requestMessageCountThreshold && messages.length >= requestMessageCountThreshold) {
+	        var countAnnouncement = {};
+	        countAnnouncement.category = _categories2.default.PNRequestMessageCountExceededCategory;
+	        countAnnouncement.operation = status.operation;
+	        this._listenerManager.announceStatus(countAnnouncement);
+	      }
+
+	      messages.forEach(function (message) {
+	        var channel = message.channel;
+	        var subscriptionMatch = message.subscriptionMatch;
+	        var publishMetaData = message.publishMetaData;
+
+	        if (channel === subscriptionMatch) {
+	          subscriptionMatch = null;
+	        }
+
+	        if (dedupeOnSubscribe) {
+	          if (_this6._dedupingManager.isDuplicate(message)) {
+	            return;
+	          } else {
+	            _this6._dedupingManager.addEntry(message);
+	          }
+	        }
+
+	        if (_utils2.default.endsWith(message.channel, '-pnpres')) {
+	          var announce = {};
+	          announce.channel = null;
+	          announce.subscription = null;
+
+	          announce.actualChannel = subscriptionMatch != null ? channel : null;
+	          announce.subscribedChannel = subscriptionMatch != null ? subscriptionMatch : channel;
+
+
+	          if (channel) {
+	            announce.channel = channel.substring(0, channel.lastIndexOf('-pnpres'));
+	          }
+
+	          if (subscriptionMatch) {
+	            announce.subscription = subscriptionMatch.substring(0, subscriptionMatch.lastIndexOf('-pnpres'));
+	          }
+
+	          announce.action = message.payload.action;
+	          announce.state = message.payload.data;
+	          announce.timetoken = publishMetaData.publishTimetoken;
+	          announce.occupancy = message.payload.occupancy;
+	          announce.uuid = message.payload.uuid;
+	          announce.timestamp = message.payload.timestamp;
+
+	          if (message.payload.join) {
+	            announce.join = message.payload.join;
+	          }
+
+	          if (message.payload.leave) {
+	            announce.leave = message.payload.leave;
+	          }
+
+	          if (message.payload.timeout) {
+	            announce.timeout = message.payload.timeout;
+	          }
+
+	          _this6._listenerManager.announcePresence(announce);
+	        } else {
+	          var _announce = {};
+	          _announce.channel = null;
+	          _announce.subscription = null;
+
+	          _announce.actualChannel = subscriptionMatch != null ? channel : null;
+	          _announce.subscribedChannel = subscriptionMatch != null ? subscriptionMatch : channel;
+
+
+	          _announce.channel = channel;
+	          _announce.subscription = subscriptionMatch;
+	          _announce.timetoken = publishMetaData.publishTimetoken;
+	          _announce.publisher = message.issuingClientId;
+
+	          if (message.userMetadata) {
+	            _announce.userMetadata = message.userMetadata;
+	          }
+
+	          if (_this6._config.cipherKey) {
+	            _announce.message = _this6._crypto.decrypt(message.payload);
+	          } else {
+	            _announce.message = message.payload;
+	          }
+
+	          _this6._listenerManager.announceMessage(_announce);
+	        }
+	      });
+
+	      this._region = payload.metadata.region;
+	      this._startSubscribeLoop();
+	    }
+	  }, {
+	    key: '_stopSubscribeLoop',
+	    value: function _stopSubscribeLoop() {
+	      if (this._subscribeCall) {
+	        if (typeof this._subscribeCall.abort === 'function') {
+	          this._subscribeCall.abort();
+	        }
+	        this._subscribeCall = null;
+	      }
+	    }
+	  }]);
+
+	  return _class;
+	}();
+
+	exports.default = _class;
+	module.exports = exports['default'];
+
+/***/ }),
+/* 9 */
+/***/ (function(module, exports, __webpack_require__) {
+
+	'use strict';
+
+	Object.defineProperty(exports, "__esModule", {
+	  value: true
+	});
+
+	var _createClass = function () { function defineProperties(target, props) { for (var i = 0; i < props.length; i++) { var descriptor = props[i]; descriptor.enumerable = descriptor.enumerable || false; descriptor.configurable = true; if ("value" in descriptor) descriptor.writable = true; Object.defineProperty(target, descriptor.key, descriptor); } } return function (Constructor, protoProps, staticProps) { if (protoProps) defineProperties(Constructor.prototype, protoProps); if (staticProps) defineProperties(Constructor, staticProps); return Constructor; }; }();
+
+	var _flow_interfaces = __webpack_require__(5);
+
+	var _categories = __webpack_require__(10);
+
+	var _categories2 = _interopRequireDefault(_categories);
+
+	function _interopRequireDefault(obj) { return obj && obj.__esModule ? obj : { default: obj }; }
+
+	function _classCallCheck(instance, Constructor) { if (!(instance instanceof Constructor)) { throw new TypeError("Cannot call a class as a function"); } }
+
+	var _class = function () {
+	  function _class() {
+	    _classCallCheck(this, _class);
+
+	    this._listeners = [];
+	  }
+
+	  _createClass(_class, [{
+	    key: 'addListener',
+	    value: function addListener(newListeners) {
+	      this._listeners.push(newListeners);
+	    }
+	  }, {
+	    key: 'removeListener',
+	    value: function removeListener(deprecatedListener) {
+	      var newListeners = [];
+
+	      this._listeners.forEach(function (listener) {
+	        if (listener !== deprecatedListener) newListeners.push(listener);
+	      });
+
+	      this._listeners = newListeners;
+	    }
+	  }, {
+	    key: 'removeAllListeners',
+	    value: function removeAllListeners() {
+	      this._listeners = [];
+	    }
+	  }, {
+	    key: 'announcePresence',
+	    value: function announcePresence(announce) {
+	      this._listeners.forEach(function (listener) {
+	        if (listener.presence) listener.presence(announce);
+	      });
+	    }
+	  }, {
+	    key: 'announceStatus',
+	    value: function announceStatus(announce) {
+	      this._listeners.forEach(function (listener) {
+	        if (listener.status) listener.status(announce);
+	      });
+	    }
+	  }, {
+	    key: 'announceMessage',
+	    value: function announceMessage(announce) {
+	      this._listeners.forEach(function (listener) {
+	        if (listener.message) listener.message(announce);
+	      });
+	    }
+	  }, {
+	    key: 'announceNetworkUp',
+	    value: function announceNetworkUp() {
+	      var networkStatus = {};
+	      networkStatus.category = _categories2.default.PNNetworkUpCategory;
+	      this.announceStatus(networkStatus);
+	    }
+	  }, {
+	    key: 'announceNetworkDown',
+	    value: function announceNetworkDown() {
+	      var networkStatus = {};
+	      networkStatus.category = _categories2.default.PNNetworkDownCategory;
+	      this.announceStatus(networkStatus);
+	    }
+	  }]);
+
+	  return _class;
+	}();
+
+	exports.default = _class;
+	module.exports = exports['default'];
+
+/***/ }),
+/* 10 */
+/***/ (function(module, exports) {
+
+	'use strict';
+
+	Object.defineProperty(exports, "__esModule", {
+	  value: true
+	});
+	exports.default = {
+	  PNNetworkUpCategory: 'PNNetworkUpCategory',
+
+	  PNNetworkDownCategory: 'PNNetworkDownCategory',
+
+	  PNNetworkIssuesCategory: 'PNNetworkIssuesCategory',
+
+	  PNTimeoutCategory: 'PNTimeoutCategory',
+
+	  PNBadRequestCategory: 'PNBadRequestCategory',
+
+	  PNAccessDeniedCategory: 'PNAccessDeniedCategory',
+
+	  PNUnknownCategory: 'PNUnknownCategory',
+
+	  PNReconnectedCategory: 'PNReconnectedCategory',
+
+	  PNConnectedCategory: 'PNConnectedCategory',
+
+	  PNRequestMessageCountExceededCategory: 'PNRequestMessageCountExceededCategory'
+
+	};
+	module.exports = exports['default'];
+
+/***/ }),
+/* 11 */
+/***/ (function(module, exports, __webpack_require__) {
+
+	'use strict';
+
+	Object.defineProperty(exports, "__esModule", {
+	  value: true
+	});
+
+	var _createClass = function () { function defineProperties(target, props) { for (var i = 0; i < props.length; i++) { var descriptor = props[i]; descriptor.enumerable = descriptor.enumerable || false; descriptor.configurable = true; if ("value" in descriptor) descriptor.writable = true; Object.defineProperty(target, descriptor.key, descriptor); } } return function (Constructor, protoProps, staticProps) { if (protoProps) defineProperties(Constructor.prototype, protoProps); if (staticProps) defineProperties(Constructor, staticProps); return Constructor; }; }();
+
+	var _time = __webpack_require__(12);
+
+	var _time2 = _interopRequireDefault(_time);
+
+	var _flow_interfaces = __webpack_require__(5);
+
+	function _interopRequireDefault(obj) { return obj && obj.__esModule ? obj : { default: obj }; }
+
+	function _classCallCheck(instance, Constructor) { if (!(instance instanceof Constructor)) { throw new TypeError("Cannot call a class as a function"); } }
+
+	var _class = function () {
+	  function _class(_ref) {
+	    var timeEndpoint = _ref.timeEndpoint;
+
+	    _classCallCheck(this, _class);
+
+	    this._timeEndpoint = timeEndpoint;
+	  }
+
+	  _createClass(_class, [{
+	    key: 'onReconnection',
+	    value: function onReconnection(reconnectionCallback) {
+	      this._reconnectionCallback = reconnectionCallback;
+	    }
+	  }, {
+	    key: 'startPolling',
+	    value: function startPolling() {
+	      this._timeTimer = setInterval(this._performTimeLoop.bind(this), 3000);
+	    }
+	  }, {
+	    key: 'stopPolling',
+	    value: function stopPolling() {
+	      clearInterval(this._timeTimer);
+	    }
+	  }, {
+	    key: '_performTimeLoop',
+	    value: function _performTimeLoop() {
+	      var _this = this;
+
+	      this._timeEndpoint(function (status) {
+	        if (!status.error) {
+	          clearInterval(_this._timeTimer);
+	          _this._reconnectionCallback();
+	        }
+	      });
+	    }
+	  }]);
+
+	  return _class;
+	}();
+
+	exports.default = _class;
+	module.exports = exports['default'];
+
+/***/ }),
+/* 12 */
+/***/ (function(module, exports, __webpack_require__) {
+
+	'use strict';
+
+	Object.defineProperty(exports, "__esModule", {
+	  value: true
+	});
+	exports.getOperation = getOperation;
+	exports.getURL = getURL;
+	exports.getRequestTimeout = getRequestTimeout;
+	exports.prepareParams = prepareParams;
+	exports.isAuthSupported = isAuthSupported;
+	exports.handleResponse = handleResponse;
+	exports.validateParams = validateParams;
+
+	var _flow_interfaces = __webpack_require__(5);
+
+	var _operations = __webpack_require__(13);
+
+	var _operations2 = _interopRequireDefault(_operations);
+
+	function _interopRequireDefault(obj) { return obj && obj.__esModule ? obj : { default: obj }; }
+
+	function getOperation() {
+	  return _operations2.default.PNTimeOperation;
+	}
+
+	function getURL() {
+	  return '/time/0';
+	}
+
+	function getRequestTimeout(_ref) {
+	  var config = _ref.config;
+
+	  return config.getTransactionTimeout();
+	}
+
+	function prepareParams() {
+	  return {};
+	}
+
+	function isAuthSupported() {
+	  return false;
+	}
+
+	function handleResponse(modules, serverResponse) {
+	  return {
+	    timetoken: serverResponse[0]
+	  };
+	}
+
+	function validateParams() {}
+
+/***/ }),
+/* 13 */
+/***/ (function(module, exports) {
+
+	'use strict';
+
+	Object.defineProperty(exports, "__esModule", {
+	  value: true
+	});
+	exports.default = {
+	  PNTimeOperation: 'PNTimeOperation',
+
+	  PNHistoryOperation: 'PNHistoryOperation',
+	  PNDeleteMessagesOperation: 'PNDeleteMessagesOperation',
+	  PNFetchMessagesOperation: 'PNFetchMessagesOperation',
+
+	  PNSubscribeOperation: 'PNSubscribeOperation',
+	  PNUnsubscribeOperation: 'PNUnsubscribeOperation',
+	  PNPublishOperation: 'PNPublishOperation',
+
+	  PNPushNotificationEnabledChannelsOperation: 'PNPushNotificationEnabledChannelsOperation',
+	  PNRemoveAllPushNotificationsOperation: 'PNRemoveAllPushNotificationsOperation',
+
+	  PNWhereNowOperation: 'PNWhereNowOperation',
+	  PNSetStateOperation: 'PNSetStateOperation',
+	  PNHereNowOperation: 'PNHereNowOperation',
+	  PNGetStateOperation: 'PNGetStateOperation',
+	  PNHeartbeatOperation: 'PNHeartbeatOperation',
+
+	  PNChannelGroupsOperation: 'PNChannelGroupsOperation',
+	  PNRemoveGroupOperation: 'PNRemoveGroupOperation',
+	  PNChannelsForGroupOperation: 'PNChannelsForGroupOperation',
+	  PNAddChannelsToGroupOperation: 'PNAddChannelsToGroupOperation',
+	  PNRemoveChannelsFromGroupOperation: 'PNRemoveChannelsFromGroupOperation',
+
+	  PNAccessManagerGrant: 'PNAccessManagerGrant',
+	  PNAccessManagerAudit: 'PNAccessManagerAudit'
+	};
+	module.exports = exports['default'];
+
+/***/ }),
+/* 14 */
+/***/ (function(module, exports, __webpack_require__) {
+
+	'use strict';
+
+	Object.defineProperty(exports, "__esModule", {
+	  value: true
+	});
+
+	var _createClass = function () { function defineProperties(target, props) { for (var i = 0; i < props.length; i++) { var descriptor = props[i]; descriptor.enumerable = descriptor.enumerable || false; descriptor.configurable = true; if ("value" in descriptor) descriptor.writable = true; Object.defineProperty(target, descriptor.key, descriptor); } } return function (Constructor, protoProps, staticProps) { if (protoProps) defineProperties(Constructor.prototype, protoProps); if (staticProps) defineProperties(Constructor, staticProps); return Constructor; }; }();
+
+	var _config = __webpack_require__(2);
+
+	var _config2 = _interopRequireDefault(_config);
+
+	var _flow_interfaces = __webpack_require__(5);
+
+	function _interopRequireDefault(obj) { return obj && obj.__esModule ? obj : { default: obj }; }
+
+	function _classCallCheck(instance, Constructor) { if (!(instance instanceof Constructor)) { throw new TypeError("Cannot call a class as a function"); } }
+
+	var hashCode = function hashCode(payload) {
+	  var hash = 0;
+	  if (payload.length === 0) return hash;
+	  for (var i = 0; i < payload.length; i += 1) {
+	    var character = payload.charCodeAt(i);
+	    hash = (hash << 5) - hash + character;
+	    hash = hash & hash;
+	  }
+	  return hash;
+	};
+
+	var _class = function () {
+	  function _class(_ref) {
+	    var config = _ref.config;
+
+	    _classCallCheck(this, _class);
+
+	    this.hashHistory = [];
+	    this._config = config;
+	  }
+
+	  _createClass(_class, [{
+	    key: 'getKey',
+	    value: function getKey(message) {
+	      var hashedPayload = hashCode(JSON.stringify(message.payload)).toString();
+	      var timetoken = message.publishMetaData.publishTimetoken;
+	      return timetoken + '-' + hashedPayload;
+	    }
+	  }, {
+	    key: 'isDuplicate',
+	    value: function isDuplicate(message) {
+	      return this.hashHistory.includes(this.getKey(message));
+	    }
+	  }, {
+	    key: 'addEntry',
+	    value: function addEntry(message) {
+	      if (this.hashHistory.length >= this._config.maximumCacheSize) {
+	        this.hashHistory.shift();
+	      }
+
+	      this.hashHistory.push(this.getKey(message));
+	    }
+	  }, {
+	    key: 'clearHistory',
+	    value: function clearHistory() {
+	      this.hashHistory = [];
+	    }
+	  }]);
+
+	  return _class;
+	}();
+
+	exports.default = _class;
+	module.exports = exports['default'];
+
+/***/ }),
+/* 15 */
+/***/ (function(module, exports) {
+
+	'use strict';
+
+	function objectToList(o) {
+	  var l = [];
+	  Object.keys(o).forEach(function (key) {
+	    return l.push(key);
+	  });
+	  return l;
+	}
+
+	function encodeString(input) {
+	  return encodeURIComponent(input).replace(/[!~*'()]/g, function (x) {
+	    return '%' + x.charCodeAt(0).toString(16).toUpperCase();
+	  });
+	}
+
+	function objectToListSorted(o) {
+	  return objectToList(o).sort();
+	}
+
+	function signPamFromParams(params) {
+	  var l = objectToListSorted(params);
+	  return l.map(function (paramKey) {
+	    return paramKey + '=' + encodeString(params[paramKey]);
+	  }).join('&');
+	}
+
+	function endsWith(searchString, suffix) {
+	  return searchString.indexOf(suffix, this.length - suffix.length) !== -1;
+	}
+
+	function createPromise() {
+	  var successResolve = void 0;
+	  var failureResolve = void 0;
+	  var promise = new Promise(function (fulfill, reject) {
+	    successResolve = fulfill;
+	    failureResolve = reject;
+	  });
+
+	  return { promise: promise, reject: failureResolve, fulfill: successResolve };
+	}
+
+	module.exports = { signPamFromParams: signPamFromParams, endsWith: endsWith, createPromise: createPromise, encodeString: encodeString };
+
+/***/ }),
+/* 16 */
+/***/ (function(module, exports, __webpack_require__) {
+
+	'use strict';
+
+	Object.defineProperty(exports, "__esModule", {
+	  value: true
+	});
+
+	exports.default = function (modules, endpoint) {
+	  var networking = modules.networking,
+	      config = modules.config;
+
+	  var callback = null;
+	  var promiseComponent = null;
+	  var incomingParams = {};
+
+	  if (endpoint.getOperation() === _operations2.default.PNTimeOperation || endpoint.getOperation() === _operations2.default.PNChannelGroupsOperation) {
+	    callback = arguments.length <= 2 ? undefined : arguments[2];
+	  } else {
+	    incomingParams = arguments.length <= 2 ? undefined : arguments[2];
+	    callback = arguments.length <= 3 ? undefined : arguments[3];
+	  }
+
+	  if (typeof Promise !== 'undefined' && !callback) {
+	    promiseComponent = _utils2.default.createPromise();
+	  }
+
+	  var validationResult = endpoint.validateParams(modules, incomingParams);
+
+	  if (validationResult) {
+	    if (callback) {
+	      return callback(createValidationError(validationResult));
+	    } else if (promiseComponent) {
+	      promiseComponent.reject(new PubNubError('Validation failed, check status for details', createValidationError(validationResult)));
+	      return promiseComponent.promise;
+	    }
+	    return;
+	  }
+
+	  var outgoingParams = endpoint.prepareParams(modules, incomingParams);
+	  var url = decideURL(endpoint, modules, incomingParams);
+	  var callInstance = void 0;
+	  var networkingParams = { url: url,
+	    operation: endpoint.getOperation(),
+	    timeout: endpoint.getRequestTimeout(modules)
+	  };
+
+	  outgoingParams.uuid = config.UUID;
+	  outgoingParams.pnsdk = generatePNSDK(config);
+
+	  if (config.useInstanceId) {
+	    outgoingParams.instanceid = config.instanceId;
+	  }
+
+	  if (config.useRequestId) {
+	    outgoingParams.requestid = _uuid2.default.createUUID();
+	  }
+
+	  if (endpoint.isAuthSupported() && config.getAuthKey()) {
+	    outgoingParams.auth = config.getAuthKey();
+	  }
+
+	  if (config.secretKey) {
+	    signRequest(modules, url, outgoingParams);
+	  }
+
+	  var onResponse = function onResponse(status, payload) {
+	    if (status.error) {
+	      if (callback) {
+	        callback(status);
+	      } else if (promiseComponent) {
+	        promiseComponent.reject(new PubNubError('PubNub call failed, check status for details', status));
+	      }
+	      return;
+	    }
+
+	    var parsedPayload = endpoint.handleResponse(modules, payload, incomingParams);
+
+	    if (callback) {
+	      callback(status, parsedPayload);
+	    } else if (promiseComponent) {
+	      promiseComponent.fulfill(parsedPayload);
+	    }
+	  };
+
+	  if (endpoint.usePost && endpoint.usePost(modules, incomingParams)) {
+	    var payload = endpoint.postPayload(modules, incomingParams);
+	    callInstance = networking.POST(outgoingParams, payload, networkingParams, onResponse);
+	  } else if (endpoint.useDelete && endpoint.useDelete()) {
+	    callInstance = networking.DELETE(outgoingParams, networkingParams, onResponse);
+	  } else {
+	    callInstance = networking.GET(outgoingParams, networkingParams, onResponse);
+	  }
+
+	  if (endpoint.getOperation() === _operations2.default.PNSubscribeOperation) {
+	    return callInstance;
+	  }
+
+	  if (promiseComponent) {
+	    return promiseComponent.promise;
+	  }
+	};
+
+	var _uuid = __webpack_require__(3);
+
+	var _uuid2 = _interopRequireDefault(_uuid);
+
+	var _flow_interfaces = __webpack_require__(5);
+
+	var _utils = __webpack_require__(15);
+
+	var _utils2 = _interopRequireDefault(_utils);
+
+	var _config = __webpack_require__(2);
+
+	var _config2 = _interopRequireDefault(_config);
+
+	var _operations = __webpack_require__(13);
+
+	var _operations2 = _interopRequireDefault(_operations);
+
+	function _interopRequireDefault(obj) { return obj && obj.__esModule ? obj : { default: obj }; }
+
+	function _classCallCheck(instance, Constructor) { if (!(instance instanceof Constructor)) { throw new TypeError("Cannot call a class as a function"); } }
+
+	function _possibleConstructorReturn(self, call) { if (!self) { throw new ReferenceError("this hasn't been initialised - super() hasn't been called"); } return call && (typeof call === "object" || typeof call === "function") ? call : self; }
+
+	function _inherits(subClass, superClass) { if (typeof superClass !== "function" && superClass !== null) { throw new TypeError("Super expression must either be null or a function, not " + typeof superClass); } subClass.prototype = Object.create(superClass && superClass.prototype, { constructor: { value: subClass, enumerable: false, writable: true, configurable: true } }); if (superClass) Object.setPrototypeOf ? Object.setPrototypeOf(subClass, superClass) : subClass.__proto__ = superClass; }
+
+	var PubNubError = function (_Error) {
+	  _inherits(PubNubError, _Error);
+
+	  function PubNubError(message, status) {
+	    _classCallCheck(this, PubNubError);
+
+	    var _this = _possibleConstructorReturn(this, (PubNubError.__proto__ || Object.getPrototypeOf(PubNubError)).call(this, message));
+
+	    _this.name = _this.constructor.name;
+	    _this.status = status;
+	    _this.message = message;
+	    return _this;
+	  }
+
+	  return PubNubError;
+	}(Error);
+
+	function createError(errorPayload, type) {
+	  errorPayload.type = type;
+	  errorPayload.error = true;
+	  return errorPayload;
+	}
+
+	function createValidationError(message) {
+	  return createError({ message: message }, 'validationError');
+	}
+
+	function decideURL(endpoint, modules, incomingParams) {
+	  if (endpoint.usePost && endpoint.usePost(modules, incomingParams)) {
+	    return endpoint.postURL(modules, incomingParams);
+	  } else {
+	    return endpoint.getURL(modules, incomingParams);
+	  }
+	}
+
+	function generatePNSDK(config) {
+	  if (config.sdkName) {
+	    return config.sdkName;
+	  }
+
+	  var base = 'PubNub-JS-' + config.sdkFamily;
+
+	  if (config.partnerId) {
+	    base += '-' + config.partnerId;
+	  }
+
+	  base += '/' + config.getVersion();
+
+	  return base;
+	}
+
+	function signRequest(modules, url, outgoingParams) {
+	  var config = modules.config,
+	      crypto = modules.crypto;
+
+
+	  outgoingParams.timestamp = Math.floor(new Date().getTime() / 1000);
+	  var signInput = config.subscribeKey + '\n' + config.publishKey + '\n' + url + '\n';
+	  signInput += _utils2.default.signPamFromParams(outgoingParams);
+
+	  var signature = crypto.HMACSHA256(signInput);
+	  signature = signature.replace(/\+/g, '-');
+	  signature = signature.replace(/\//g, '_');
+
+	  outgoingParams.signature = signature;
+	}
+
+	module.exports = exports['default'];
+
+/***/ }),
+/* 17 */
+/***/ (function(module, exports, __webpack_require__) {
+
+	'use strict';
+
+	Object.defineProperty(exports, "__esModule", {
+	  value: true
+	});
+	exports.getOperation = getOperation;
+	exports.validateParams = validateParams;
+	exports.getURL = getURL;
+	exports.getRequestTimeout = getRequestTimeout;
+	exports.isAuthSupported = isAuthSupported;
+	exports.prepareParams = prepareParams;
+	exports.handleResponse = handleResponse;
+
+	var _flow_interfaces = __webpack_require__(5);
+
+	var _operations = __webpack_require__(13);
+
+	var _operations2 = _interopRequireDefault(_operations);
+
+	var _utils = __webpack_require__(15);
+
+	var _utils2 = _interopRequireDefault(_utils);
+
+	function _interopRequireDefault(obj) { return obj && obj.__esModule ? obj : { default: obj }; }
+
+	function getOperation() {
+	  return _operations2.default.PNAddChannelsToGroupOperation;
+	}
+
+	function validateParams(modules, incomingParams) {
+	  var channels = incomingParams.channels,
+	      channelGroup = incomingParams.channelGroup;
+	  var config = modules.config;
+
+
+	  if (!channelGroup) return 'Missing Channel Group';
+	  if (!channels || channels.length === 0) return 'Missing Channels';
+	  if (!config.subscribeKey) return 'Missing Subscribe Key';
+	}
+
+	function getURL(modules, incomingParams) {
+	  var channelGroup = incomingParams.channelGroup;
+	  var config = modules.config;
+
+	  return '/v1/channel-registration/sub-key/' + config.subscribeKey + '/channel-group/' + _utils2.default.encodeString(channelGroup);
+	}
+
+	function getRequestTimeout(_ref) {
+	  var config = _ref.config;
+
+	  return config.getTransactionTimeout();
+	}
+
+	function isAuthSupported() {
+	  return true;
+	}
+
+	function prepareParams(modules, incomingParams) {
+	  var _incomingParams$chann = incomingParams.channels,
+	      channels = _incomingParams$chann === undefined ? [] : _incomingParams$chann;
+
+
+	  return {
+	    add: channels.join(',')
+	  };
+	}
+
+	function handleResponse() {
+	  return {};
+	}
+
+/***/ }),
+/* 18 */
+/***/ (function(module, exports, __webpack_require__) {
+
+	'use strict';
+
+	Object.defineProperty(exports, "__esModule", {
+	  value: true
+	});
+	exports.getOperation = getOperation;
+	exports.validateParams = validateParams;
+	exports.getURL = getURL;
+	exports.getRequestTimeout = getRequestTimeout;
+	exports.isAuthSupported = isAuthSupported;
+	exports.prepareParams = prepareParams;
+	exports.handleResponse = handleResponse;
+
+	var _flow_interfaces = __webpack_require__(5);
+
+	var _operations = __webpack_require__(13);
+
+	var _operations2 = _interopRequireDefault(_operations);
+
+	var _utils = __webpack_require__(15);
+
+	var _utils2 = _interopRequireDefault(_utils);
+
+	function _interopRequireDefault(obj) { return obj && obj.__esModule ? obj : { default: obj }; }
+
+	function getOperation() {
+	  return _operations2.default.PNRemoveChannelsFromGroupOperation;
+	}
+
+	function validateParams(modules, incomingParams) {
+	  var channels = incomingParams.channels,
+	      channelGroup = incomingParams.channelGroup;
+	  var config = modules.config;
+
+
+	  if (!channelGroup) return 'Missing Channel Group';
+	  if (!channels || channels.length === 0) return 'Missing Channels';
+	  if (!config.subscribeKey) return 'Missing Subscribe Key';
+	}
+
+	function getURL(modules, incomingParams) {
+	  var channelGroup = incomingParams.channelGroup;
+	  var config = modules.config;
+
+	  return '/v1/channel-registration/sub-key/' + config.subscribeKey + '/channel-group/' + _utils2.default.encodeString(channelGroup);
+	}
+
+	function getRequestTimeout(_ref) {
+	  var config = _ref.config;
+
+	  return config.getTransactionTimeout();
+	}
+
+	function isAuthSupported() {
+	  return true;
+	}
+
+	function prepareParams(modules, incomingParams) {
+	  var _incomingParams$chann = incomingParams.channels,
+	      channels = _incomingParams$chann === undefined ? [] : _incomingParams$chann;
+
+
+	  return {
+	    remove: channels.join(',')
+	  };
+	}
+
+	function handleResponse() {
+	  return {};
+	}
+
+/***/ }),
+/* 19 */
+/***/ (function(module, exports, __webpack_require__) {
+
+	'use strict';
+
+	Object.defineProperty(exports, "__esModule", {
+	  value: true
+	});
+	exports.getOperation = getOperation;
+	exports.validateParams = validateParams;
+	exports.getURL = getURL;
+	exports.isAuthSupported = isAuthSupported;
+	exports.getRequestTimeout = getRequestTimeout;
+	exports.prepareParams = prepareParams;
+	exports.handleResponse = handleResponse;
+
+	var _flow_interfaces = __webpack_require__(5);
+
+	var _operations = __webpack_require__(13);
+
+	var _operations2 = _interopRequireDefault(_operations);
+
+	var _utils = __webpack_require__(15);
+
+	var _utils2 = _interopRequireDefault(_utils);
+
+	function _interopRequireDefault(obj) { return obj && obj.__esModule ? obj : { default: obj }; }
+
+	function getOperation() {
+	  return _operations2.default.PNRemoveGroupOperation;
+	}
+
+	function validateParams(modules, incomingParams) {
+	  var channelGroup = incomingParams.channelGroup;
+	  var config = modules.config;
+
+
+	  if (!channelGroup) return 'Missing Channel Group';
+	  if (!config.subscribeKey) return 'Missing Subscribe Key';
+	}
+
+	function getURL(modules, incomingParams) {
+	  var channelGroup = incomingParams.channelGroup;
+	  var config = modules.config;
+
+	  return '/v1/channel-registration/sub-key/' + config.subscribeKey + '/channel-group/' + _utils2.default.encodeString(channelGroup) + '/remove';
+	}
+
+	function isAuthSupported() {
+	  return true;
+	}
+
+	function getRequestTimeout(_ref) {
+	  var config = _ref.config;
+
+	  return config.getTransactionTimeout();
+	}
+
+	function prepareParams() {
+	  return {};
+	}
+
+	function handleResponse() {
+	  return {};
+	}
+
+/***/ }),
+/* 20 */
+/***/ (function(module, exports, __webpack_require__) {
+
+	'use strict';
+
+	Object.defineProperty(exports, "__esModule", {
+	  value: true
+	});
+	exports.getOperation = getOperation;
+	exports.validateParams = validateParams;
+	exports.getURL = getURL;
+	exports.getRequestTimeout = getRequestTimeout;
+	exports.isAuthSupported = isAuthSupported;
+	exports.prepareParams = prepareParams;
+	exports.handleResponse = handleResponse;
+
+	var _flow_interfaces = __webpack_require__(5);
+
+	var _operations = __webpack_require__(13);
+
+	var _operations2 = _interopRequireDefault(_operations);
+
+	function _interopRequireDefault(obj) { return obj && obj.__esModule ? obj : { default: obj }; }
+
+	function getOperation() {
+	  return _operations2.default.PNChannelGroupsOperation;
+	}
+
+	function validateParams(modules) {
+	  var config = modules.config;
+
+
+	  if (!config.subscribeKey) return 'Missing Subscribe Key';
+	}
+
+	function getURL(modules) {
+	  var config = modules.config;
+
+	  return '/v1/channel-registration/sub-key/' + config.subscribeKey + '/channel-group';
+	}
+
+	function getRequestTimeout(_ref) {
+	  var config = _ref.config;
+
+	  return config.getTransactionTimeout();
+	}
+
+	function isAuthSupported() {
+	  return true;
+	}
+
+	function prepareParams() {
+	  return {};
+	}
+
+	function handleResponse(modules, serverResponse) {
+	  return {
+	    groups: serverResponse.payload.groups
+	  };
+	}
+
+/***/ }),
+/* 21 */
+/***/ (function(module, exports, __webpack_require__) {
+
+	'use strict';
+
+	Object.defineProperty(exports, "__esModule", {
+	  value: true
+	});
+	exports.getOperation = getOperation;
+	exports.validateParams = validateParams;
+	exports.getURL = getURL;
+	exports.getRequestTimeout = getRequestTimeout;
+	exports.isAuthSupported = isAuthSupported;
+	exports.prepareParams = prepareParams;
+	exports.handleResponse = handleResponse;
+
+	var _flow_interfaces = __webpack_require__(5);
+
+	var _operations = __webpack_require__(13);
+
+	var _operations2 = _interopRequireDefault(_operations);
+
+	var _utils = __webpack_require__(15);
+
+	var _utils2 = _interopRequireDefault(_utils);
+
+	function _interopRequireDefault(obj) { return obj && obj.__esModule ? obj : { default: obj }; }
+
+	function getOperation() {
+	  return _operations2.default.PNChannelsForGroupOperation;
+	}
+
+	function validateParams(modules, incomingParams) {
+	  var channelGroup = incomingParams.channelGroup;
+	  var config = modules.config;
+
+
+	  if (!channelGroup) return 'Missing Channel Group';
+	  if (!config.subscribeKey) return 'Missing Subscribe Key';
+	}
+
+	function getURL(modules, incomingParams) {
+	  var channelGroup = incomingParams.channelGroup;
+	  var config = modules.config;
+
+	  return '/v1/channel-registration/sub-key/' + config.subscribeKey + '/channel-group/' + _utils2.default.encodeString(channelGroup);
+	}
+
+	function getRequestTimeout(_ref) {
+	  var config = _ref.config;
+
+	  return config.getTransactionTimeout();
+	}
+
+	function isAuthSupported() {
+	  return true;
+	}
+
+	function prepareParams() {
+	  return {};
+	}
+
+	function handleResponse(modules, serverResponse) {
+	  return {
+	    channels: serverResponse.payload.channels
+	  };
+	}
+
+/***/ }),
+/* 22 */
+/***/ (function(module, exports, __webpack_require__) {
+
+	'use strict';
+
+	Object.defineProperty(exports, "__esModule", {
+	  value: true
+	});
+	exports.getOperation = getOperation;
+	exports.validateParams = validateParams;
+	exports.getURL = getURL;
+	exports.getRequestTimeout = getRequestTimeout;
+	exports.isAuthSupported = isAuthSupported;
+	exports.prepareParams = prepareParams;
+	exports.handleResponse = handleResponse;
+
+	var _flow_interfaces = __webpack_require__(5);
+
+	var _operations = __webpack_require__(13);
+
+	var _operations2 = _interopRequireDefault(_operations);
+
+	function _interopRequireDefault(obj) { return obj && obj.__esModule ? obj : { default: obj }; }
+
+	function getOperation() {
+	  return _operations2.default.PNPushNotificationEnabledChannelsOperation;
+	}
+
+	function validateParams(modules, incomingParams) {
+	  var device = incomingParams.device,
+	      pushGateway = incomingParams.pushGateway,
+	      channels = incomingParams.channels;
+	  var config = modules.config;
+
+
+	  if (!device) return 'Missing Device ID (device)';
+	  if (!pushGateway) return 'Missing GW Type (pushGateway: gcm or apns)';
+	  if (!channels || channels.length === 0) return 'Missing Channels';
+	  if (!config.subscribeKey) return 'Missing Subscribe Key';
+	}
+
+	function getURL(modules, incomingParams) {
+	  var device = incomingParams.device;
+	  var config = modules.config;
+
+	  return '/v1/push/sub-key/' + config.subscribeKey + '/devices/' + device;
+	}
+
+	function getRequestTimeout(_ref) {
+	  var config = _ref.config;
+
+	  return config.getTransactionTimeout();
+	}
+
+	function isAuthSupported() {
+	  return true;
+	}
+
+	function prepareParams(modules, incomingParams) {
+	  var pushGateway = incomingParams.pushGateway,
+	      _incomingParams$chann = incomingParams.channels,
+	      channels = _incomingParams$chann === undefined ? [] : _incomingParams$chann;
+
+	  return { type: pushGateway, add: channels.join(',') };
+	}
+
+	function handleResponse() {
+	  return {};
+	}
+
+/***/ }),
+/* 23 */
+/***/ (function(module, exports, __webpack_require__) {
+
+	'use strict';
+
+	Object.defineProperty(exports, "__esModule", {
+	  value: true
+	});
+	exports.getOperation = getOperation;
+	exports.validateParams = validateParams;
+	exports.getURL = getURL;
+	exports.getRequestTimeout = getRequestTimeout;
+	exports.isAuthSupported = isAuthSupported;
+	exports.prepareParams = prepareParams;
+	exports.handleResponse = handleResponse;
+
+	var _flow_interfaces = __webpack_require__(5);
+
+	var _operations = __webpack_require__(13);
+
+	var _operations2 = _interopRequireDefault(_operations);
+
+	function _interopRequireDefault(obj) { return obj && obj.__esModule ? obj : { default: obj }; }
+
+	function getOperation() {
+	  return _operations2.default.PNPushNotificationEnabledChannelsOperation;
+	}
+
+	function validateParams(modules, incomingParams) {
+	  var device = incomingParams.device,
+	      pushGateway = incomingParams.pushGateway,
+	      channels = incomingParams.channels;
+	  var config = modules.config;
+
+
+	  if (!device) return 'Missing Device ID (device)';
+	  if (!pushGateway) return 'Missing GW Type (pushGateway: gcm or apns)';
+	  if (!channels || channels.length === 0) return 'Missing Channels';
+	  if (!config.subscribeKey) return 'Missing Subscribe Key';
+	}
+
+	function getURL(modules, incomingParams) {
+	  var device = incomingParams.device;
+	  var config = modules.config;
+
+	  return '/v1/push/sub-key/' + config.subscribeKey + '/devices/' + device;
+	}
+
+	function getRequestTimeout(_ref) {
+	  var config = _ref.config;
+
+	  return config.getTransactionTimeout();
+	}
+
+	function isAuthSupported() {
+	  return true;
+	}
+
+	function prepareParams(modules, incomingParams) {
+	  var pushGateway = incomingParams.pushGateway,
+	      _incomingParams$chann = incomingParams.channels,
+	      channels = _incomingParams$chann === undefined ? [] : _incomingParams$chann;
+
+	  return { type: pushGateway, remove: channels.join(',') };
+	}
+
+	function handleResponse() {
+	  return {};
+	}
+
+/***/ }),
+/* 24 */
+/***/ (function(module, exports, __webpack_require__) {
+
+	'use strict';
+
+	Object.defineProperty(exports, "__esModule", {
+	  value: true
+	});
+	exports.getOperation = getOperation;
+	exports.validateParams = validateParams;
+	exports.getURL = getURL;
+	exports.getRequestTimeout = getRequestTimeout;
+	exports.isAuthSupported = isAuthSupported;
+	exports.prepareParams = prepareParams;
+	exports.handleResponse = handleResponse;
+
+	var _flow_interfaces = __webpack_require__(5);
+
+	var _operations = __webpack_require__(13);
+
+	var _operations2 = _interopRequireDefault(_operations);
+
+	function _interopRequireDefault(obj) { return obj && obj.__esModule ? obj : { default: obj }; }
+
+	function getOperation() {
+	  return _operations2.default.PNPushNotificationEnabledChannelsOperation;
+	}
+
+	function validateParams(modules, incomingParams) {
+	  var device = incomingParams.device,
+	      pushGateway = incomingParams.pushGateway;
+	  var config = modules.config;
+
+
+	  if (!device) return 'Missing Device ID (device)';
+	  if (!pushGateway) return 'Missing GW Type (pushGateway: gcm or apns)';
+	  if (!config.subscribeKey) return 'Missing Subscribe Key';
+	}
+
+	function getURL(modules, incomingParams) {
+	  var device = incomingParams.device;
+	  var config = modules.config;
+
+	  return '/v1/push/sub-key/' + config.subscribeKey + '/devices/' + device;
+	}
+
+	function getRequestTimeout(_ref) {
+	  var config = _ref.config;
+
+	  return config.getTransactionTimeout();
+	}
+
+	function isAuthSupported() {
+	  return true;
+	}
+
+	function prepareParams(modules, incomingParams) {
+	  var pushGateway = incomingParams.pushGateway;
+
+	  return { type: pushGateway };
+	}
+
+	function handleResponse(modules, serverResponse) {
+	  return { channels: serverResponse };
+	}
+
+/***/ }),
+/* 25 */
+/***/ (function(module, exports, __webpack_require__) {
+
+	'use strict';
+
+	Object.defineProperty(exports, "__esModule", {
+	  value: true
+	});
+	exports.getOperation = getOperation;
+	exports.validateParams = validateParams;
+	exports.getURL = getURL;
+	exports.getRequestTimeout = getRequestTimeout;
+	exports.isAuthSupported = isAuthSupported;
+	exports.prepareParams = prepareParams;
+	exports.handleResponse = handleResponse;
+
+	var _flow_interfaces = __webpack_require__(5);
+
+	var _operations = __webpack_require__(13);
+
+	var _operations2 = _interopRequireDefault(_operations);
+
+	function _interopRequireDefault(obj) { return obj && obj.__esModule ? obj : { default: obj }; }
+
+	function getOperation() {
+	  return _operations2.default.PNRemoveAllPushNotificationsOperation;
+	}
+
+	function validateParams(modules, incomingParams) {
+	  var device = incomingParams.device,
+	      pushGateway = incomingParams.pushGateway;
+	  var config = modules.config;
+
+
+	  if (!device) return 'Missing Device ID (device)';
+	  if (!pushGateway) return 'Missing GW Type (pushGateway: gcm or apns)';
+	  if (!config.subscribeKey) return 'Missing Subscribe Key';
+	}
+
+	function getURL(modules, incomingParams) {
+	  var device = incomingParams.device;
+	  var config = modules.config;
+
+	  return '/v1/push/sub-key/' + config.subscribeKey + '/devices/' + device + '/remove';
+	}
+
+	function getRequestTimeout(_ref) {
+	  var config = _ref.config;
+
+	  return config.getTransactionTimeout();
+	}
+
+	function isAuthSupported() {
+	  return true;
+	}
+
+	function prepareParams(modules, incomingParams) {
+	  var pushGateway = incomingParams.pushGateway;
+
+	  return { type: pushGateway };
+	}
+
+	function handleResponse() {
+	  return {};
+	}
+
+/***/ }),
+/* 26 */
+/***/ (function(module, exports, __webpack_require__) {
+
+	'use strict';
+
+	Object.defineProperty(exports, "__esModule", {
+	  value: true
+	});
+	exports.getOperation = getOperation;
+	exports.validateParams = validateParams;
+	exports.getURL = getURL;
+	exports.getRequestTimeout = getRequestTimeout;
+	exports.isAuthSupported = isAuthSupported;
+	exports.prepareParams = prepareParams;
+	exports.handleResponse = handleResponse;
+
+	var _flow_interfaces = __webpack_require__(5);
+
+	var _operations = __webpack_require__(13);
+
+	var _operations2 = _interopRequireDefault(_operations);
+
+	var _utils = __webpack_require__(15);
+
+	var _utils2 = _interopRequireDefault(_utils);
+
+	function _interopRequireDefault(obj) { return obj && obj.__esModule ? obj : { default: obj }; }
+
+	function getOperation() {
+	  return _operations2.default.PNUnsubscribeOperation;
+	}
+
+	function validateParams(modules) {
+	  var config = modules.config;
+
+
+	  if (!config.subscribeKey) return 'Missing Subscribe Key';
+	}
+
+	function getURL(modules, incomingParams) {
+	  var config = modules.config;
+	  var _incomingParams$chann = incomingParams.channels,
+	      channels = _incomingParams$chann === undefined ? [] : _incomingParams$chann;
+
+	  var stringifiedChannels = channels.length > 0 ? channels.join(',') : ',';
+	  return '/v2/presence/sub-key/' + config.subscribeKey + '/channel/' + _utils2.default.encodeString(stringifiedChannels) + '/leave';
+	}
+
+	function getRequestTimeout(_ref) {
+	  var config = _ref.config;
+
+	  return config.getTransactionTimeout();
+	}
+
+	function isAuthSupported() {
+	  return true;
+	}
+
+	function prepareParams(modules, incomingParams) {
+	  var _incomingParams$chann2 = incomingParams.channelGroups,
+	      channelGroups = _incomingParams$chann2 === undefined ? [] : _incomingParams$chann2;
+
+	  var params = {};
+
+	  if (channelGroups.length > 0) {
+	    params['channel-group'] = channelGroups.join(',');
+	  }
+
+	  return params;
+	}
+
+	function handleResponse() {
+	  return {};
+	}
+
+/***/ }),
+/* 27 */
+/***/ (function(module, exports, __webpack_require__) {
+
+	'use strict';
+
+	Object.defineProperty(exports, "__esModule", {
+	  value: true
+	});
+	exports.getOperation = getOperation;
+	exports.validateParams = validateParams;
+	exports.getURL = getURL;
+	exports.getRequestTimeout = getRequestTimeout;
+	exports.isAuthSupported = isAuthSupported;
+	exports.prepareParams = prepareParams;
+	exports.handleResponse = handleResponse;
+
+	var _flow_interfaces = __webpack_require__(5);
+
+	var _operations = __webpack_require__(13);
+
+	var _operations2 = _interopRequireDefault(_operations);
+
+	function _interopRequireDefault(obj) { return obj && obj.__esModule ? obj : { default: obj }; }
+
+	function getOperation() {
+	  return _operations2.default.PNWhereNowOperation;
+	}
+
+	function validateParams(modules) {
+	  var config = modules.config;
+
+
+	  if (!config.subscribeKey) return 'Missing Subscribe Key';
+	}
+
+	function getURL(modules, incomingParams) {
+	  var config = modules.config;
+	  var _incomingParams$uuid = incomingParams.uuid,
+	      uuid = _incomingParams$uuid === undefined ? config.UUID : _incomingParams$uuid;
+
+	  return '/v2/presence/sub-key/' + config.subscribeKey + '/uuid/' + uuid;
+	}
+
+	function getRequestTimeout(_ref) {
+	  var config = _ref.config;
+
+	  return config.getTransactionTimeout();
+	}
+
+	function isAuthSupported() {
+	  return true;
+	}
+
+	function prepareParams() {
+	  return {};
+	}
+
+	function handleResponse(modules, serverResponse) {
+	  if (!serverResponse.payload) {
+	    return { channels: [] };
+	  }
+	  return { channels: serverResponse.payload.channels };
+	}
+
+/***/ }),
+/* 28 */
+/***/ (function(module, exports, __webpack_require__) {
+
+	'use strict';
+
+	Object.defineProperty(exports, "__esModule", {
+	  value: true
+	});
+	exports.getOperation = getOperation;
+	exports.validateParams = validateParams;
+	exports.getURL = getURL;
+	exports.isAuthSupported = isAuthSupported;
+	exports.getRequestTimeout = getRequestTimeout;
+	exports.prepareParams = prepareParams;
+	exports.handleResponse = handleResponse;
+
+	var _flow_interfaces = __webpack_require__(5);
+
+	var _operations = __webpack_require__(13);
+
+	var _operations2 = _interopRequireDefault(_operations);
+
+	var _utils = __webpack_require__(15);
+
+	var _utils2 = _interopRequireDefault(_utils);
+
+	function _interopRequireDefault(obj) { return obj && obj.__esModule ? obj : { default: obj }; }
+
+	function getOperation() {
+	  return _operations2.default.PNHeartbeatOperation;
+	}
+
+	function validateParams(modules) {
+	  var config = modules.config;
+
+
+	  if (!config.subscribeKey) return 'Missing Subscribe Key';
+	}
+
+	function getURL(modules, incomingParams) {
+	  var config = modules.config;
+	  var _incomingParams$chann = incomingParams.channels,
+	      channels = _incomingParams$chann === undefined ? [] : _incomingParams$chann;
+
+	  var stringifiedChannels = channels.length > 0 ? channels.join(',') : ',';
+	  return '/v2/presence/sub-key/' + config.subscribeKey + '/channel/' + _utils2.default.encodeString(stringifiedChannels) + '/heartbeat';
+	}
+
+	function isAuthSupported() {
+	  return true;
+	}
+
+	function getRequestTimeout(_ref) {
+	  var config = _ref.config;
+
+	  return config.getTransactionTimeout();
+	}
+
+	function prepareParams(modules, incomingParams) {
+	  var _incomingParams$chann2 = incomingParams.channelGroups,
+	      channelGroups = _incomingParams$chann2 === undefined ? [] : _incomingParams$chann2,
+	      _incomingParams$state = incomingParams.state,
+	      state = _incomingParams$state === undefined ? {} : _incomingParams$state;
+	  var config = modules.config;
+
+	  var params = {};
+
+	  if (channelGroups.length > 0) {
+	    params['channel-group'] = channelGroups.join(',');
+	  }
+
+	  params.state = JSON.stringify(state);
+	  params.heartbeat = config.getPresenceTimeout();
+	  return params;
+	}
+
+	function handleResponse() {
+	  return {};
+	}
+
+/***/ }),
+/* 29 */
+/***/ (function(module, exports, __webpack_require__) {
+
+	'use strict';
+
+	Object.defineProperty(exports, "__esModule", {
+	  value: true
+	});
+	exports.getOperation = getOperation;
+	exports.validateParams = validateParams;
+	exports.getURL = getURL;
+	exports.getRequestTimeout = getRequestTimeout;
+	exports.isAuthSupported = isAuthSupported;
+	exports.prepareParams = prepareParams;
+	exports.handleResponse = handleResponse;
+
+	var _flow_interfaces = __webpack_require__(5);
+
+	var _operations = __webpack_require__(13);
+
+	var _operations2 = _interopRequireDefault(_operations);
+
+	var _utils = __webpack_require__(15);
+
+	var _utils2 = _interopRequireDefault(_utils);
+
+	function _interopRequireDefault(obj) { return obj && obj.__esModule ? obj : { default: obj }; }
+
+	function getOperation() {
+	  return _operations2.default.PNGetStateOperation;
+	}
+
+	function validateParams(modules) {
+	  var config = modules.config;
+
+
+	  if (!config.subscribeKey) return 'Missing Subscribe Key';
+	}
+
+	function getURL(modules, incomingParams) {
+	  var config = modules.config;
+	  var _incomingParams$uuid = incomingParams.uuid,
+	      uuid = _incomingParams$uuid === undefined ? config.UUID : _incomingParams$uuid,
+	      _incomingParams$chann = incomingParams.channels,
+	      channels = _incomingParams$chann === undefined ? [] : _incomingParams$chann;
+
+	  var stringifiedChannels = channels.length > 0 ? channels.join(',') : ',';
+	  return '/v2/presence/sub-key/' + config.subscribeKey + '/channel/' + _utils2.default.encodeString(stringifiedChannels) + '/uuid/' + uuid;
+	}
+
+	function getRequestTimeout(_ref) {
+	  var config = _ref.config;
+
+	  return config.getTransactionTimeout();
+	}
+
+	function isAuthSupported() {
+	  return true;
+	}
+
+	function prepareParams(modules, incomingParams) {
+	  var _incomingParams$chann2 = incomingParams.channelGroups,
+	      channelGroups = _incomingParams$chann2 === undefined ? [] : _incomingParams$chann2;
+
+	  var params = {};
+
+	  if (channelGroups.length > 0) {
+	    params['channel-group'] = channelGroups.join(',');
+	  }
+
+	  return params;
+	}
+
+	function handleResponse(modules, serverResponse, incomingParams) {
+	  var _incomingParams$chann3 = incomingParams.channels,
+	      channels = _incomingParams$chann3 === undefined ? [] : _incomingParams$chann3,
+	      _incomingParams$chann4 = incomingParams.channelGroups,
+	      channelGroups = _incomingParams$chann4 === undefined ? [] : _incomingParams$chann4;
+
+	  var channelsResponse = {};
+
+	  if (channels.length === 1 && channelGroups.length === 0) {
+	    channelsResponse[channels[0]] = serverResponse.payload;
+	  } else {
+	    channelsResponse = serverResponse.payload;
+	  }
+
+	  return { channels: channelsResponse };
+	}
+
+/***/ }),
+/* 30 */
+/***/ (function(module, exports, __webpack_require__) {
+
+	'use strict';
+
+	Object.defineProperty(exports, "__esModule", {
+	  value: true
+	});
+	exports.getOperation = getOperation;
+	exports.validateParams = validateParams;
+	exports.getURL = getURL;
+	exports.getRequestTimeout = getRequestTimeout;
+	exports.isAuthSupported = isAuthSupported;
+	exports.prepareParams = prepareParams;
+	exports.handleResponse = handleResponse;
+
+	var _flow_interfaces = __webpack_require__(5);
+
+	var _operations = __webpack_require__(13);
+
+	var _operations2 = _interopRequireDefault(_operations);
+
+	var _utils = __webpack_require__(15);
+
+	var _utils2 = _interopRequireDefault(_utils);
+
+	function _interopRequireDefault(obj) { return obj && obj.__esModule ? obj : { default: obj }; }
+
+	function getOperation() {
+	  return _operations2.default.PNSetStateOperation;
+	}
+
+	function validateParams(modules, incomingParams) {
+	  var config = modules.config;
+	  var state = incomingParams.state,
+	      _incomingParams$chann = incomingParams.channels,
+	      channels = _incomingParams$chann === undefined ? [] : _incomingParams$chann,
+	      _incomingParams$chann2 = incomingParams.channelGroups,
+	      channelGroups = _incomingParams$chann2 === undefined ? [] : _incomingParams$chann2;
+
+
+	  if (!state) return 'Missing State';
+	  if (!config.subscribeKey) return 'Missing Subscribe Key';
+	  if (channels.length === 0 && channelGroups.length === 0) return 'Please provide a list of channels and/or channel-groups';
+	}
+
+	function getURL(modules, incomingParams) {
+	  var config = modules.config;
+	  var _incomingParams$chann3 = incomingParams.channels,
+	      channels = _incomingParams$chann3 === undefined ? [] : _incomingParams$chann3;
+
+	  var stringifiedChannels = channels.length > 0 ? channels.join(',') : ',';
+	  return '/v2/presence/sub-key/' + config.subscribeKey + '/channel/' + _utils2.default.encodeString(stringifiedChannels) + '/uuid/' + config.UUID + '/data';
+	}
+
+	function getRequestTimeout(_ref) {
+	  var config = _ref.config;
+
+	  return config.getTransactionTimeout();
+	}
+
+	function isAuthSupported() {
+	  return true;
+	}
+
+	function prepareParams(modules, incomingParams) {
+	  var state = incomingParams.state,
+	      _incomingParams$chann4 = incomingParams.channelGroups,
+	      channelGroups = _incomingParams$chann4 === undefined ? [] : _incomingParams$chann4;
+
+	  var params = {};
+
+	  params.state = JSON.stringify(state);
+
+	  if (channelGroups.length > 0) {
+	    params['channel-group'] = channelGroups.join(',');
+	  }
+
+	  return params;
+	}
+
+	function handleResponse(modules, serverResponse) {
+	  return { state: serverResponse.payload };
+	}
+
+/***/ }),
+/* 31 */
+/***/ (function(module, exports, __webpack_require__) {
+
+	'use strict';
+
+	Object.defineProperty(exports, "__esModule", {
+	  value: true
+	});
+	exports.getOperation = getOperation;
+	exports.validateParams = validateParams;
+	exports.getURL = getURL;
+	exports.getRequestTimeout = getRequestTimeout;
+	exports.isAuthSupported = isAuthSupported;
+	exports.prepareParams = prepareParams;
+	exports.handleResponse = handleResponse;
+
+	var _flow_interfaces = __webpack_require__(5);
+
+	var _operations = __webpack_require__(13);
+
+	var _operations2 = _interopRequireDefault(_operations);
+
+	var _utils = __webpack_require__(15);
+
+	var _utils2 = _interopRequireDefault(_utils);
+
+	function _interopRequireDefault(obj) { return obj && obj.__esModule ? obj : { default: obj }; }
+
+	function getOperation() {
+	  return _operations2.default.PNHereNowOperation;
+	}
+
+	function validateParams(modules) {
+	  var config = modules.config;
+
+
+	  if (!config.subscribeKey) return 'Missing Subscribe Key';
+	}
+
+	function getURL(modules, incomingParams) {
+	  var config = modules.config;
+	  var _incomingParams$chann = incomingParams.channels,
+	      channels = _incomingParams$chann === undefined ? [] : _incomingParams$chann,
+	      _incomingParams$chann2 = incomingParams.channelGroups,
+	      channelGroups = _incomingParams$chann2 === undefined ? [] : _incomingParams$chann2;
+
+	  var baseURL = '/v2/presence/sub-key/' + config.subscribeKey;
+
+	  if (channels.length > 0 || channelGroups.length > 0) {
+	    var stringifiedChannels = channels.length > 0 ? channels.join(',') : ',';
+	    baseURL += '/channel/' + _utils2.default.encodeString(stringifiedChannels);
+	  }
+
+	  return baseURL;
+	}
+
+	function getRequestTimeout(_ref) {
+	  var config = _ref.config;
+
+	  return config.getTransactionTimeout();
+	}
+
+	function isAuthSupported() {
+	  return true;
+	}
+
+	function prepareParams(modules, incomingParams) {
+	  var _incomingParams$chann3 = incomingParams.channelGroups,
+	      channelGroups = _incomingParams$chann3 === undefined ? [] : _incomingParams$chann3,
+	      _incomingParams$inclu = incomingParams.includeUUIDs,
+	      includeUUIDs = _incomingParams$inclu === undefined ? true : _incomingParams$inclu,
+	      _incomingParams$inclu2 = incomingParams.includeState,
+	      includeState = _incomingParams$inclu2 === undefined ? false : _incomingParams$inclu2;
+
+	  var params = {};
+
+	  if (!includeUUIDs) params.disable_uuids = 1;
+	  if (includeState) params.state = 1;
+
+	  if (channelGroups.length > 0) {
+	    params['channel-group'] = channelGroups.join(',');
+	  }
+
+	  return params;
+	}
+
+	function handleResponse(modules, serverResponse, incomingParams) {
+	  var _incomingParams$chann4 = incomingParams.channels,
+	      channels = _incomingParams$chann4 === undefined ? [] : _incomingParams$chann4,
+	      _incomingParams$chann5 = incomingParams.channelGroups,
+	      channelGroups = _incomingParams$chann5 === undefined ? [] : _incomingParams$chann5,
+	      _incomingParams$inclu3 = incomingParams.includeUUIDs,
+	      includeUUIDs = _incomingParams$inclu3 === undefined ? true : _incomingParams$inclu3,
+	      _incomingParams$inclu4 = incomingParams.includeState,
+	      includeState = _incomingParams$inclu4 === undefined ? false : _incomingParams$inclu4;
+
+
+	  var prepareSingularChannel = function prepareSingularChannel() {
+	    var response = {};
+	    var occupantsList = [];
+	    response.totalChannels = 1;
+	    response.totalOccupancy = serverResponse.occupancy;
+	    response.channels = {};
+	    response.channels[channels[0]] = {
+	      occupants: occupantsList,
+	      name: channels[0],
+	      occupancy: serverResponse.occupancy
+	    };
+
+	    if (includeUUIDs && serverResponse.uuids) {
+	      serverResponse.uuids.forEach(function (uuidEntry) {
+	        if (includeState) {
+	          occupantsList.push({ state: uuidEntry.state, uuid: uuidEntry.uuid });
+	        } else {
+	          occupantsList.push({ state: null, uuid: uuidEntry });
+	        }
+	      });
+	    }
+
+	    return response;
+	  };
+
+	  var prepareMultipleChannel = function prepareMultipleChannel() {
+	    var response = {};
+	    response.totalChannels = serverResponse.payload.total_channels;
+	    response.totalOccupancy = serverResponse.payload.total_occupancy;
+	    response.channels = {};
+
+	    Object.keys(serverResponse.payload.channels).forEach(function (channelName) {
+	      var channelEntry = serverResponse.payload.channels[channelName];
+	      var occupantsList = [];
+	      response.channels[channelName] = {
+	        occupants: occupantsList,
+	        name: channelName,
+	        occupancy: channelEntry.occupancy
+	      };
+
+	      if (includeUUIDs) {
+	        channelEntry.uuids.forEach(function (uuidEntry) {
+	          if (includeState) {
+	            occupantsList.push({ state: uuidEntry.state, uuid: uuidEntry.uuid });
+	          } else {
+	            occupantsList.push({ state: null, uuid: uuidEntry });
+	          }
+	        });
+	      }
+
+	      return response;
+	    });
+
+	    return response;
+	  };
+
+	  var response = void 0;
+	  if (channels.length > 1 || channelGroups.length > 0 || channelGroups.length === 0 && channels.length === 0) {
+	    response = prepareMultipleChannel();
+	  } else {
+	    response = prepareSingularChannel();
+	  }
+
+	  return response;
+	}
+
+/***/ }),
+/* 32 */
+/***/ (function(module, exports, __webpack_require__) {
+
+	'use strict';
+
+	Object.defineProperty(exports, "__esModule", {
+	  value: true
+	});
+	exports.getOperation = getOperation;
+	exports.validateParams = validateParams;
+	exports.getURL = getURL;
+	exports.getRequestTimeout = getRequestTimeout;
+	exports.isAuthSupported = isAuthSupported;
+	exports.prepareParams = prepareParams;
+	exports.handleResponse = handleResponse;
+
+	var _flow_interfaces = __webpack_require__(5);
+
+	var _operations = __webpack_require__(13);
+
+	var _operations2 = _interopRequireDefault(_operations);
+
+	function _interopRequireDefault(obj) { return obj && obj.__esModule ? obj : { default: obj }; }
+
+	function getOperation() {
+	  return _operations2.default.PNAccessManagerAudit;
+	}
+
+	function validateParams(modules) {
+	  var config = modules.config;
+
+
+	  if (!config.subscribeKey) return 'Missing Subscribe Key';
+	}
+
+	function getURL(modules) {
+	  var config = modules.config;
+
+	  return '/v2/auth/audit/sub-key/' + config.subscribeKey;
+	}
+
+	function getRequestTimeout(_ref) {
+	  var config = _ref.config;
+
+	  return config.getTransactionTimeout();
+	}
+
+	function isAuthSupported() {
+	  return false;
+	}
+
+	function prepareParams(modules, incomingParams) {
+	  var channel = incomingParams.channel,
+	      channelGroup = incomingParams.channelGroup,
+	      _incomingParams$authK = incomingParams.authKeys,
+	      authKeys = _incomingParams$authK === undefined ? [] : _incomingParams$authK;
+
+	  var params = {};
+
+	  if (channel) {
+	    params.channel = channel;
+	  }
+
+	  if (channelGroup) {
+	    params['channel-group'] = channelGroup;
+	  }
+
+	  if (authKeys.length > 0) {
+	    params.auth = authKeys.join(',');
+	  }
+
+	  return params;
+	}
+
+	function handleResponse(modules, serverResponse) {
+	  return serverResponse.payload;
+	}
+
+/***/ }),
+/* 33 */
+/***/ (function(module, exports, __webpack_require__) {
+
+	'use strict';
+
+	Object.defineProperty(exports, "__esModule", {
+	  value: true
+	});
+	exports.getOperation = getOperation;
+	exports.validateParams = validateParams;
+	exports.getURL = getURL;
+	exports.getRequestTimeout = getRequestTimeout;
+	exports.isAuthSupported = isAuthSupported;
+	exports.prepareParams = prepareParams;
+	exports.handleResponse = handleResponse;
+
+	var _flow_interfaces = __webpack_require__(5);
+
+	var _operations = __webpack_require__(13);
+
+	var _operations2 = _interopRequireDefault(_operations);
+
+	function _interopRequireDefault(obj) { return obj && obj.__esModule ? obj : { default: obj }; }
+
+	function getOperation() {
+	  return _operations2.default.PNAccessManagerGrant;
+	}
+
+	function validateParams(modules) {
+	  var config = modules.config;
+
+
+	  if (!config.subscribeKey) return 'Missing Subscribe Key';
+	  if (!config.publishKey) return 'Missing Publish Key';
+	  if (!config.secretKey) return 'Missing Secret Key';
+	}
+
+	function getURL(modules) {
+	  var config = modules.config;
+
+	  return '/v2/auth/grant/sub-key/' + config.subscribeKey;
+	}
+
+	function getRequestTimeout(_ref) {
+	  var config = _ref.config;
+
+	  return config.getTransactionTimeout();
+	}
+
+	function isAuthSupported() {
+	  return false;
+	}
+
+	function prepareParams(modules, incomingParams) {
+	  var _incomingParams$chann = incomingParams.channels,
+	      channels = _incomingParams$chann === undefined ? [] : _incomingParams$chann,
+	      _incomingParams$chann2 = incomingParams.channelGroups,
+	      channelGroups = _incomingParams$chann2 === undefined ? [] : _incomingParams$chann2,
+	      ttl = incomingParams.ttl,
+	      _incomingParams$read = incomingParams.read,
+	      read = _incomingParams$read === undefined ? false : _incomingParams$read,
+	      _incomingParams$write = incomingParams.write,
+	      write = _incomingParams$write === undefined ? false : _incomingParams$write,
+	      _incomingParams$manag = incomingParams.manage,
+	      manage = _incomingParams$manag === undefined ? false : _incomingParams$manag,
+	      _incomingParams$authK = incomingParams.authKeys,
+	      authKeys = _incomingParams$authK === undefined ? [] : _incomingParams$authK;
+
+	  var params = {};
+
+	  params.r = read ? '1' : '0';
+	  params.w = write ? '1' : '0';
+	  params.m = manage ? '1' : '0';
+
+	  if (channels.length > 0) {
+	    params.channel = channels.join(',');
+	  }
+
+	  if (channelGroups.length > 0) {
+	    params['channel-group'] = channelGroups.join(',');
+	  }
+
+	  if (authKeys.length > 0) {
+	    params.auth = authKeys.join(',');
+	  }
+
+	  if (ttl || ttl === 0) {
+	    params.ttl = ttl;
+	  }
+
+	  return params;
+	}
+
+	function handleResponse() {
+	  return {};
+	}
+
+/***/ }),
+/* 34 */
+/***/ (function(module, exports, __webpack_require__) {
+
+	'use strict';
+
+	Object.defineProperty(exports, "__esModule", {
+	  value: true
+	});
+
+	var _typeof = typeof Symbol === "function" && typeof Symbol.iterator === "symbol" ? function (obj) { return typeof obj; } : function (obj) { return obj && typeof Symbol === "function" && obj.constructor === Symbol && obj !== Symbol.prototype ? "symbol" : typeof obj; };
+
+	exports.getOperation = getOperation;
+	exports.validateParams = validateParams;
+	exports.usePost = usePost;
+	exports.getURL = getURL;
+	exports.postURL = postURL;
+	exports.getRequestTimeout = getRequestTimeout;
+	exports.isAuthSupported = isAuthSupported;
+	exports.postPayload = postPayload;
+	exports.prepareParams = prepareParams;
+	exports.handleResponse = handleResponse;
+
+	var _flow_interfaces = __webpack_require__(5);
+
+	var _operations = __webpack_require__(13);
+
+	var _operations2 = _interopRequireDefault(_operations);
+
+	var _utils = __webpack_require__(15);
+
+	var _utils2 = _interopRequireDefault(_utils);
+
+	function _interopRequireDefault(obj) { return obj && obj.__esModule ? obj : { default: obj }; }
+
+	function prepareMessagePayload(modules, messagePayload) {
+	  var crypto = modules.crypto,
+	      config = modules.config;
+
+	  var stringifiedPayload = JSON.stringify(messagePayload);
+
+	  if (config.cipherKey) {
+	    stringifiedPayload = crypto.encrypt(stringifiedPayload);
+	    stringifiedPayload = JSON.stringify(stringifiedPayload);
+	  }
+
+	  return stringifiedPayload;
+	}
+
+	function getOperation() {
+	  return _operations2.default.PNPublishOperation;
+	}
+
+	function validateParams(_ref, incomingParams) {
+	  var config = _ref.config;
+	  var message = incomingParams.message,
+	      channel = incomingParams.channel;
+
+
+	  if (!channel) return 'Missing Channel';
+	  if (!message) return 'Missing Message';
+	  if (!config.subscribeKey) return 'Missing Subscribe Key';
+	}
+
+	function usePost(modules, incomingParams) {
+	  var _incomingParams$sendB = incomingParams.sendByPost,
+	      sendByPost = _incomingParams$sendB === undefined ? false : _incomingParams$sendB;
+
+	  return sendByPost;
+	}
+
+	function getURL(modules, incomingParams) {
+	  var config = modules.config;
+	  var channel = incomingParams.channel,
+	      message = incomingParams.message;
+
+	  var stringifiedPayload = prepareMessagePayload(modules, message);
+	  return '/publish/' + config.publishKey + '/' + config.subscribeKey + '/0/' + _utils2.default.encodeString(channel) + '/0/' + _utils2.default.encodeString(stringifiedPayload);
+	}
+
+	function postURL(modules, incomingParams) {
+	  var config = modules.config;
+	  var channel = incomingParams.channel;
+
+	  return '/publish/' + config.publishKey + '/' + config.subscribeKey + '/0/' + _utils2.default.encodeString(channel) + '/0';
+	}
+
+	function getRequestTimeout(_ref2) {
+	  var config = _ref2.config;
+
+	  return config.getTransactionTimeout();
+	}
+
+	function isAuthSupported() {
+	  return true;
+	}
+
+	function postPayload(modules, incomingParams) {
+	  var message = incomingParams.message;
+
+	  return prepareMessagePayload(modules, message);
+	}
+
+	function prepareParams(modules, incomingParams) {
+	  var meta = incomingParams.meta,
+	      _incomingParams$repli = incomingParams.replicate,
+	      replicate = _incomingParams$repli === undefined ? true : _incomingParams$repli,
+	      storeInHistory = incomingParams.storeInHistory,
+	      ttl = incomingParams.ttl;
+
+	  var params = {};
+
+	  if (storeInHistory != null) {
+	    if (storeInHistory) {
+	      params.store = '1';
+	    } else {
+	      params.store = '0';
+	    }
+	  }
+
+	  if (ttl) {
+	    params.ttl = ttl;
+	  }
+
+	  if (replicate === false) {
+	    params.norep = 'true';
+	  }
+
+	  if (meta && (typeof meta === 'undefined' ? 'undefined' : _typeof(meta)) === 'object') {
+	    params.meta = JSON.stringify(meta);
+	  }
+
+	  return params;
+	}
+
+	function handleResponse(modules, serverResponse) {
+	  return { timetoken: serverResponse[2] };
+	}
+
+/***/ }),
+/* 35 */
+/***/ (function(module, exports, __webpack_require__) {
+
+	'use strict';
+
+	Object.defineProperty(exports, "__esModule", {
+	  value: true
+	});
+	exports.getOperation = getOperation;
+	exports.validateParams = validateParams;
+	exports.getURL = getURL;
+	exports.getRequestTimeout = getRequestTimeout;
+	exports.isAuthSupported = isAuthSupported;
+	exports.prepareParams = prepareParams;
+	exports.handleResponse = handleResponse;
+
+	var _flow_interfaces = __webpack_require__(5);
+
+	var _operations = __webpack_require__(13);
+
+	var _operations2 = _interopRequireDefault(_operations);
+
+	var _utils = __webpack_require__(15);
+
+	var _utils2 = _interopRequireDefault(_utils);
+
+	function _interopRequireDefault(obj) { return obj && obj.__esModule ? obj : { default: obj }; }
+
+	function __processMessage(modules, message) {
+	  var config = modules.config,
+	      crypto = modules.crypto;
+
+	  if (!config.cipherKey) return message;
+
+	  try {
+	    return crypto.decrypt(message);
+	  } catch (e) {
+	    return message;
+	  }
+	}
+
+	function getOperation() {
+	  return _operations2.default.PNHistoryOperation;
+	}
+
+	function validateParams(modules, incomingParams) {
+	  var channel = incomingParams.channel;
+	  var config = modules.config;
+
+
+	  if (!channel) return 'Missing channel';
+	  if (!config.subscribeKey) return 'Missing Subscribe Key';
+	}
+
+	function getURL(modules, incomingParams) {
+	  var channel = incomingParams.channel;
+	  var config = modules.config;
+
+	  return '/v2/history/sub-key/' + config.subscribeKey + '/channel/' + _utils2.default.encodeString(channel);
+	}
+
+	function getRequestTimeout(_ref) {
+	  var config = _ref.config;
+
+	  return config.getTransactionTimeout();
+	}
+
+	function isAuthSupported() {
+	  return true;
+	}
+
+	function prepareParams(modules, incomingParams) {
+	  var start = incomingParams.start,
+	      end = incomingParams.end,
+	      reverse = incomingParams.reverse,
+	      _incomingParams$count = incomingParams.count,
+	      count = _incomingParams$count === undefined ? 100 : _incomingParams$count,
+	      _incomingParams$strin = incomingParams.stringifiedTimeToken,
+	      stringifiedTimeToken = _incomingParams$strin === undefined ? false : _incomingParams$strin;
+
+	  var outgoingParams = {
+	    include_token: 'true'
+	  };
+
+	  outgoingParams.count = count;
+	  if (start) outgoingParams.start = start;
+	  if (end) outgoingParams.end = end;
+	  if (stringifiedTimeToken) outgoingParams.string_message_token = 'true';
+	  if (reverse != null) outgoingParams.reverse = reverse.toString();
+
+	  return outgoingParams;
+	}
+
+	function handleResponse(modules, serverResponse) {
+	  var response = {
+	    messages: [],
+	    startTimeToken: serverResponse[1],
+	    endTimeToken: serverResponse[2]
+	  };
+
+	  serverResponse[0].forEach(function (serverHistoryItem) {
+	    var item = {
+	      timetoken: serverHistoryItem.timetoken,
+	      entry: __processMessage(modules, serverHistoryItem.message)
+	    };
+
+	    response.messages.push(item);
+	  });
+
+	  return response;
+	}
+
+/***/ }),
+/* 36 */
+/***/ (function(module, exports, __webpack_require__) {
+
+	'use strict';
+
+	Object.defineProperty(exports, "__esModule", {
+	  value: true
+	});
+	exports.getOperation = getOperation;
+	exports.validateParams = validateParams;
+	exports.useDelete = useDelete;
+	exports.getURL = getURL;
+	exports.getRequestTimeout = getRequestTimeout;
+	exports.isAuthSupported = isAuthSupported;
+	exports.prepareParams = prepareParams;
+	exports.handleResponse = handleResponse;
+
+	var _flow_interfaces = __webpack_require__(5);
+
+	var _operations = __webpack_require__(13);
+
+	var _operations2 = _interopRequireDefault(_operations);
+
+	var _utils = __webpack_require__(15);
+
+	var _utils2 = _interopRequireDefault(_utils);
+
+	function _interopRequireDefault(obj) { return obj && obj.__esModule ? obj : { default: obj }; }
+
+	function getOperation() {
+	  return _operations2.default.PNDeleteMessagesOperation;
+	}
+
+	function validateParams(modules, incomingParams) {
+	  var channel = incomingParams.channel;
+	  var config = modules.config;
+
+
+	  if (!channel) return 'Missing channel';
+	  if (!config.subscribeKey) return 'Missing Subscribe Key';
+	}
+
+	function useDelete() {
+	  return true;
+	}
+
+	function getURL(modules, incomingParams) {
+	  var channel = incomingParams.channel;
+	  var config = modules.config;
+
+
+	  return '/v3/history/sub-key/' + config.subscribeKey + '/channel/' + _utils2.default.encodeString(channel);
+	}
+
+	function getRequestTimeout(_ref) {
+	  var config = _ref.config;
+
+	  return config.getTransactionTimeout();
+	}
+
+	function isAuthSupported() {
+	  return true;
+	}
+
+	function prepareParams(modules, incomingParams) {
+	  var start = incomingParams.start,
+	      end = incomingParams.end;
+
+
+	  var outgoingParams = {};
+
+	  if (start) outgoingParams.start = start;
+	  if (end) outgoingParams.end = end;
+
+	  return outgoingParams;
+	}
+
+	function handleResponse(modules, serverResponse) {
+	  return serverResponse.payload;
+	}
+
+/***/ }),
+/* 37 */
+/***/ (function(module, exports, __webpack_require__) {
+
+	'use strict';
+
+	Object.defineProperty(exports, "__esModule", {
+	  value: true
+	});
+	exports.getOperation = getOperation;
+	exports.validateParams = validateParams;
+	exports.getURL = getURL;
+	exports.getRequestTimeout = getRequestTimeout;
+	exports.isAuthSupported = isAuthSupported;
+	exports.prepareParams = prepareParams;
+	exports.handleResponse = handleResponse;
+
+	var _flow_interfaces = __webpack_require__(5);
+
+	var _operations = __webpack_require__(13);
+
+	var _operations2 = _interopRequireDefault(_operations);
+
+	var _utils = __webpack_require__(15);
+
+	var _utils2 = _interopRequireDefault(_utils);
+
+	function _interopRequireDefault(obj) { return obj && obj.__esModule ? obj : { default: obj }; }
+
+	function __processMessage(modules, message) {
+	  var config = modules.config,
+	      crypto = modules.crypto;
+
+	  if (!config.cipherKey) return message;
+
+	  try {
+	    return crypto.decrypt(message);
+	  } catch (e) {
+	    return message;
+	  }
+	}
+
+	function getOperation() {
+	  return _operations2.default.PNFetchMessagesOperation;
+	}
+
+	function validateParams(modules, incomingParams) {
+	  var channels = incomingParams.channels;
+	  var config = modules.config;
+
+
+	  if (!channels || channels.length === 0) return 'Missing channels';
+	  if (!config.subscribeKey) return 'Missing Subscribe Key';
+	}
+
+	function getURL(modules, incomingParams) {
+	  var _incomingParams$chann = incomingParams.channels,
+	      channels = _incomingParams$chann === undefined ? [] : _incomingParams$chann;
+	  var config = modules.config;
+
+
+	  var stringifiedChannels = channels.length > 0 ? channels.join(',') : ',';
+	  return '/v3/history/sub-key/' + config.subscribeKey + '/channel/' + _utils2.default.encodeString(stringifiedChannels);
+	}
+
+	function getRequestTimeout(_ref) {
+	  var config = _ref.config;
+
+	  return config.getTransactionTimeout();
+	}
+
+	function isAuthSupported() {
+	  return true;
+	}
+
+	function prepareParams(modules, incomingParams) {
+	  var start = incomingParams.start,
+	      end = incomingParams.end,
+	      count = incomingParams.count,
+	      _incomingParams$strin = incomingParams.stringifiedTimeToken,
+	      stringifiedTimeToken = _incomingParams$strin === undefined ? false : _incomingParams$strin;
+
+	  var outgoingParams = {};
+
+	  if (count) outgoingParams.max = count;
+	  if (start) outgoingParams.start = start;
+	  if (end) outgoingParams.end = end;
+	  if (stringifiedTimeToken) outgoingParams.string_message_token = 'true';
+
+	  return outgoingParams;
+	}
+
+	function handleResponse(modules, serverResponse) {
+	  var response = {
+	    channels: {}
+	  };
+
+	  Object.keys(serverResponse.channels || {}).forEach(function (channelName) {
+	    response.channels[channelName] = [];
+
+	    (serverResponse.channels[channelName] || []).forEach(function (messageEnvelope) {
+	      var announce = {};
+	      announce.channel = channelName;
+	      announce.subscription = null;
+	      announce.timetoken = messageEnvelope.timetoken;
+	      announce.message = __processMessage(modules, messageEnvelope.message);
+	      response.channels[channelName].push(announce);
+	    });
+	  });
+
+	  return response;
+	}
+
+/***/ }),
+/* 38 */
+/***/ (function(module, exports, __webpack_require__) {
+
+	'use strict';
+
+	Object.defineProperty(exports, "__esModule", {
+	  value: true
+	});
+	exports.getOperation = getOperation;
+	exports.validateParams = validateParams;
+	exports.getURL = getURL;
+	exports.getRequestTimeout = getRequestTimeout;
+	exports.isAuthSupported = isAuthSupported;
+	exports.prepareParams = prepareParams;
+	exports.handleResponse = handleResponse;
+
+	var _flow_interfaces = __webpack_require__(5);
+
+	var _operations = __webpack_require__(13);
+
+	var _operations2 = _interopRequireDefault(_operations);
+
+	var _utils = __webpack_require__(15);
+
+	var _utils2 = _interopRequireDefault(_utils);
+
+	function _interopRequireDefault(obj) { return obj && obj.__esModule ? obj : { default: obj }; }
+
+	function getOperation() {
+	  return _operations2.default.PNSubscribeOperation;
+	}
+
+	function validateParams(modules) {
+	  var config = modules.config;
+
+
+	  if (!config.subscribeKey) return 'Missing Subscribe Key';
+	}
+
+	function getURL(modules, incomingParams) {
+	  var config = modules.config;
+	  var _incomingParams$chann = incomingParams.channels,
+	      channels = _incomingParams$chann === undefined ? [] : _incomingParams$chann;
+
+	  var stringifiedChannels = channels.length > 0 ? channels.join(',') : ',';
+	  return '/v2/subscribe/' + config.subscribeKey + '/' + _utils2.default.encodeString(stringifiedChannels) + '/0';
+	}
+
+	function getRequestTimeout(_ref) {
+	  var config = _ref.config;
+
+	  return config.getSubscribeTimeout();
+	}
+
+	function isAuthSupported() {
+	  return true;
+	}
+
+	function prepareParams(_ref2, incomingParams) {
+	  var config = _ref2.config;
+	  var _incomingParams$chann2 = incomingParams.channelGroups,
+	      channelGroups = _incomingParams$chann2 === undefined ? [] : _incomingParams$chann2,
+	      timetoken = incomingParams.timetoken,
+	      filterExpression = incomingParams.filterExpression,
+	      region = incomingParams.region;
+
+	  var params = {
+	    heartbeat: config.getPresenceTimeout()
+	  };
+
+	  if (channelGroups.length > 0) {
+	    params['channel-group'] = channelGroups.join(',');
+	  }
+
+	  if (filterExpression && filterExpression.length > 0) {
+	    params['filter-expr'] = filterExpression;
+	  }
+
+	  if (timetoken) {
+	    params.tt = timetoken;
+	  }
+
+	  if (region) {
+	    params.tr = region;
+	  }
+
+	  return params;
+	}
+
+	function handleResponse(modules, serverResponse) {
+	  var messages = [];
+
+	  serverResponse.m.forEach(function (rawMessage) {
+	    var publishMetaData = {
+	      publishTimetoken: rawMessage.p.t,
+	      region: rawMessage.p.r
+	    };
+	    var parsedMessage = {
+	      shard: parseInt(rawMessage.a, 10),
+	      subscriptionMatch: rawMessage.b,
+	      channel: rawMessage.c,
+	      payload: rawMessage.d,
+	      flags: rawMessage.f,
+	      issuingClientId: rawMessage.i,
+	      subscribeKey: rawMessage.k,
+	      originationTimetoken: rawMessage.o,
+	      userMetadata: rawMessage.u,
+	      publishMetaData: publishMetaData
+	    };
+	    messages.push(parsedMessage);
+	  });
+
+	  var metadata = {
+	    timetoken: serverResponse.t.t,
+	    region: serverResponse.t.r
+	  };
+
+	  return { messages: messages, metadata: metadata };
+	}
+
+/***/ }),
+/* 39 */
+/***/ (function(module, exports, __webpack_require__) {
+
+	'use strict';
+
+	Object.defineProperty(exports, "__esModule", {
+	  value: true
+	});
+
+	var _createClass = function () { function defineProperties(target, props) { for (var i = 0; i < props.length; i++) { var descriptor = props[i]; descriptor.enumerable = descriptor.enumerable || false; descriptor.configurable = true; if ("value" in descriptor) descriptor.writable = true; Object.defineProperty(target, descriptor.key, descriptor); } } return function (Constructor, protoProps, staticProps) { if (protoProps) defineProperties(Constructor.prototype, protoProps); if (staticProps) defineProperties(Constructor, staticProps); return Constructor; }; }();
+
+	var _config = __webpack_require__(2);
+
+	var _config2 = _interopRequireDefault(_config);
+
+	var _categories = __webpack_require__(10);
+
+	var _categories2 = _interopRequireDefault(_categories);
+
+	var _flow_interfaces = __webpack_require__(5);
+
+	function _interopRequireDefault(obj) { return obj && obj.__esModule ? obj : { default: obj }; }
+
+	function _classCallCheck(instance, Constructor) { if (!(instance instanceof Constructor)) { throw new TypeError("Cannot call a class as a function"); } }
+
+	var _class = function () {
+	  function _class(modules) {
+	    var _this = this;
+
+	    _classCallCheck(this, _class);
+
+	    this._modules = {};
+
+	    Object.keys(modules).forEach(function (key) {
+	      _this._modules[key] = modules[key].bind(_this);
+	    });
+	  }
+
+	  _createClass(_class, [{
+	    key: 'init',
+	    value: function init(config) {
+	      this._config = config;
+
+	      this._maxSubDomain = 20;
+	      this._currentSubDomain = Math.floor(Math.random() * this._maxSubDomain);
+	      this._providedFQDN = (this._config.secure ? 'https://' : 'http://') + this._config.origin;
+	      this._coreParams = {};
+
+	      this.shiftStandardOrigin();
+	    }
+	  }, {
+	    key: 'nextOrigin',
+	    value: function nextOrigin() {
+	      if (this._providedFQDN.indexOf('pubsub.') === -1) {
+	        return this._providedFQDN;
+	      }
+
+	      var newSubDomain = void 0;
+
+	      this._currentSubDomain = this._currentSubDomain + 1;
+
+	      if (this._currentSubDomain >= this._maxSubDomain) {
+	        this._currentSubDomain = 1;
+	      }
+
+	      newSubDomain = this._currentSubDomain.toString();
+
+	      return this._providedFQDN.replace('pubsub', 'ps' + newSubDomain);
+	    }
+	  }, {
+	    key: 'hasModule',
+	    value: function hasModule(name) {
+	      return name in this._modules;
+	    }
+	  }, {
+	    key: 'shiftStandardOrigin',
+	    value: function shiftStandardOrigin() {
+	      var failover = arguments.length > 0 && arguments[0] !== undefined ? arguments[0] : false;
+
+	      this._standardOrigin = this.nextOrigin(failover);
+
+	      return this._standardOrigin;
+	    }
+	  }, {
+	    key: 'getStandardOrigin',
+	    value: function getStandardOrigin() {
+	      return this._standardOrigin;
+	    }
+	  }, {
+	    key: 'POST',
+	    value: function POST(params, body, endpoint, callback) {
+	      return this._modules.post(params, body, endpoint, callback);
+	    }
+	  }, {
+	    key: 'GET',
+	    value: function GET(params, endpoint, callback) {
+	      return this._modules.get(params, endpoint, callback);
+	    }
+	  }, {
+	    key: 'DELETE',
+	    value: function DELETE(params, endpoint, callback) {
+	      return this._modules.del(params, endpoint, callback);
+	    }
+	  }, {
+	    key: '_detectErrorCategory',
+	    value: function _detectErrorCategory(err) {
+	      if (err.code === 'ENOTFOUND') return _categories2.default.PNNetworkIssuesCategory;
+	      if (err.code === 'ECONNREFUSED') return _categories2.default.PNNetworkIssuesCategory;
+	      if (err.code === 'ECONNRESET') return _categories2.default.PNNetworkIssuesCategory;
+	      if (err.code === 'EAI_AGAIN') return _categories2.default.PNNetworkIssuesCategory;
+
+	      if (err.status === 0 || err.hasOwnProperty('status') && typeof err.status === 'undefined') return _categories2.default.PNNetworkIssuesCategory;
+	      if (err.timeout) return _categories2.default.PNTimeoutCategory;
+
+	      if (err.code === 'ETIMEDOUT') return _categories2.default.PNNetworkIssuesCategory;
+
+	      if (err.response) {
+	        if (err.response.badRequest) return _categories2.default.PNBadRequestCategory;
+	        if (err.response.forbidden) return _categories2.default.PNAccessDeniedCategory;
+	      }
+
+	      return _categories2.default.PNUnknownCategory;
+	    }
+	  }]);
+
+	  return _class;
+	}();
+
+	exports.default = _class;
+	module.exports = exports['default'];
+
+/***/ }),
+/* 40 */
+/***/ (function(module, exports) {
+
+	"use strict";
+
+	Object.defineProperty(exports, "__esModule", {
+	  value: true
+	});
+	exports.default = {
+	  get: function get(key) {
+	    try {
+	      return localStorage.getItem(key);
+	    } catch (e) {
+	      return null;
+	    }
+	  },
+	  set: function set(key, data) {
+	    try {
+	      return localStorage.setItem(key, data);
+	    } catch (e) {
+	      return null;
+	    }
+	  }
+	};
+	module.exports = exports["default"];
+
+/***/ }),
+/* 41 */
+/***/ (function(module, exports, __webpack_require__) {
+
+	'use strict';
+
+	Object.defineProperty(exports, "__esModule", {
+	  value: true
+	});
+	exports.get = get;
+	exports.post = post;
+	exports.del = del;
+
+	var _superagent = __webpack_require__(42);
+
+	var _superagent2 = _interopRequireDefault(_superagent);
+
+	var _flow_interfaces = __webpack_require__(5);
+
+	function _interopRequireDefault(obj) { return obj && obj.__esModule ? obj : { default: obj }; }
+
+	function log(req) {
+	  var _pickLogger = function _pickLogger() {
+	    if (console && console.log) return console;
+	    if (window && window.console && window.console.log) return window.console;
+	    return console;
+	  };
+
+	  var start = new Date().getTime();
+	  var timestamp = new Date().toISOString();
+	  var logger = _pickLogger();
+	  logger.log('<<<<<');
+	  logger.log('[' + timestamp + ']', '\n', req.url, '\n', req.qs);
+	  logger.log('-----');
+
+	  req.on('response', function (res) {
+	    var now = new Date().getTime();
+	    var elapsed = now - start;
+	    var timestampDone = new Date().toISOString();
+
+	    logger.log('>>>>>>');
+	    logger.log('[' + timestampDone + ' / ' + elapsed + ']', '\n', req.url, '\n', req.qs, '\n', res.text);
+	    logger.log('-----');
+	  });
+	}
+
+	function xdr(superagentConstruct, endpoint, callback) {
+	  var _this = this;
+
+	  if (this._config.logVerbosity) {
+	    superagentConstruct = superagentConstruct.use(log);
+	  }
+
+	  if (this._config.proxy && this._modules.proxy) {
+	    superagentConstruct = this._modules.proxy.call(this, superagentConstruct);
+	  }
+
+	  if (this._config.keepAlive && this._modules.keepAlive) {
+	    superagentConstruct = this._modules.keepAlive(superagentConstruct);
+	  }
+
+	  return superagentConstruct.timeout(endpoint.timeout).end(function (err, resp) {
+	    var status = {};
+	    status.error = err !== null;
+	    status.operation = endpoint.operation;
+
+	    if (resp && resp.status) {
+	      status.statusCode = resp.status;
+	    }
+
+	    if (err) {
+	      if (err.response && err.response.text && !_this._config.logVerbosity) {
+	        try {
+	          status.errorData = JSON.parse(err.response.text);
+	        } catch (e) {
+	          status.errorData = err;
+	        }
+	      } else {
+	        status.errorData = err;
+	      }
+	      status.category = _this._detectErrorCategory(err);
+	      return callback(status, null);
+	    }
+
+	    var parsedResponse = JSON.parse(resp.text);
+
+	    if (parsedResponse.error && parsedResponse.error === 1 && parsedResponse.status && parsedResponse.message && parsedResponse.service) {
+	      status.errorData = parsedResponse;
+	      status.statusCode = parsedResponse.status;
+	      status.error = true;
+	      status.category = _this._detectErrorCategory(status);
+	      return callback(status, null);
+	    }
+
+	    return callback(status, parsedResponse);
+	  });
+	}
+
+	function get(params, endpoint, callback) {
+	  var superagentConstruct = _superagent2.default.get(this.getStandardOrigin() + endpoint.url).query(params);
+	  return xdr.call(this, superagentConstruct, endpoint, callback);
+	}
+
+	function post(params, body, endpoint, callback) {
+	  var superagentConstruct = _superagent2.default.post(this.getStandardOrigin() + endpoint.url).query(params).send(body);
+	  return xdr.call(this, superagentConstruct, endpoint, callback);
+	}
+
+	function del(params, endpoint, callback) {
+	  var superagentConstruct = _superagent2.default.delete(this.getStandardOrigin() + endpoint.url).query(params);
+	  return xdr.call(this, superagentConstruct, endpoint, callback);
+	}
+
+/***/ }),
+/* 42 */
+/***/ (function(module, exports, __webpack_require__) {
+
+	/**
+	 * Root reference for iframes.
+	 */
+
+	var root;
+	if (typeof window !== 'undefined') { // Browser window
+	  root = window;
+	} else if (typeof self !== 'undefined') { // Web Worker
+	  root = self;
+	} else { // Other environments
+	  console.warn("Using browser-only version of superagent in non-browser environment");
+	  root = this;
+	}
+
+	var Emitter = __webpack_require__(43);
+	var RequestBase = __webpack_require__(44);
+	var isObject = __webpack_require__(45);
+	var ResponseBase = __webpack_require__(46);
+	var Agent = __webpack_require__(48);
+
+	/**
+	 * Noop.
+	 */
+
+	function noop(){};
+
+	/**
+	 * Expose `request`.
+	 */
+
+	var request = exports = module.exports = function(method, url) {
+	  // callback
+	  if ('function' == typeof url) {
+	    return new exports.Request('GET', method).end(url);
+	  }
+
+	  // url first
+	  if (1 == arguments.length) {
+	    return new exports.Request('GET', method);
+	  }
+
+	  return new exports.Request(method, url);
+	}
+
+	exports.Request = Request;
+
+	/**
+	 * Determine XHR.
+	 */
+
+	request.getXHR = function () {
+	  if (root.XMLHttpRequest
+	      && (!root.location || 'file:' != root.location.protocol
+	          || !root.ActiveXObject)) {
+	    return new XMLHttpRequest;
+	  } else {
+	    try { return new ActiveXObject('Microsoft.XMLHTTP'); } catch(e) {}
+	    try { return new ActiveXObject('Msxml2.XMLHTTP.6.0'); } catch(e) {}
+	    try { return new ActiveXObject('Msxml2.XMLHTTP.3.0'); } catch(e) {}
+	    try { return new ActiveXObject('Msxml2.XMLHTTP'); } catch(e) {}
+	  }
+	  throw Error("Browser-only version of superagent could not find XHR");
+	};
+
+	/**
+	 * Removes leading and trailing whitespace, added to support IE.
+	 *
+	 * @param {String} s
+	 * @return {String}
+	 * @api private
+	 */
+
+	var trim = ''.trim
+	  ? function(s) { return s.trim(); }
+	  : function(s) { return s.replace(/(^\s*|\s*$)/g, ''); };
+
+	/**
+	 * Serialize the given `obj`.
+	 *
+	 * @param {Object} obj
+	 * @return {String}
+	 * @api private
+	 */
+
+	function serialize(obj) {
+	  if (!isObject(obj)) return obj;
+	  var pairs = [];
+	  for (var key in obj) {
+	    pushEncodedKeyValuePair(pairs, key, obj[key]);
+	  }
+	  return pairs.join('&');
+	}
+
+	/**
+	 * Helps 'serialize' with serializing arrays.
+	 * Mutates the pairs array.
+	 *
+	 * @param {Array} pairs
+	 * @param {String} key
+	 * @param {Mixed} val
+	 */
+
+	function pushEncodedKeyValuePair(pairs, key, val) {
+	  if (val != null) {
+	    if (Array.isArray(val)) {
+	      val.forEach(function(v) {
+	        pushEncodedKeyValuePair(pairs, key, v);
+	      });
+	    } else if (isObject(val)) {
+	      for(var subkey in val) {
+	        pushEncodedKeyValuePair(pairs, key + '[' + subkey + ']', val[subkey]);
+	      }
+	    } else {
+	      pairs.push(encodeURIComponent(key)
+	        + '=' + encodeURIComponent(val));
+	    }
+	  } else if (val === null) {
+	    pairs.push(encodeURIComponent(key));
+	  }
+	}
+
+	/**
+	 * Expose serialization method.
+	 */
+
+	request.serializeObject = serialize;
+
+	/**
+	  * Parse the given x-www-form-urlencoded `str`.
+	  *
+	  * @param {String} str
+	  * @return {Object}
+	  * @api private
+	  */
+
+	function parseString(str) {
+	  var obj = {};
+	  var pairs = str.split('&');
+	  var pair;
+	  var pos;
+
+	  for (var i = 0, len = pairs.length; i < len; ++i) {
+	    pair = pairs[i];
+	    pos = pair.indexOf('=');
+	    if (pos == -1) {
+	      obj[decodeURIComponent(pair)] = '';
+	    } else {
+	      obj[decodeURIComponent(pair.slice(0, pos))] =
+	        decodeURIComponent(pair.slice(pos + 1));
+	    }
+	  }
+
+	  return obj;
+	}
+
+	/**
+	 * Expose parser.
+	 */
+
+	request.parseString = parseString;
+
+	/**
+	 * Default MIME type map.
+	 *
+	 *     superagent.types.xml = 'application/xml';
+	 *
+	 */
+
+	request.types = {
+	  html: 'text/html',
+	  json: 'application/json',
+	  xml: 'text/xml',
+	  urlencoded: 'application/x-www-form-urlencoded',
+	  'form': 'application/x-www-form-urlencoded',
+	  'form-data': 'application/x-www-form-urlencoded'
+	};
+
+	/**
+	 * Default serialization map.
+	 *
+	 *     superagent.serialize['application/xml'] = function(obj){
+	 *       return 'generated xml here';
+	 *     };
+	 *
+	 */
+
+	request.serialize = {
+	  'application/x-www-form-urlencoded': serialize,
+	  'application/json': JSON.stringify
+	};
+
+	/**
+	  * Default parsers.
+	  *
+	  *     superagent.parse['application/xml'] = function(str){
+	  *       return { object parsed from str };
+	  *     };
+	  *
+	  */
+
+	request.parse = {
+	  'application/x-www-form-urlencoded': parseString,
+	  'application/json': JSON.parse
+	};
+
+	/**
+	 * Parse the given header `str` into
+	 * an object containing the mapped fields.
+	 *
+	 * @param {String} str
+	 * @return {Object}
+	 * @api private
+	 */
+
+	function parseHeader(str) {
+	  var lines = str.split(/\r?\n/);
+	  var fields = {};
+	  var index;
+	  var line;
+	  var field;
+	  var val;
+
+	  for (var i = 0, len = lines.length; i < len; ++i) {
+	    line = lines[i];
+	    index = line.indexOf(':');
+	    if (index === -1) { // could be empty line, just skip it
+	      continue;
+	    }
+	    field = line.slice(0, index).toLowerCase();
+	    val = trim(line.slice(index + 1));
+	    fields[field] = val;
+	  }
+
+	  return fields;
+	}
+
+	/**
+	 * Check if `mime` is json or has +json structured syntax suffix.
+	 *
+	 * @param {String} mime
+	 * @return {Boolean}
+	 * @api private
+	 */
+
+	function isJSON(mime) {
+	  // should match /json or +json
+	  // but not /json-seq
+	  return /[\/+]json($|[^-\w])/.test(mime);
+	}
+
+	/**
+	 * Initialize a new `Response` with the given `xhr`.
+	 *
+	 *  - set flags (.ok, .error, etc)
+	 *  - parse header
+	 *
+	 * Examples:
+	 *
+	 *  Aliasing `superagent` as `request` is nice:
+	 *
+	 *      request = superagent;
+	 *
+	 *  We can use the promise-like API, or pass callbacks:
+	 *
+	 *      request.get('/').end(function(res){});
+	 *      request.get('/', function(res){});
+	 *
+	 *  Sending data can be chained:
+	 *
+	 *      request
+	 *        .post('/user')
+	 *        .send({ name: 'tj' })
+	 *        .end(function(res){});
+	 *
+	 *  Or passed to `.send()`:
+	 *
+	 *      request
+	 *        .post('/user')
+	 *        .send({ name: 'tj' }, function(res){});
+	 *
+	 *  Or passed to `.post()`:
+	 *
+	 *      request
+	 *        .post('/user', { name: 'tj' })
+	 *        .end(function(res){});
+	 *
+	 * Or further reduced to a single call for simple cases:
+	 *
+	 *      request
+	 *        .post('/user', { name: 'tj' }, function(res){});
+	 *
+	 * @param {XMLHTTPRequest} xhr
+	 * @param {Object} options
+	 * @api private
+	 */
+
+	function Response(req) {
+	  this.req = req;
+	  this.xhr = this.req.xhr;
+	  // responseText is accessible only if responseType is '' or 'text' and on older browsers
+	  this.text = ((this.req.method !='HEAD' && (this.xhr.responseType === '' || this.xhr.responseType === 'text')) || typeof this.xhr.responseType === 'undefined')
+	     ? this.xhr.responseText
+	     : null;
+	  this.statusText = this.req.xhr.statusText;
+	  var status = this.xhr.status;
+	  // handle IE9 bug: http://stackoverflow.com/questions/10046972/msie-returns-status-code-of-1223-for-ajax-request
+	  if (status === 1223) {
+	    status = 204;
+	  }
+	  this._setStatusProperties(status);
+	  this.header = this.headers = parseHeader(this.xhr.getAllResponseHeaders());
+	  // getAllResponseHeaders sometimes falsely returns "" for CORS requests, but
+	  // getResponseHeader still works. so we get content-type even if getting
+	  // other headers fails.
+	  this.header['content-type'] = this.xhr.getResponseHeader('content-type');
+	  this._setHeaderProperties(this.header);
+
+	  if (null === this.text && req._responseType) {
+	    this.body = this.xhr.response;
+	  } else {
+	    this.body = this.req.method != 'HEAD'
+	      ? this._parseBody(this.text ? this.text : this.xhr.response)
+	      : null;
+	  }
+	}
+
+	ResponseBase(Response.prototype);
+
+	/**
+	 * Parse the given body `str`.
+	 *
+	 * Used for auto-parsing of bodies. Parsers
+	 * are defined on the `superagent.parse` object.
+	 *
+	 * @param {String} str
+	 * @return {Mixed}
+	 * @api private
+	 */
+
+	Response.prototype._parseBody = function(str) {
+	  var parse = request.parse[this.type];
+	  if (this.req._parser) {
+	    return this.req._parser(this, str);
+	  }
+	  if (!parse && isJSON(this.type)) {
+	    parse = request.parse['application/json'];
+	  }
+	  return parse && str && (str.length || str instanceof Object)
+	    ? parse(str)
+	    : null;
+	};
+
+	/**
+	 * Return an `Error` representative of this response.
+	 *
+	 * @return {Error}
+	 * @api public
+	 */
+
+	Response.prototype.toError = function(){
+	  var req = this.req;
+	  var method = req.method;
+	  var url = req.url;
+
+	  var msg = 'cannot ' + method + ' ' + url + ' (' + this.status + ')';
+	  var err = new Error(msg);
+	  err.status = this.status;
+	  err.method = method;
+	  err.url = url;
+
+	  return err;
+	};
+
+	/**
+	 * Expose `Response`.
+	 */
+
+	request.Response = Response;
+
+	/**
+	 * Initialize a new `Request` with the given `method` and `url`.
+	 *
+	 * @param {String} method
+	 * @param {String} url
+	 * @api public
+	 */
+
+	function Request(method, url) {
+	  var self = this;
+	  this._query = this._query || [];
+	  this.method = method;
+	  this.url = url;
+	  this.header = {}; // preserves header name case
+	  this._header = {}; // coerces header names to lowercase
+	  this.on('end', function(){
+	    var err = null;
+	    var res = null;
+
+	    try {
+	      res = new Response(self);
+	    } catch(e) {
+	      err = new Error('Parser is unable to parse the response');
+	      err.parse = true;
+	      err.original = e;
+	      // issue #675: return the raw response if the response parsing fails
+	      if (self.xhr) {
+	        // ie9 doesn't have 'response' property
+	        err.rawResponse = typeof self.xhr.responseType == 'undefined' ? self.xhr.responseText : self.xhr.response;
+	        // issue #876: return the http status code if the response parsing fails
+	        err.status = self.xhr.status ? self.xhr.status : null;
+	        err.statusCode = err.status; // backwards-compat only
+	      } else {
+	        err.rawResponse = null;
+	        err.status = null;
+	      }
+
+	      return self.callback(err);
+	    }
+
+	    self.emit('response', res);
+
+	    var new_err;
+	    try {
+	      if (!self._isResponseOK(res)) {
+	        new_err = new Error(res.statusText || 'Unsuccessful HTTP response');
+	      }
+	    } catch(custom_err) {
+	      new_err = custom_err; // ok() callback can throw
+	    }
+
+	    // #1000 don't catch errors from the callback to avoid double calling it
+	    if (new_err) {
+	      new_err.original = err;
+	      new_err.response = res;
+	      new_err.status = res.status;
+	      self.callback(new_err, res);
+	    } else {
+	      self.callback(null, res);
+	    }
+	  });
+	}
+
+	/**
+	 * Mixin `Emitter` and `RequestBase`.
+	 */
+
+	Emitter(Request.prototype);
+	RequestBase(Request.prototype);
+
+	/**
+	 * Set Content-Type to `type`, mapping values from `request.types`.
+	 *
+	 * Examples:
+	 *
+	 *      superagent.types.xml = 'application/xml';
+	 *
+	 *      request.post('/')
+	 *        .type('xml')
+	 *        .send(xmlstring)
+	 *        .end(callback);
+	 *
+	 *      request.post('/')
+	 *        .type('application/xml')
+	 *        .send(xmlstring)
+	 *        .end(callback);
+	 *
+	 * @param {String} type
+	 * @return {Request} for chaining
+	 * @api public
+	 */
+
+	Request.prototype.type = function(type){
+	  this.set('Content-Type', request.types[type] || type);
+	  return this;
+	};
+
+	/**
+	 * Set Accept to `type`, mapping values from `request.types`.
+	 *
+	 * Examples:
+	 *
+	 *      superagent.types.json = 'application/json';
+	 *
+	 *      request.get('/agent')
+	 *        .accept('json')
+	 *        .end(callback);
+	 *
+	 *      request.get('/agent')
+	 *        .accept('application/json')
+	 *        .end(callback);
+	 *
+	 * @param {String} accept
+	 * @return {Request} for chaining
+	 * @api public
+	 */
+
+	Request.prototype.accept = function(type){
+	  this.set('Accept', request.types[type] || type);
+	  return this;
+	};
+
+	/**
+	 * Set Authorization field value with `user` and `pass`.
+	 *
+	 * @param {String} user
+	 * @param {String} [pass] optional in case of using 'bearer' as type
+	 * @param {Object} options with 'type' property 'auto', 'basic' or 'bearer' (default 'basic')
+	 * @return {Request} for chaining
+	 * @api public
+	 */
+
+	Request.prototype.auth = function(user, pass, options){
+	  if (1 === arguments.length) pass = '';
+	  if (typeof pass === 'object' && pass !== null) { // pass is optional and can be replaced with options
+	    options = pass;
+	    pass = '';
+	  }
+	  if (!options) {
+	    options = {
+	      type: 'function' === typeof btoa ? 'basic' : 'auto',
+	    };
+	  }
+
+	  var encoder = function(string) {
+	    if ('function' === typeof btoa) {
+	      return btoa(string);
+	    }
+	    throw new Error('Cannot use basic auth, btoa is not a function');
+	  };
+
+	  return this._auth(user, pass, options, encoder);
+	};
+
+	/**
+	 * Add query-string `val`.
+	 *
+	 * Examples:
+	 *
+	 *   request.get('/shoes')
+	 *     .query('size=10')
+	 *     .query({ color: 'blue' })
+	 *
+	 * @param {Object|String} val
+	 * @return {Request} for chaining
+	 * @api public
+	 */
+
+	Request.prototype.query = function(val){
+	  if ('string' != typeof val) val = serialize(val);
+	  if (val) this._query.push(val);
+	  return this;
+	};
+
+	/**
+	 * Queue the given `file` as an attachment to the specified `field`,
+	 * with optional `options` (or filename).
+	 *
+	 * ``` js
+	 * request.post('/upload')
+	 *   .attach('content', new Blob(['<a id="a"><b id="b">hey!</b></a>'], { type: "text/html"}))
+	 *   .end(callback);
+	 * ```
+	 *
+	 * @param {String} field
+	 * @param {Blob|File} file
+	 * @param {String|Object} options
+	 * @return {Request} for chaining
+	 * @api public
+	 */
+
+	Request.prototype.attach = function(field, file, options){
+	  if (file) {
+	    if (this._data) {
+	      throw Error("superagent can't mix .send() and .attach()");
+	    }
+
+	    this._getFormData().append(field, file, options || file.name);
+	  }
+	  return this;
+	};
+
+	Request.prototype._getFormData = function(){
+	  if (!this._formData) {
+	    this._formData = new root.FormData();
+	  }
+	  return this._formData;
+	};
+
+	/**
+	 * Invoke the callback with `err` and `res`
+	 * and handle arity check.
+	 *
+	 * @param {Error} err
+	 * @param {Response} res
+	 * @api private
+	 */
+
+	Request.prototype.callback = function(err, res){
+	  if (this._shouldRetry(err, res)) {
+	    return this._retry();
+	  }
+
+	  var fn = this._callback;
+	  this.clearTimeout();
+
+	  if (err) {
+	    if (this._maxRetries) err.retries = this._retries - 1;
+	    this.emit('error', err);
+	  }
+
+	  fn(err, res);
+	};
+
+	/**
+	 * Invoke callback with x-domain error.
+	 *
+	 * @api private
+	 */
+
+	Request.prototype.crossDomainError = function(){
+	  var err = new Error('Request has been terminated\nPossible causes: the network is offline, Origin is not allowed by Access-Control-Allow-Origin, the page is being unloaded, etc.');
+	  err.crossDomain = true;
+
+	  err.status = this.status;
+	  err.method = this.method;
+	  err.url = this.url;
+
+	  this.callback(err);
+	};
+
+	// This only warns, because the request is still likely to work
+	Request.prototype.buffer = Request.prototype.ca = Request.prototype.agent = function(){
+	  console.warn("This is not supported in browser version of superagent");
+	  return this;
+	};
+
+	// This throws, because it can't send/receive data as expected
+	Request.prototype.pipe = Request.prototype.write = function(){
+	  throw Error("Streaming is not supported in browser version of superagent");
+	};
+
+	/**
+	 * Check if `obj` is a host object,
+	 * we don't want to serialize these :)
+	 *
+	 * @param {Object} obj
+	 * @return {Boolean}
+	 * @api private
+	 */
+	Request.prototype._isHost = function _isHost(obj) {
+	  // Native objects stringify to [object File], [object Blob], [object FormData], etc.
+	  return obj && 'object' === typeof obj && !Array.isArray(obj) && Object.prototype.toString.call(obj) !== '[object Object]';
+	}
+
+	/**
+	 * Initiate request, invoking callback `fn(res)`
+	 * with an instanceof `Response`.
+	 *
+	 * @param {Function} fn
+	 * @return {Request} for chaining
+	 * @api public
+	 */
+
+	Request.prototype.end = function(fn){
+	  if (this._endCalled) {
+	    console.warn("Warning: .end() was called twice. This is not supported in superagent");
+	  }
+	  this._endCalled = true;
+
+	  // store callback
+	  this._callback = fn || noop;
+
+	  // querystring
+	  this._finalizeQueryString();
+
+	  return this._end();
+	};
+
+	Request.prototype._end = function() {
+	  var self = this;
+	  var xhr = (this.xhr = request.getXHR());
+	  var data = this._formData || this._data;
+
+	  this._setTimeouts();
+
+	  // state change
+	  xhr.onreadystatechange = function(){
+	    var readyState = xhr.readyState;
+	    if (readyState >= 2 && self._responseTimeoutTimer) {
+	      clearTimeout(self._responseTimeoutTimer);
+	    }
+	    if (4 != readyState) {
+	      return;
+	    }
+
+	    // In IE9, reads to any property (e.g. status) off of an aborted XHR will
+	    // result in the error "Could not complete the operation due to error c00c023f"
+	    var status;
+	    try { status = xhr.status } catch(e) { status = 0; }
+
+	    if (!status) {
+	      if (self.timedout || self._aborted) return;
+	      return self.crossDomainError();
+	    }
+	    self.emit('end');
+	  };
+
+	  // progress
+	  var handleProgress = function(direction, e) {
+	    if (e.total > 0) {
+	      e.percent = e.loaded / e.total * 100;
+	    }
+	    e.direction = direction;
+	    self.emit('progress', e);
+	  };
+	  if (this.hasListeners('progress')) {
+	    try {
+	      xhr.onprogress = handleProgress.bind(null, 'download');
+	      if (xhr.upload) {
+	        xhr.upload.onprogress = handleProgress.bind(null, 'upload');
+	      }
+	    } catch(e) {
+	      // Accessing xhr.upload fails in IE from a web worker, so just pretend it doesn't exist.
+	      // Reported here:
+	      // https://connect.microsoft.com/IE/feedback/details/837245/xmlhttprequest-upload-throws-invalid-argument-when-used-from-web-worker-context
+	    }
+	  }
+
+	  // initiate request
+	  try {
+	    if (this.username && this.password) {
+	      xhr.open(this.method, this.url, true, this.username, this.password);
+	    } else {
+	      xhr.open(this.method, this.url, true);
+	    }
+	  } catch (err) {
+	    // see #1149
+	    return this.callback(err);
+	  }
+
+	  // CORS
+	  if (this._withCredentials) xhr.withCredentials = true;
+
+	  // body
+	  if (!this._formData && 'GET' != this.method && 'HEAD' != this.method && 'string' != typeof data && !this._isHost(data)) {
+	    // serialize stuff
+	    var contentType = this._header['content-type'];
+	    var serialize = this._serializer || request.serialize[contentType ? contentType.split(';')[0] : ''];
+	    if (!serialize && isJSON(contentType)) {
+	      serialize = request.serialize['application/json'];
+	    }
+	    if (serialize) data = serialize(data);
+	  }
+
+	  // set header fields
+	  for (var field in this.header) {
+	    if (null == this.header[field]) continue;
+
+	    if (this.header.hasOwnProperty(field))
+	      xhr.setRequestHeader(field, this.header[field]);
+	  }
+
+	  if (this._responseType) {
+	    xhr.responseType = this._responseType;
+	  }
+
+	  // send stuff
+	  this.emit('request', this);
+
+	  // IE11 xhr.send(undefined) sends 'undefined' string as POST payload (instead of nothing)
+	  // We need null here if data is undefined
+	  xhr.send(typeof data !== 'undefined' ? data : null);
+	  return this;
+	};
+
+	request.agent = function() {
+	  return new Agent();
+	};
+
+	["GET", "POST", "OPTIONS", "PATCH", "PUT", "DELETE"].forEach(function(method) {
+	  Agent.prototype[method.toLowerCase()] = function(url, fn) {
+	    var req = new request.Request(method, url);
+	    this._setDefaults(req);
+	    if (fn) {
+	      req.end(fn);
+	    }
+	    return req;
+	  };
+	});
+
+	Agent.prototype.del = Agent.prototype['delete'];
+
+	/**
+	 * GET `url` with optional callback `fn(res)`.
+	 *
+	 * @param {String} url
+	 * @param {Mixed|Function} [data] or fn
+	 * @param {Function} [fn]
+	 * @return {Request}
+	 * @api public
+	 */
+
+	request.get = function(url, data, fn) {
+	  var req = request('GET', url);
+	  if ('function' == typeof data) (fn = data), (data = null);
+	  if (data) req.query(data);
+	  if (fn) req.end(fn);
+	  return req;
+	};
+
+	/**
+	 * HEAD `url` with optional callback `fn(res)`.
+	 *
+	 * @param {String} url
+	 * @param {Mixed|Function} [data] or fn
+	 * @param {Function} [fn]
+	 * @return {Request}
+	 * @api public
+	 */
+
+	request.head = function(url, data, fn) {
+	  var req = request('HEAD', url);
+	  if ('function' == typeof data) (fn = data), (data = null);
+	  if (data) req.query(data);
+	  if (fn) req.end(fn);
+	  return req;
+	};
+
+	/**
+	 * OPTIONS query to `url` with optional callback `fn(res)`.
+	 *
+	 * @param {String} url
+	 * @param {Mixed|Function} [data] or fn
+	 * @param {Function} [fn]
+	 * @return {Request}
+	 * @api public
+	 */
+
+	request.options = function(url, data, fn) {
+	  var req = request('OPTIONS', url);
+	  if ('function' == typeof data) (fn = data), (data = null);
+	  if (data) req.send(data);
+	  if (fn) req.end(fn);
+	  return req;
+	};
+
+	/**
+	 * DELETE `url` with optional `data` and callback `fn(res)`.
+	 *
+	 * @param {String} url
+	 * @param {Mixed} [data]
+	 * @param {Function} [fn]
+	 * @return {Request}
+	 * @api public
+	 */
+
+	function del(url, data, fn) {
+	  var req = request('DELETE', url);
+	  if ('function' == typeof data) (fn = data), (data = null);
+	  if (data) req.send(data);
+	  if (fn) req.end(fn);
+	  return req;
+	}
+
+	request['del'] = del;
+	request['delete'] = del;
+
+	/**
+	 * PATCH `url` with optional `data` and callback `fn(res)`.
+	 *
+	 * @param {String} url
+	 * @param {Mixed} [data]
+	 * @param {Function} [fn]
+	 * @return {Request}
+	 * @api public
+	 */
+
+	request.patch = function(url, data, fn) {
+	  var req = request('PATCH', url);
+	  if ('function' == typeof data) (fn = data), (data = null);
+	  if (data) req.send(data);
+	  if (fn) req.end(fn);
+	  return req;
+	};
+
+	/**
+	 * POST `url` with optional `data` and callback `fn(res)`.
+	 *
+	 * @param {String} url
+	 * @param {Mixed} [data]
+	 * @param {Function} [fn]
+	 * @return {Request}
+	 * @api public
+	 */
+
+	request.post = function(url, data, fn) {
+	  var req = request('POST', url);
+	  if ('function' == typeof data) (fn = data), (data = null);
+	  if (data) req.send(data);
+	  if (fn) req.end(fn);
+	  return req;
+	};
+
+	/**
+	 * PUT `url` with optional `data` and callback `fn(res)`.
+	 *
+	 * @param {String} url
+	 * @param {Mixed|Function} [data] or fn
+	 * @param {Function} [fn]
+	 * @return {Request}
+	 * @api public
+	 */
+
+	request.put = function(url, data, fn) {
+	  var req = request('PUT', url);
+	  if ('function' == typeof data) (fn = data), (data = null);
+	  if (data) req.send(data);
+	  if (fn) req.end(fn);
+	  return req;
+	};
+
+
+/***/ }),
+/* 43 */
+/***/ (function(module, exports, __webpack_require__) {
+
+	
+	/**
+	 * Expose `Emitter`.
+	 */
+
+	if (true) {
+	  module.exports = Emitter;
+	}
+
+	/**
+	 * Initialize a new `Emitter`.
+	 *
+	 * @api public
+	 */
+
+	function Emitter(obj) {
+	  if (obj) return mixin(obj);
+	};
+
+	/**
+	 * Mixin the emitter properties.
+	 *
+	 * @param {Object} obj
+	 * @return {Object}
+	 * @api private
+	 */
+
+	function mixin(obj) {
+	  for (var key in Emitter.prototype) {
+	    obj[key] = Emitter.prototype[key];
+	  }
+	  return obj;
+	}
+
+	/**
+	 * Listen on the given `event` with `fn`.
+	 *
+	 * @param {String} event
+	 * @param {Function} fn
+	 * @return {Emitter}
+	 * @api public
+	 */
+
+	Emitter.prototype.on =
+	Emitter.prototype.addEventListener = function(event, fn){
+	  this._callbacks = this._callbacks || {};
+	  (this._callbacks['$' + event] = this._callbacks['$' + event] || [])
+	    .push(fn);
+	  return this;
+	};
+
+	/**
+	 * Adds an `event` listener that will be invoked a single
+	 * time then automatically removed.
+	 *
+	 * @param {String} event
+	 * @param {Function} fn
+	 * @return {Emitter}
+	 * @api public
+	 */
+
+	Emitter.prototype.once = function(event, fn){
+	  function on() {
+	    this.off(event, on);
+	    fn.apply(this, arguments);
+	  }
+
+	  on.fn = fn;
+	  this.on(event, on);
+	  return this;
+	};
+
+	/**
+	 * Remove the given callback for `event` or all
+	 * registered callbacks.
+	 *
+	 * @param {String} event
+	 * @param {Function} fn
+	 * @return {Emitter}
+	 * @api public
+	 */
+
+	Emitter.prototype.off =
+	Emitter.prototype.removeListener =
+	Emitter.prototype.removeAllListeners =
+	Emitter.prototype.removeEventListener = function(event, fn){
+	  this._callbacks = this._callbacks || {};
+
+	  // all
+	  if (0 == arguments.length) {
+	    this._callbacks = {};
+	    return this;
+	  }
+
+	  // specific event
+	  var callbacks = this._callbacks['$' + event];
+	  if (!callbacks) return this;
+
+	  // remove all handlers
+	  if (1 == arguments.length) {
+	    delete this._callbacks['$' + event];
+	    return this;
+	  }
+
+	  // remove specific handler
+	  var cb;
+	  for (var i = 0; i < callbacks.length; i++) {
+	    cb = callbacks[i];
+	    if (cb === fn || cb.fn === fn) {
+	      callbacks.splice(i, 1);
+	      break;
+	    }
+	  }
+	  return this;
+	};
+
+	/**
+	 * Emit `event` with the given args.
+	 *
+	 * @param {String} event
+	 * @param {Mixed} ...
+	 * @return {Emitter}
+	 */
+
+	Emitter.prototype.emit = function(event){
+	  this._callbacks = this._callbacks || {};
+	  var args = [].slice.call(arguments, 1)
+	    , callbacks = this._callbacks['$' + event];
+
+	  if (callbacks) {
+	    callbacks = callbacks.slice(0);
+	    for (var i = 0, len = callbacks.length; i < len; ++i) {
+	      callbacks[i].apply(this, args);
+	    }
+	  }
+
+	  return this;
+	};
+
+	/**
+	 * Return array of callbacks for `event`.
+	 *
+	 * @param {String} event
+	 * @return {Array}
+	 * @api public
+	 */
+
+	Emitter.prototype.listeners = function(event){
+	  this._callbacks = this._callbacks || {};
+	  return this._callbacks['$' + event] || [];
+	};
+
+	/**
+	 * Check if this emitter has `event` handlers.
+	 *
+	 * @param {String} event
+	 * @return {Boolean}
+	 * @api public
+	 */
+
+	Emitter.prototype.hasListeners = function(event){
+	  return !! this.listeners(event).length;
+	};
+
+
+/***/ }),
+/* 44 */
+/***/ (function(module, exports, __webpack_require__) {
+
+	'use strict';
+
+	/**
+	 * Module of mixed-in functions shared between node and client code
+	 */
+	var isObject = __webpack_require__(45);
+
+	/**
+	 * Expose `RequestBase`.
+	 */
+
+	module.exports = RequestBase;
+
+	/**
+	 * Initialize a new `RequestBase`.
+	 *
+	 * @api public
+	 */
+
+	function RequestBase(obj) {
+	  if (obj) return mixin(obj);
+	}
+
+	/**
+	 * Mixin the prototype properties.
+	 *
+	 * @param {Object} obj
+	 * @return {Object}
+	 * @api private
+	 */
+
+	function mixin(obj) {
+	  for (var key in RequestBase.prototype) {
+	    obj[key] = RequestBase.prototype[key];
+	  }
+	  return obj;
+	}
+
+	/**
+	 * Clear previous timeout.
+	 *
+	 * @return {Request} for chaining
+	 * @api public
+	 */
+
+	RequestBase.prototype.clearTimeout = function _clearTimeout(){
+	  clearTimeout(this._timer);
+	  clearTimeout(this._responseTimeoutTimer);
+	  delete this._timer;
+	  delete this._responseTimeoutTimer;
+	  return this;
+	};
+
+	/**
+	 * Override default response body parser
+	 *
+	 * This function will be called to convert incoming data into request.body
+	 *
+	 * @param {Function}
+	 * @api public
+	 */
+
+	RequestBase.prototype.parse = function parse(fn){
+	  this._parser = fn;
+	  return this;
+	};
+
+	/**
+	 * Set format of binary response body.
+	 * In browser valid formats are 'blob' and 'arraybuffer',
+	 * which return Blob and ArrayBuffer, respectively.
+	 *
+	 * In Node all values result in Buffer.
+	 *
+	 * Examples:
+	 *
+	 *      req.get('/')
+	 *        .responseType('blob')
+	 *        .end(callback);
+	 *
+	 * @param {String} val
+	 * @return {Request} for chaining
+	 * @api public
+	 */
+
+	RequestBase.prototype.responseType = function(val){
+	  this._responseType = val;
+	  return this;
+	};
+
+	/**
+	 * Override default request body serializer
+	 *
+	 * This function will be called to convert data set via .send or .attach into payload to send
+	 *
+	 * @param {Function}
+	 * @api public
+	 */
+
+	RequestBase.prototype.serialize = function serialize(fn){
+	  this._serializer = fn;
+	  return this;
+	};
+
+	/**
+	 * Set timeouts.
+	 *
+	 * - response timeout is time between sending request and receiving the first byte of the response. Includes DNS and connection time.
+	 * - deadline is the time from start of the request to receiving response body in full. If the deadline is too short large files may not load at all on slow connections.
+	 *
+	 * Value of 0 or false means no timeout.
+	 *
+	 * @param {Number|Object} ms or {response, deadline}
+	 * @return {Request} for chaining
+	 * @api public
+	 */
+
+	RequestBase.prototype.timeout = function timeout(options){
+	  if (!options || 'object' !== typeof options) {
+	    this._timeout = options;
+	    this._responseTimeout = 0;
+	    return this;
+	  }
+
+	  for(var option in options) {
+	    switch(option) {
+	      case 'deadline':
+	        this._timeout = options.deadline;
+	        break;
+	      case 'response':
+	        this._responseTimeout = options.response;
+	        break;
+	      default:
+	        console.warn("Unknown timeout option", option);
+	    }
+	  }
+	  return this;
+	};
+
+	/**
+	 * Set number of retry attempts on error.
+	 *
+	 * Failed requests will be retried 'count' times if timeout or err.code >= 500.
+	 *
+	 * @param {Number} count
+	 * @param {Function} [fn]
+	 * @return {Request} for chaining
+	 * @api public
+	 */
+
+	RequestBase.prototype.retry = function retry(count, fn){
+	  // Default to 1 if no count passed or true
+	  if (arguments.length === 0 || count === true) count = 1;
+	  if (count <= 0) count = 0;
+	  this._maxRetries = count;
+	  this._retries = 0;
+	  this._retryCallback = fn;
+	  return this;
+	};
+
+	var ERROR_CODES = [
+	  'ECONNRESET',
+	  'ETIMEDOUT',
+	  'EADDRINFO',
+	  'ESOCKETTIMEDOUT'
+	];
+
+	/**
+	 * Determine if a request should be retried.
+	 * (Borrowed from segmentio/superagent-retry)
+	 *
+	 * @param {Error} err
+	 * @param {Response} [res]
+	 * @returns {Boolean}
+	 */
+	RequestBase.prototype._shouldRetry = function(err, res) {
+	  if (!this._maxRetries || this._retries++ >= this._maxRetries) {
+	    return false;
+	  }
+	  if (this._retryCallback) {
+	    try {
+	      var override = this._retryCallback(err, res);
+	      if (override === true) return true;
+	      if (override === false) return false;
+	      // undefined falls back to defaults
+	    } catch(e) {
+	      console.error(e);
+	    }
+	  }
+	  if (res && res.status && res.status >= 500 && res.status != 501) return true;
+	  if (err) {
+	    if (err.code && ~ERROR_CODES.indexOf(err.code)) return true;
+	    // Superagent timeout
+	    if (err.timeout && err.code == 'ECONNABORTED') return true;
+	    if (err.crossDomain) return true;
+	  }
+	  return false;
+	};
+
+	/**
+	 * Retry request
+	 *
+	 * @return {Request} for chaining
+	 * @api private
+	 */
+
+	RequestBase.prototype._retry = function() {
+
+	  this.clearTimeout();
+
+	  // node
+	  if (this.req) {
+	    this.req = null;
+	    this.req = this.request();
+	  }
+
+	  this._aborted = false;
+	  this.timedout = false;
+
+	  return this._end();
+	};
+
+	/**
+	 * Promise support
+	 *
+	 * @param {Function} resolve
+	 * @param {Function} [reject]
+	 * @return {Request}
+	 */
+
+	RequestBase.prototype.then = function then(resolve, reject) {
+	  if (!this._fullfilledPromise) {
+	    var self = this;
+	    if (this._endCalled) {
+	      console.warn("Warning: superagent request was sent twice, because both .end() and .then() were called. Never call .end() if you use promises");
+	    }
+	    this._fullfilledPromise = new Promise(function(innerResolve, innerReject) {
+	      self.end(function(err, res) {
+	        if (err) innerReject(err);
+	        else innerResolve(res);
+	      });
+	    });
+	  }
+	  return this._fullfilledPromise.then(resolve, reject);
+	};
+
+	RequestBase.prototype['catch'] = function(cb) {
+	  return this.then(undefined, cb);
+	};
+
+	/**
+	 * Allow for extension
+	 */
+
+	RequestBase.prototype.use = function use(fn) {
+	  fn(this);
+	  return this;
+	};
+
+	RequestBase.prototype.ok = function(cb) {
+	  if ('function' !== typeof cb) throw Error("Callback required");
+	  this._okCallback = cb;
+	  return this;
+	};
+
+	RequestBase.prototype._isResponseOK = function(res) {
+	  if (!res) {
+	    return false;
+	  }
+
+	  if (this._okCallback) {
+	    return this._okCallback(res);
+	  }
+
+	  return res.status >= 200 && res.status < 300;
+	};
+
+	/**
+	 * Get request header `field`.
+	 * Case-insensitive.
+	 *
+	 * @param {String} field
+	 * @return {String}
+	 * @api public
+	 */
+
+	RequestBase.prototype.get = function(field){
+	  return this._header[field.toLowerCase()];
+	};
+
+	/**
+	 * Get case-insensitive header `field` value.
+	 * This is a deprecated internal API. Use `.get(field)` instead.
+	 *
+	 * (getHeader is no longer used internally by the superagent code base)
+	 *
+	 * @param {String} field
+	 * @return {String}
+	 * @api private
+	 * @deprecated
+	 */
+
+	RequestBase.prototype.getHeader = RequestBase.prototype.get;
+
+	/**
+	 * Set header `field` to `val`, or multiple fields with one object.
+	 * Case-insensitive.
+	 *
+	 * Examples:
+	 *
+	 *      req.get('/')
+	 *        .set('Accept', 'application/json')
+	 *        .set('X-API-Key', 'foobar')
+	 *        .end(callback);
+	 *
+	 *      req.get('/')
+	 *        .set({ Accept: 'application/json', 'X-API-Key': 'foobar' })
+	 *        .end(callback);
+	 *
+	 * @param {String|Object} field
+	 * @param {String} val
+	 * @return {Request} for chaining
+	 * @api public
+	 */
+
+	RequestBase.prototype.set = function(field, val){
+	  if (isObject(field)) {
+	    for (var key in field) {
+	      this.set(key, field[key]);
+	    }
+	    return this;
+	  }
+	  this._header[field.toLowerCase()] = val;
+	  this.header[field] = val;
+	  return this;
+	};
+
+	/**
+	 * Remove header `field`.
+	 * Case-insensitive.
+	 *
+	 * Example:
+	 *
+	 *      req.get('/')
+	 *        .unset('User-Agent')
+	 *        .end(callback);
+	 *
+	 * @param {String} field
+	 */
+	RequestBase.prototype.unset = function(field){
+	  delete this._header[field.toLowerCase()];
+	  delete this.header[field];
+	  return this;
+	};
+
+	/**
+	 * Write the field `name` and `val`, or multiple fields with one object
+	 * for "multipart/form-data" request bodies.
+	 *
+	 * ``` js
+	 * request.post('/upload')
+	 *   .field('foo', 'bar')
+	 *   .end(callback);
+	 *
+	 * request.post('/upload')
+	 *   .field({ foo: 'bar', baz: 'qux' })
+	 *   .end(callback);
+	 * ```
+	 *
+	 * @param {String|Object} name
+	 * @param {String|Blob|File|Buffer|fs.ReadStream} val
+	 * @return {Request} for chaining
+	 * @api public
+	 */
+	RequestBase.prototype.field = function(name, val) {
+	  // name should be either a string or an object.
+	  if (null === name || undefined === name) {
+	    throw new Error('.field(name, val) name can not be empty');
+	  }
+
+	  if (this._data) {
+	    console.error(".field() can't be used if .send() is used. Please use only .send() or only .field() & .attach()");
+	  }
+
+	  if (isObject(name)) {
+	    for (var key in name) {
+	      this.field(key, name[key]);
+	    }
+	    return this;
+	  }
+
+	  if (Array.isArray(val)) {
+	    for (var i in val) {
+	      this.field(name, val[i]);
+	    }
+	    return this;
+	  }
+
+	  // val should be defined now
+	  if (null === val || undefined === val) {
+	    throw new Error('.field(name, val) val can not be empty');
+	  }
+	  if ('boolean' === typeof val) {
+	    val = '' + val;
+	  }
+	  this._getFormData().append(name, val);
+	  return this;
+	};
+
+	/**
+	 * Abort the request, and clear potential timeout.
+	 *
+	 * @return {Request}
+	 * @api public
+	 */
+	RequestBase.prototype.abort = function(){
+	  if (this._aborted) {
+	    return this;
+	  }
+	  this._aborted = true;
+	  this.xhr && this.xhr.abort(); // browser
+	  this.req && this.req.abort(); // node
+	  this.clearTimeout();
+	  this.emit('abort');
+	  return this;
+	};
+
+	RequestBase.prototype._auth = function(user, pass, options, base64Encoder) {
+	  switch (options.type) {
+	    case 'basic':
+	      this.set('Authorization', 'Basic ' + base64Encoder(user + ':' + pass));
+	      break;
+
+	    case 'auto':
+	      this.username = user;
+	      this.password = pass;
+	      break;
+
+	    case 'bearer': // usage would be .auth(accessToken, { type: 'bearer' })
+	      this.set('Authorization', 'Bearer ' + user);
+	      break;
+	  }
+	  return this;
+	};
+
+	/**
+	 * Enable transmission of cookies with x-domain requests.
+	 *
+	 * Note that for this to work the origin must not be
+	 * using "Access-Control-Allow-Origin" with a wildcard,
+	 * and also must set "Access-Control-Allow-Credentials"
+	 * to "true".
+	 *
+	 * @api public
+	 */
+
+	RequestBase.prototype.withCredentials = function(on) {
+	  // This is browser-only functionality. Node side is no-op.
+	  if (on == undefined) on = true;
+	  this._withCredentials = on;
+	  return this;
+	};
+
+	/**
+	 * Set the max redirects to `n`. Does noting in browser XHR implementation.
+	 *
+	 * @param {Number} n
+	 * @return {Request} for chaining
+	 * @api public
+	 */
+
+	RequestBase.prototype.redirects = function(n){
+	  this._maxRedirects = n;
+	  return this;
+	};
+
+	/**
+	 * Maximum size of buffered response body, in bytes. Counts uncompressed size.
+	 * Default 200MB.
+	 *
+	 * @param {Number} n
+	 * @return {Request} for chaining
+	 */
+	RequestBase.prototype.maxResponseSize = function(n){
+	  if ('number' !== typeof n) {
+	    throw TypeError("Invalid argument");
+	  }
+	  this._maxResponseSize = n;
+	  return this;
+	};
+
+	/**
+	 * Convert to a plain javascript object (not JSON string) of scalar properties.
+	 * Note as this method is designed to return a useful non-this value,
+	 * it cannot be chained.
+	 *
+	 * @return {Object} describing method, url, and data of this request
+	 * @api public
+	 */
+
+	RequestBase.prototype.toJSON = function() {
+	  return {
+	    method: this.method,
+	    url: this.url,
+	    data: this._data,
+	    headers: this._header,
+	  };
+	};
+
+	/**
+	 * Send `data` as the request body, defaulting the `.type()` to "json" when
+	 * an object is given.
+	 *
+	 * Examples:
+	 *
+	 *       // manual json
+	 *       request.post('/user')
+	 *         .type('json')
+	 *         .send('{"name":"tj"}')
+	 *         .end(callback)
+	 *
+	 *       // auto json
+	 *       request.post('/user')
+	 *         .send({ name: 'tj' })
+	 *         .end(callback)
+	 *
+	 *       // manual x-www-form-urlencoded
+	 *       request.post('/user')
+	 *         .type('form')
+	 *         .send('name=tj')
+	 *         .end(callback)
+	 *
+	 *       // auto x-www-form-urlencoded
+	 *       request.post('/user')
+	 *         .type('form')
+	 *         .send({ name: 'tj' })
+	 *         .end(callback)
+	 *
+	 *       // defaults to x-www-form-urlencoded
+	 *      request.post('/user')
+	 *        .send('name=tobi')
+	 *        .send('species=ferret')
+	 *        .end(callback)
+	 *
+	 * @param {String|Object} data
+	 * @return {Request} for chaining
+	 * @api public
+	 */
+
+	RequestBase.prototype.send = function(data){
+	  var isObj = isObject(data);
+	  var type = this._header['content-type'];
+
+	  if (this._formData) {
+	    console.error(".send() can't be used if .attach() or .field() is used. Please use only .send() or only .field() & .attach()");
+	  }
+
+	  if (isObj && !this._data) {
+	    if (Array.isArray(data)) {
+	      this._data = [];
+	    } else if (!this._isHost(data)) {
+	      this._data = {};
+	    }
+	  } else if (data && this._data && this._isHost(this._data)) {
+	    throw Error("Can't merge these send calls");
+	  }
+
+	  // merge
+	  if (isObj && isObject(this._data)) {
+	    for (var key in data) {
+	      this._data[key] = data[key];
+	    }
+	  } else if ('string' == typeof data) {
+	    // default to x-www-form-urlencoded
+	    if (!type) this.type('form');
+	    type = this._header['content-type'];
+	    if ('application/x-www-form-urlencoded' == type) {
+	      this._data = this._data
+	        ? this._data + '&' + data
+	        : data;
+	    } else {
+	      this._data = (this._data || '') + data;
+	    }
+	  } else {
+	    this._data = data;
+	  }
+
+	  if (!isObj || this._isHost(data)) {
+	    return this;
+	  }
+
+	  // default to json
+	  if (!type) this.type('json');
+	  return this;
+	};
+
+	/**
+	 * Sort `querystring` by the sort function
+	 *
+	 *
+	 * Examples:
+	 *
+	 *       // default order
+	 *       request.get('/user')
+	 *         .query('name=Nick')
+	 *         .query('search=Manny')
+	 *         .sortQuery()
+	 *         .end(callback)
+	 *
+	 *       // customized sort function
+	 *       request.get('/user')
+	 *         .query('name=Nick')
+	 *         .query('search=Manny')
+	 *         .sortQuery(function(a, b){
+	 *           return a.length - b.length;
+	 *         })
+	 *         .end(callback)
+	 *
+	 *
+	 * @param {Function} sort
+	 * @return {Request} for chaining
+	 * @api public
+	 */
+
+	RequestBase.prototype.sortQuery = function(sort) {
+	  // _sort default to true but otherwise can be a function or boolean
+	  this._sort = typeof sort === 'undefined' ? true : sort;
+	  return this;
+	};
+
+	/**
+	 * Compose querystring to append to req.url
+	 *
+	 * @api private
+	 */
+	RequestBase.prototype._finalizeQueryString = function(){
+	  var query = this._query.join('&');
+	  if (query) {
+	    this.url += (this.url.indexOf('?') >= 0 ? '&' : '?') + query;
+	  }
+	  this._query.length = 0; // Makes the call idempotent
+
+	  if (this._sort) {
+	    var index = this.url.indexOf('?');
+	    if (index >= 0) {
+	      var queryArr = this.url.substring(index + 1).split('&');
+	      if ('function' === typeof this._sort) {
+	        queryArr.sort(this._sort);
+	      } else {
+	        queryArr.sort();
+	      }
+	      this.url = this.url.substring(0, index) + '?' + queryArr.join('&');
+	    }
+	  }
+	};
+
+	// For backwards compat only
+	RequestBase.prototype._appendQueryString = function() {console.trace("Unsupported");}
+
+	/**
+	 * Invoke callback with timeout error.
+	 *
+	 * @api private
+	 */
+
+	RequestBase.prototype._timeoutError = function(reason, timeout, errno){
+	  if (this._aborted) {
+	    return;
+	  }
+	  var err = new Error(reason + timeout + 'ms exceeded');
+	  err.timeout = timeout;
+	  err.code = 'ECONNABORTED';
+	  err.errno = errno;
+	  this.timedout = true;
+	  this.abort();
+	  this.callback(err);
+	};
+
+	RequestBase.prototype._setTimeouts = function() {
+	  var self = this;
+
+	  // deadline
+	  if (this._timeout && !this._timer) {
+	    this._timer = setTimeout(function(){
+	      self._timeoutError('Timeout of ', self._timeout, 'ETIME');
+	    }, this._timeout);
+	  }
+	  // response timeout
+	  if (this._responseTimeout && !this._responseTimeoutTimer) {
+	    this._responseTimeoutTimer = setTimeout(function(){
+	      self._timeoutError('Response timeout of ', self._responseTimeout, 'ETIMEDOUT');
+	    }, this._responseTimeout);
+	  }
+	};
+
+
+/***/ }),
+/* 45 */
+/***/ (function(module, exports) {
+
+	'use strict';
+
+	/**
+	 * Check if `obj` is an object.
+	 *
+	 * @param {Object} obj
+	 * @return {Boolean}
+	 * @api private
+	 */
+
+	function isObject(obj) {
+	  return null !== obj && 'object' === typeof obj;
+	}
+
+	module.exports = isObject;
+
+
+/***/ }),
+/* 46 */
+/***/ (function(module, exports, __webpack_require__) {
+
+	'use strict';
+
+	/**
+	 * Module dependencies.
+	 */
+
+	var utils = __webpack_require__(47);
+
+	/**
+	 * Expose `ResponseBase`.
+	 */
+
+	module.exports = ResponseBase;
+
+	/**
+	 * Initialize a new `ResponseBase`.
+	 *
+	 * @api public
+	 */
+
+	function ResponseBase(obj) {
+	  if (obj) return mixin(obj);
+	}
+
+	/**
+	 * Mixin the prototype properties.
+	 *
+	 * @param {Object} obj
+	 * @return {Object}
+	 * @api private
+	 */
+
+	function mixin(obj) {
+	  for (var key in ResponseBase.prototype) {
+	    obj[key] = ResponseBase.prototype[key];
+	  }
+	  return obj;
+	}
+
+	/**
+	 * Get case-insensitive `field` value.
+	 *
+	 * @param {String} field
+	 * @return {String}
+	 * @api public
+	 */
+
+	ResponseBase.prototype.get = function(field) {
+	  return this.header[field.toLowerCase()];
+	};
+
+	/**
+	 * Set header related properties:
+	 *
+	 *   - `.type` the content type without params
+	 *
+	 * A response of "Content-Type: text/plain; charset=utf-8"
+	 * will provide you with a `.type` of "text/plain".
+	 *
+	 * @param {Object} header
+	 * @api private
+	 */
+
+	ResponseBase.prototype._setHeaderProperties = function(header){
+	    // TODO: moar!
+	    // TODO: make this a util
+
+	    // content-type
+	    var ct = header['content-type'] || '';
+	    this.type = utils.type(ct);
+
+	    // params
+	    var params = utils.params(ct);
+	    for (var key in params) this[key] = params[key];
+
+	    this.links = {};
+
+	    // links
+	    try {
+	        if (header.link) {
+	            this.links = utils.parseLinks(header.link);
+	        }
+	    } catch (err) {
+	        // ignore
+	    }
+	};
+
+	/**
+	 * Set flags such as `.ok` based on `status`.
+	 *
+	 * For example a 2xx response will give you a `.ok` of __true__
+	 * whereas 5xx will be __false__ and `.error` will be __true__. The
+	 * `.clientError` and `.serverError` are also available to be more
+	 * specific, and `.statusType` is the class of error ranging from 1..5
+	 * sometimes useful for mapping respond colors etc.
+	 *
+	 * "sugar" properties are also defined for common cases. Currently providing:
+	 *
+	 *   - .noContent
+	 *   - .badRequest
+	 *   - .unauthorized
+	 *   - .notAcceptable
+	 *   - .notFound
+	 *
+	 * @param {Number} status
+	 * @api private
+	 */
+
+	ResponseBase.prototype._setStatusProperties = function(status){
+	    var type = status / 100 | 0;
+
+	    // status / class
+	    this.status = this.statusCode = status;
+	    this.statusType = type;
+
+	    // basics
+	    this.info = 1 == type;
+	    this.ok = 2 == type;
+	    this.redirect = 3 == type;
+	    this.clientError = 4 == type;
+	    this.serverError = 5 == type;
+	    this.error = (4 == type || 5 == type)
+	        ? this.toError()
+	        : false;
+
+	    // sugar
+	    this.created = 201 == status;
+	    this.accepted = 202 == status;
+	    this.noContent = 204 == status;
+	    this.badRequest = 400 == status;
+	    this.unauthorized = 401 == status;
+	    this.notAcceptable = 406 == status;
+	    this.forbidden = 403 == status;
+	    this.notFound = 404 == status;
+	    this.unprocessableEntity = 422 == status;
+	};
+
+
+/***/ }),
+/* 47 */
+/***/ (function(module, exports) {
+
+	'use strict';
+
+	/**
+	 * Return the mime type for the given `str`.
+	 *
+	 * @param {String} str
+	 * @return {String}
+	 * @api private
+	 */
+
+	exports.type = function(str){
+	  return str.split(/ *; */).shift();
+	};
+
+	/**
+	 * Return header field parameters.
+	 *
+	 * @param {String} str
+	 * @return {Object}
+	 * @api private
+	 */
+
+	exports.params = function(str){
+	  return str.split(/ *; */).reduce(function(obj, str){
+	    var parts = str.split(/ *= */);
+	    var key = parts.shift();
+	    var val = parts.shift();
+
+	    if (key && val) obj[key] = val;
+	    return obj;
+	  }, {});
+	};
+
+	/**
+	 * Parse Link header fields.
+	 *
+	 * @param {String} str
+	 * @return {Object}
+	 * @api private
+	 */
+
+	exports.parseLinks = function(str){
+	  return str.split(/ *, */).reduce(function(obj, str){
+	    var parts = str.split(/ *; */);
+	    var url = parts[0].slice(1, -1);
+	    var rel = parts[1].split(/ *= */)[1].slice(1, -1);
+	    obj[rel] = url;
+	    return obj;
+	  }, {});
+	};
+
+	/**
+	 * Strip content related fields from `header`.
+	 *
+	 * @param {Object} header
+	 * @return {Object} header
+	 * @api private
+	 */
+
+	exports.cleanHeader = function(header, changesOrigin){
+	  delete header['content-type'];
+	  delete header['content-length'];
+	  delete header['transfer-encoding'];
+	  delete header['host'];
+	  // secuirty
+	  if (changesOrigin) {
+	    delete header['authorization'];
+	    delete header['cookie'];
+	  }
+	  return header;
+	};
+
+
+/***/ }),
+/* 48 */
+/***/ (function(module, exports) {
+
+	function Agent() {
+	  this._defaults = [];
+	}
+
+	["use", "on", "once", "set", "query", "type", "accept", "auth", "withCredentials", "sortQuery", "retry", "ok", "redirects",
+	 "timeout", "buffer", "serialize", "parse", "ca", "key", "pfx", "cert"].forEach(function(fn) {
+	  /** Default setting for all requests from this agent */
+	  Agent.prototype[fn] = function(/*varargs*/) {
+	    this._defaults.push({fn:fn, arguments:arguments});
+	    return this;
+	  }
+	});
+
+	Agent.prototype._setDefaults = function(req) {
+	    this._defaults.forEach(function(def) {
+	      req[def.fn].apply(req, def.arguments);
+	    });
+	};
+
+	module.exports = Agent;
+
+
+/***/ })
+/******/ ])
+});
 ;