<<<<<<< HEAD
/*! 4.13.0 / Consumer  */
=======
/*! 4.14.0 / Consumer  */
>>>>>>> 814df85c
(function webpackUniversalModuleDefinition(root, factory) {
	if(typeof exports === 'object' && typeof module === 'object')
		module.exports = factory();
	else if(typeof define === 'function' && define.amd)
		define([], factory);
	else if(typeof exports === 'object')
		exports["PubNub"] = factory();
	else
		root["PubNub"] = factory();
})(this, function() {
return /******/ (function(modules) { // webpackBootstrap
/******/ 	// The module cache
/******/ 	var installedModules = {};

/******/ 	// The require function
/******/ 	function __webpack_require__(moduleId) {

/******/ 		// Check if module is in cache
/******/ 		if(installedModules[moduleId])
/******/ 			return installedModules[moduleId].exports;

/******/ 		// Create a new module (and put it into the cache)
/******/ 		var module = installedModules[moduleId] = {
/******/ 			exports: {},
/******/ 			id: moduleId,
/******/ 			loaded: false
/******/ 		};

/******/ 		// Execute the module function
/******/ 		modules[moduleId].call(module.exports, module, module.exports, __webpack_require__);

/******/ 		// Flag the module as loaded
/******/ 		module.loaded = true;

/******/ 		// Return the exports of the module
/******/ 		return module.exports;
/******/ 	}


/******/ 	// expose the modules object (__webpack_modules__)
/******/ 	__webpack_require__.m = modules;

/******/ 	// expose the module cache
/******/ 	__webpack_require__.c = installedModules;

/******/ 	// __webpack_public_path__
/******/ 	__webpack_require__.p = "";

/******/ 	// Load entry module and return exports
/******/ 	return __webpack_require__(0);
/******/ })
/************************************************************************/
/******/ ([
/* 0 */
/***/ (function(module, exports, __webpack_require__) {

	'use strict';

	Object.defineProperty(exports, "__esModule", {
	  value: true
	});

	var _pubnubCommon = __webpack_require__(1);

	var _pubnubCommon2 = _interopRequireDefault(_pubnubCommon);

	var _networking = __webpack_require__(40);

	var _networking2 = _interopRequireDefault(_networking);

	var _web = __webpack_require__(41);

	var _web2 = _interopRequireDefault(_web);

	var _webNode = __webpack_require__(42);

	var _flow_interfaces = __webpack_require__(8);

	function _interopRequireDefault(obj) { return obj && obj.__esModule ? obj : { default: obj }; }

	function _classCallCheck(instance, Constructor) { if (!(instance instanceof Constructor)) { throw new TypeError("Cannot call a class as a function"); } }

	function _possibleConstructorReturn(self, call) { if (!self) { throw new ReferenceError("this hasn't been initialised - super() hasn't been called"); } return call && (typeof call === "object" || typeof call === "function") ? call : self; }

	function _inherits(subClass, superClass) { if (typeof superClass !== "function" && superClass !== null) { throw new TypeError("Super expression must either be null or a function, not " + typeof superClass); } subClass.prototype = Object.create(superClass && superClass.prototype, { constructor: { value: subClass, enumerable: false, writable: true, configurable: true } }); if (superClass) Object.setPrototypeOf ? Object.setPrototypeOf(subClass, superClass) : subClass.__proto__ = superClass; }

	function sendBeacon(url) {
	  if (navigator && navigator.sendBeacon) {
	    navigator.sendBeacon(url);
	  } else {
	    return false;
	  }
	}

	var _class = function (_PubNubCore) {
	  _inherits(_class, _PubNubCore);

	  function _class(setup) {
	    _classCallCheck(this, _class);

	    var _setup$listenToBrowse = setup.listenToBrowserNetworkEvents,
	        listenToBrowserNetworkEvents = _setup$listenToBrowse === undefined ? true : _setup$listenToBrowse;


	    setup.db = _web2.default;
	    setup.sdkFamily = 'Web';
	    setup.networking = new _networking2.default({ get: _webNode.get, post: _webNode.post, sendBeacon: sendBeacon });

	    var _this = _possibleConstructorReturn(this, (_class.__proto__ || Object.getPrototypeOf(_class)).call(this, setup));

	    if (listenToBrowserNetworkEvents) {
	      window.addEventListener('offline', function () {
	        _this.networkDownDetected();
	      });

	      window.addEventListener('online', function () {
	        _this.networkUpDetected();
	      });
	    }
	    return _this;
	  }

	  return _class;
	}(_pubnubCommon2.default);

	exports.default = _class;
	module.exports = exports['default'];

/***/ }),
/* 1 */
/***/ (function(module, exports, __webpack_require__) {

	'use strict';

	Object.defineProperty(exports, "__esModule", {
	  value: true
	});

	var _createClass = function () { function defineProperties(target, props) { for (var i = 0; i < props.length; i++) { var descriptor = props[i]; descriptor.enumerable = descriptor.enumerable || false; descriptor.configurable = true; if ("value" in descriptor) descriptor.writable = true; Object.defineProperty(target, descriptor.key, descriptor); } } return function (Constructor, protoProps, staticProps) { if (protoProps) defineProperties(Constructor.prototype, protoProps); if (staticProps) defineProperties(Constructor, staticProps); return Constructor; }; }();

	var _uuid = __webpack_require__(2);

	var _uuid2 = _interopRequireDefault(_uuid);

	var _config = __webpack_require__(7);

	var _config2 = _interopRequireDefault(_config);

	var _index = __webpack_require__(9);

	var _index2 = _interopRequireDefault(_index);

	var _subscription_manager = __webpack_require__(11);

	var _subscription_manager2 = _interopRequireDefault(_subscription_manager);

	var _listener_manager = __webpack_require__(12);

	var _listener_manager2 = _interopRequireDefault(_listener_manager);

	var _endpoint = __webpack_require__(18);

	var _endpoint2 = _interopRequireDefault(_endpoint);

	var _add_channels = __webpack_require__(19);

	var addChannelsChannelGroupConfig = _interopRequireWildcard(_add_channels);

	var _remove_channels = __webpack_require__(20);

	var removeChannelsChannelGroupConfig = _interopRequireWildcard(_remove_channels);

	var _delete_group = __webpack_require__(21);

	var deleteChannelGroupConfig = _interopRequireWildcard(_delete_group);

	var _list_groups = __webpack_require__(22);

	var listChannelGroupsConfig = _interopRequireWildcard(_list_groups);

	var _list_channels = __webpack_require__(23);

	var listChannelsInChannelGroupConfig = _interopRequireWildcard(_list_channels);

	var _add_push_channels = __webpack_require__(24);

	var addPushChannelsConfig = _interopRequireWildcard(_add_push_channels);

	var _remove_push_channels = __webpack_require__(25);

	var removePushChannelsConfig = _interopRequireWildcard(_remove_push_channels);

	var _list_push_channels = __webpack_require__(26);

	var listPushChannelsConfig = _interopRequireWildcard(_list_push_channels);

	var _remove_device = __webpack_require__(27);

	var removeDevicePushConfig = _interopRequireWildcard(_remove_device);

	var _leave = __webpack_require__(28);

	var presenceLeaveEndpointConfig = _interopRequireWildcard(_leave);

	var _where_now = __webpack_require__(29);

	var presenceWhereNowEndpointConfig = _interopRequireWildcard(_where_now);

	var _heartbeat = __webpack_require__(30);

	var presenceHeartbeatEndpointConfig = _interopRequireWildcard(_heartbeat);

	var _get_state = __webpack_require__(31);

	var presenceGetStateConfig = _interopRequireWildcard(_get_state);

	var _set_state = __webpack_require__(32);

	var presenceSetStateConfig = _interopRequireWildcard(_set_state);

	var _here_now = __webpack_require__(33);

	var presenceHereNowConfig = _interopRequireWildcard(_here_now);

	var _audit = __webpack_require__(34);

	var auditEndpointConfig = _interopRequireWildcard(_audit);

	var _grant = __webpack_require__(35);

	var grantEndpointConfig = _interopRequireWildcard(_grant);

	var _publish = __webpack_require__(36);

	var publishEndpointConfig = _interopRequireWildcard(_publish);

	var _history = __webpack_require__(37);

	var historyEndpointConfig = _interopRequireWildcard(_history);

	var _fetch_messages = __webpack_require__(38);

	var fetchMessagesEndpointConfig = _interopRequireWildcard(_fetch_messages);

	var _time = __webpack_require__(15);

	var timeEndpointConfig = _interopRequireWildcard(_time);

	var _subscribe = __webpack_require__(39);

	var subscribeEndpointConfig = _interopRequireWildcard(_subscribe);

	var _operations = __webpack_require__(16);

	var _operations2 = _interopRequireDefault(_operations);

	var _categories = __webpack_require__(13);

	var _categories2 = _interopRequireDefault(_categories);

	var _flow_interfaces = __webpack_require__(8);

	function _interopRequireWildcard(obj) { if (obj && obj.__esModule) { return obj; } else { var newObj = {}; if (obj != null) { for (var key in obj) { if (Object.prototype.hasOwnProperty.call(obj, key)) newObj[key] = obj[key]; } } newObj.default = obj; return newObj; } }

	function _interopRequireDefault(obj) { return obj && obj.__esModule ? obj : { default: obj }; }

	function _classCallCheck(instance, Constructor) { if (!(instance instanceof Constructor)) { throw new TypeError("Cannot call a class as a function"); } }

	var _class = function () {
	  function _class(setup) {
	    var _this = this;

	    _classCallCheck(this, _class);

	    var db = setup.db,
	        networking = setup.networking;


	    var config = this._config = new _config2.default({ setup: setup, db: db });
	    var crypto = new _index2.default({ config: config });

	    networking.init(config);

	    var modules = { config: config, networking: networking, crypto: crypto };

	    var timeEndpoint = _endpoint2.default.bind(this, modules, timeEndpointConfig);
	    var leaveEndpoint = _endpoint2.default.bind(this, modules, presenceLeaveEndpointConfig);
	    var heartbeatEndpoint = _endpoint2.default.bind(this, modules, presenceHeartbeatEndpointConfig);
	    var setStateEndpoint = _endpoint2.default.bind(this, modules, presenceSetStateConfig);
	    var subscribeEndpoint = _endpoint2.default.bind(this, modules, subscribeEndpointConfig);

	    var listenerManager = this._listenerManager = new _listener_manager2.default();

	    var subscriptionManager = new _subscription_manager2.default({
	      timeEndpoint: timeEndpoint,
	      leaveEndpoint: leaveEndpoint,
	      heartbeatEndpoint: heartbeatEndpoint,
	      setStateEndpoint: setStateEndpoint,
	      subscribeEndpoint: subscribeEndpoint,
	      crypto: modules.crypto,
	      config: modules.config,
	      listenerManager: listenerManager
	    });

	    this.addListener = listenerManager.addListener.bind(listenerManager);
	    this.removeListener = listenerManager.removeListener.bind(listenerManager);
	    this.removeAllListeners = listenerManager.removeAllListeners.bind(listenerManager);

	    this.channelGroups = {
	      listGroups: _endpoint2.default.bind(this, modules, listChannelGroupsConfig),
	      listChannels: _endpoint2.default.bind(this, modules, listChannelsInChannelGroupConfig),
	      addChannels: _endpoint2.default.bind(this, modules, addChannelsChannelGroupConfig),
	      removeChannels: _endpoint2.default.bind(this, modules, removeChannelsChannelGroupConfig),
	      deleteGroup: _endpoint2.default.bind(this, modules, deleteChannelGroupConfig)
	    };

	    this.push = {
	      addChannels: _endpoint2.default.bind(this, modules, addPushChannelsConfig),
	      removeChannels: _endpoint2.default.bind(this, modules, removePushChannelsConfig),
	      deleteDevice: _endpoint2.default.bind(this, modules, removeDevicePushConfig),
	      listChannels: _endpoint2.default.bind(this, modules, listPushChannelsConfig)
	    };

	    this.hereNow = _endpoint2.default.bind(this, modules, presenceHereNowConfig);
	    this.whereNow = _endpoint2.default.bind(this, modules, presenceWhereNowEndpointConfig);
	    this.getState = _endpoint2.default.bind(this, modules, presenceGetStateConfig);
	    this.setState = subscriptionManager.adaptStateChange.bind(subscriptionManager);

	    this.grant = _endpoint2.default.bind(this, modules, grantEndpointConfig);
	    this.audit = _endpoint2.default.bind(this, modules, auditEndpointConfig);

	    this.publish = _endpoint2.default.bind(this, modules, publishEndpointConfig);

	    this.fire = function (args, callback) {
	      args.replicate = false;
	      args.storeInHistory = false;
	      return _this.publish(args, callback);
	    };

	    this.history = _endpoint2.default.bind(this, modules, historyEndpointConfig);
	    this.fetchMessages = _endpoint2.default.bind(this, modules, fetchMessagesEndpointConfig);

	    this.time = timeEndpoint;

	    this.subscribe = subscriptionManager.adaptSubscribeChange.bind(subscriptionManager);
	    this.unsubscribe = subscriptionManager.adaptUnsubscribeChange.bind(subscriptionManager);
	    this.disconnect = subscriptionManager.disconnect.bind(subscriptionManager);
	    this.reconnect = subscriptionManager.reconnect.bind(subscriptionManager);

	    this.destroy = function (isOffline) {
	      subscriptionManager.unsubscribeAll(isOffline);
	      subscriptionManager.disconnect();
	    };

	    this.stop = this.destroy;

	    this.unsubscribeAll = subscriptionManager.unsubscribeAll.bind(subscriptionManager);

	    this.getSubscribedChannels = subscriptionManager.getSubscribedChannels.bind(subscriptionManager);
	    this.getSubscribedChannelGroups = subscriptionManager.getSubscribedChannelGroups.bind(subscriptionManager);

	    this.encrypt = crypto.encrypt.bind(crypto);
	    this.decrypt = crypto.decrypt.bind(crypto);

	    this.getAuthKey = modules.config.getAuthKey.bind(modules.config);
	    this.setAuthKey = modules.config.setAuthKey.bind(modules.config);
	    this.setCipherKey = modules.config.setCipherKey.bind(modules.config);
	    this.getUUID = modules.config.getUUID.bind(modules.config);
	    this.setUUID = modules.config.setUUID.bind(modules.config);
	    this.getFilterExpression = modules.config.getFilterExpression.bind(modules.config);
	    this.setFilterExpression = modules.config.setFilterExpression.bind(modules.config);
	  }

	  _createClass(_class, [{
	    key: 'getVersion',
	    value: function getVersion() {
	      return this._config.getVersion();
	    }
	  }, {
	    key: 'networkDownDetected',
	    value: function networkDownDetected() {
	      this._listenerManager.announceNetworkDown();

	      if (this._config.restore) {
	        this.disconnect();
	      } else {
	        this.destroy(true);
	      }
	    }
	  }, {
	    key: 'networkUpDetected',
	    value: function networkUpDetected() {
	      this._listenerManager.announceNetworkUp();
	      this.reconnect();
	    }
	  }], [{
	    key: 'generateUUID',
	    value: function generateUUID() {
	      return _uuid2.default.v4();
	    }
	  }]);

	  return _class;
	}();

	_class.OPERATIONS = _operations2.default;
	_class.CATEGORIES = _categories2.default;
	exports.default = _class;
	module.exports = exports['default'];

/***/ }),
/* 2 */
/***/ (function(module, exports, __webpack_require__) {

	var v1 = __webpack_require__(3);
	var v4 = __webpack_require__(6);

	var uuid = v4;
	uuid.v1 = v1;
	uuid.v4 = v4;

	module.exports = uuid;


/***/ }),
/* 3 */
/***/ (function(module, exports, __webpack_require__) {

	var rng = __webpack_require__(4);
	var bytesToUuid = __webpack_require__(5);

	// **`v1()` - Generate time-based UUID**
	//
	// Inspired by https://github.com/LiosK/UUID.js
	// and http://docs.python.org/library/uuid.html

	// random #'s we need to init node and clockseq
	var _seedBytes = rng();

	// Per 4.5, create and 48-bit node id, (47 random bits + multicast bit = 1)
	var _nodeId = [
	  _seedBytes[0] | 0x01,
	  _seedBytes[1], _seedBytes[2], _seedBytes[3], _seedBytes[4], _seedBytes[5]
	];

	// Per 4.2.2, randomize (14 bit) clockseq
	var _clockseq = (_seedBytes[6] << 8 | _seedBytes[7]) & 0x3fff;

	// Previous uuid creation time
	var _lastMSecs = 0, _lastNSecs = 0;

	// See https://github.com/broofa/node-uuid for API details
	function v1(options, buf, offset) {
	  var i = buf && offset || 0;
	  var b = buf || [];

	  options = options || {};

	  var clockseq = options.clockseq !== undefined ? options.clockseq : _clockseq;

	  // UUID timestamps are 100 nano-second units since the Gregorian epoch,
	  // (1582-10-15 00:00).  JSNumbers aren't precise enough for this, so
	  // time is handled internally as 'msecs' (integer milliseconds) and 'nsecs'
	  // (100-nanoseconds offset from msecs) since unix epoch, 1970-01-01 00:00.
	  var msecs = options.msecs !== undefined ? options.msecs : new Date().getTime();

	  // Per 4.2.1.2, use count of uuid's generated during the current clock
	  // cycle to simulate higher resolution clock
	  var nsecs = options.nsecs !== undefined ? options.nsecs : _lastNSecs + 1;

	  // Time since last uuid creation (in msecs)
	  var dt = (msecs - _lastMSecs) + (nsecs - _lastNSecs)/10000;

	  // Per 4.2.1.2, Bump clockseq on clock regression
	  if (dt < 0 && options.clockseq === undefined) {
	    clockseq = clockseq + 1 & 0x3fff;
	  }

	  // Reset nsecs if clock regresses (new clockseq) or we've moved onto a new
	  // time interval
	  if ((dt < 0 || msecs > _lastMSecs) && options.nsecs === undefined) {
	    nsecs = 0;
	  }

	  // Per 4.2.1.2 Throw error if too many uuids are requested
	  if (nsecs >= 10000) {
	    throw new Error('uuid.v1(): Can\'t create more than 10M uuids/sec');
	  }

	  _lastMSecs = msecs;
	  _lastNSecs = nsecs;
	  _clockseq = clockseq;

	  // Per 4.1.4 - Convert from unix epoch to Gregorian epoch
	  msecs += 12219292800000;

	  // `time_low`
	  var tl = ((msecs & 0xfffffff) * 10000 + nsecs) % 0x100000000;
	  b[i++] = tl >>> 24 & 0xff;
	  b[i++] = tl >>> 16 & 0xff;
	  b[i++] = tl >>> 8 & 0xff;
	  b[i++] = tl & 0xff;

	  // `time_mid`
	  var tmh = (msecs / 0x100000000 * 10000) & 0xfffffff;
	  b[i++] = tmh >>> 8 & 0xff;
	  b[i++] = tmh & 0xff;

	  // `time_high_and_version`
	  b[i++] = tmh >>> 24 & 0xf | 0x10; // include version
	  b[i++] = tmh >>> 16 & 0xff;

	  // `clock_seq_hi_and_reserved` (Per 4.2.2 - include variant)
	  b[i++] = clockseq >>> 8 | 0x80;

	  // `clock_seq_low`
	  b[i++] = clockseq & 0xff;

	  // `node`
	  var node = options.node || _nodeId;
	  for (var n = 0; n < 6; ++n) {
	    b[i + n] = node[n];
	  }

	  return buf ? buf : bytesToUuid(b);
	}

	module.exports = v1;


/***/ }),
/* 4 */
/***/ (function(module, exports) {

	/* WEBPACK VAR INJECTION */(function(global) {// Unique ID creation requires a high quality random # generator.  In the
	// browser this is a little complicated due to unknown quality of Math.random()
	// and inconsistent support for the `crypto` API.  We do the best we can via
	// feature-detection
	var rng;

	var crypto = global.crypto || global.msCrypto; // for IE 11
	if (crypto && crypto.getRandomValues) {
	  // WHATWG crypto RNG - http://wiki.whatwg.org/wiki/Crypto
	  var rnds8 = new Uint8Array(16); // eslint-disable-line no-undef
	  rng = function whatwgRNG() {
	    crypto.getRandomValues(rnds8);
	    return rnds8;
	  };
	}

	if (!rng) {
	  // Math.random()-based (RNG)
	  //
	  // If all else fails, use Math.random().  It's fast, but is of unspecified
	  // quality.
	  var rnds = new Array(16);
	  rng = function() {
	    for (var i = 0, r; i < 16; i++) {
	      if ((i & 0x03) === 0) r = Math.random() * 0x100000000;
	      rnds[i] = r >>> ((i & 0x03) << 3) & 0xff;
	    }

	    return rnds;
	  };
	}

	module.exports = rng;

	/* WEBPACK VAR INJECTION */}.call(exports, (function() { return this; }())))

/***/ }),
/* 5 */
/***/ (function(module, exports) {

	/**
	 * Convert array of 16 byte values to UUID string format of the form:
	 * XXXXXXXX-XXXX-XXXX-XXXX-XXXXXXXXXXXX
	 */
	var byteToHex = [];
	for (var i = 0; i < 256; ++i) {
	  byteToHex[i] = (i + 0x100).toString(16).substr(1);
	}

	function bytesToUuid(buf, offset) {
	  var i = offset || 0;
	  var bth = byteToHex;
	  return bth[buf[i++]] + bth[buf[i++]] +
	          bth[buf[i++]] + bth[buf[i++]] + '-' +
	          bth[buf[i++]] + bth[buf[i++]] + '-' +
	          bth[buf[i++]] + bth[buf[i++]] + '-' +
	          bth[buf[i++]] + bth[buf[i++]] + '-' +
	          bth[buf[i++]] + bth[buf[i++]] +
	          bth[buf[i++]] + bth[buf[i++]] +
	          bth[buf[i++]] + bth[buf[i++]];
	}

	module.exports = bytesToUuid;


/***/ }),
/* 6 */
/***/ (function(module, exports, __webpack_require__) {

	var rng = __webpack_require__(4);
	var bytesToUuid = __webpack_require__(5);

	function v4(options, buf, offset) {
	  var i = buf && offset || 0;

	  if (typeof(options) == 'string') {
	    buf = options == 'binary' ? new Array(16) : null;
	    options = null;
	  }
	  options = options || {};

	  var rnds = options.random || (options.rng || rng)();

	  // Per 4.4, set bits for version and `clock_seq_hi_and_reserved`
	  rnds[6] = (rnds[6] & 0x0f) | 0x40;
	  rnds[8] = (rnds[8] & 0x3f) | 0x80;

	  // Copy bytes to buffer, if provided
	  if (buf) {
	    for (var ii = 0; ii < 16; ++ii) {
	      buf[i + ii] = rnds[ii];
	    }
	  }

	  return buf || bytesToUuid(rnds);
	}

	module.exports = v4;


/***/ }),
/* 7 */
/***/ (function(module, exports, __webpack_require__) {

	'use strict';

	Object.defineProperty(exports, "__esModule", {
	  value: true
	});

	var _createClass = function () { function defineProperties(target, props) { for (var i = 0; i < props.length; i++) { var descriptor = props[i]; descriptor.enumerable = descriptor.enumerable || false; descriptor.configurable = true; if ("value" in descriptor) descriptor.writable = true; Object.defineProperty(target, descriptor.key, descriptor); } } return function (Constructor, protoProps, staticProps) { if (protoProps) defineProperties(Constructor.prototype, protoProps); if (staticProps) defineProperties(Constructor, staticProps); return Constructor; }; }();

	var _uuid = __webpack_require__(2);

	var _uuid2 = _interopRequireDefault(_uuid);

	var _flow_interfaces = __webpack_require__(8);

	function _interopRequireDefault(obj) { return obj && obj.__esModule ? obj : { default: obj }; }

	function _classCallCheck(instance, Constructor) { if (!(instance instanceof Constructor)) { throw new TypeError("Cannot call a class as a function"); } }

	var _class = function () {
	  function _class(_ref) {
	    var setup = _ref.setup,
	        db = _ref.db;

	    _classCallCheck(this, _class);

	    this._db = db;

	    this.instanceId = 'pn-' + _uuid2.default.v4();
	    this.secretKey = setup.secretKey || setup.secret_key;
	    this.subscribeKey = setup.subscribeKey || setup.subscribe_key;
	    this.publishKey = setup.publishKey || setup.publish_key;
	    this.sdkFamily = setup.sdkFamily;
	    this.partnerId = setup.partnerId;
	    this.setAuthKey(setup.authKey);
	    this.setCipherKey(setup.cipherKey);

	    this.setFilterExpression(setup.filterExpression);

	    this.origin = setup.origin || 'pubsub.pubnub.com';
	    this.secure = setup.ssl || false;
	    this.restore = setup.restore || false;
	    this.proxy = setup.proxy;
	    this.keepAlive = setup.keepAlive;
	    this.keepAliveSettings = setup.keepAliveSettings;
	    this.autoNetworkDetection = setup.autoNetworkDetection || false;

	    this.customEncrypt = setup.customEncrypt;
	    this.customDecrypt = setup.customDecrypt;

	    if (typeof location !== 'undefined' && location.protocol === 'https:') {
	      this.secure = true;
	    }

	    this.logVerbosity = setup.logVerbosity || false;
	    this.suppressLeaveEvents = setup.suppressLeaveEvents || false;

	    this.announceFailedHeartbeats = setup.announceFailedHeartbeats || true;
	    this.announceSuccessfulHeartbeats = setup.announceSuccessfulHeartbeats || false;

	    this.useInstanceId = setup.useInstanceId || false;
	    this.useRequestId = setup.useRequestId || false;

	    this.requestMessageCountThreshold = setup.requestMessageCountThreshold;

	    this.setTransactionTimeout(setup.transactionalRequestTimeout || 15 * 1000);

	    this.setSubscribeTimeout(setup.subscribeRequestTimeout || 310 * 1000);

	    this.setSendBeaconConfig(setup.useSendBeacon || true);

	    this.setPresenceTimeout(setup.presenceTimeout || 300);

	    if (setup.heartbeatInterval) {
	      this.setHeartbeatInterval(setup.heartbeatInterval);
	    }

	    this.setUUID(this._decideUUID(setup.uuid));
	  }

	  _createClass(_class, [{
	    key: 'getAuthKey',
	    value: function getAuthKey() {
	      return this.authKey;
	    }
	  }, {
	    key: 'setAuthKey',
	    value: function setAuthKey(val) {
	      this.authKey = val;return this;
	    }
	  }, {
	    key: 'setCipherKey',
	    value: function setCipherKey(val) {
	      this.cipherKey = val;return this;
	    }
	  }, {
	    key: 'getUUID',
	    value: function getUUID() {
	      return this.UUID;
	    }
	  }, {
	    key: 'setUUID',
	    value: function setUUID(val) {
	      if (this._db && this._db.set) this._db.set(this.subscribeKey + 'uuid', val);
	      this.UUID = val;
	      return this;
	    }
	  }, {
	    key: 'getFilterExpression',
	    value: function getFilterExpression() {
	      return this.filterExpression;
	    }
	  }, {
	    key: 'setFilterExpression',
	    value: function setFilterExpression(val) {
	      this.filterExpression = val;return this;
	    }
	  }, {
	    key: 'getPresenceTimeout',
	    value: function getPresenceTimeout() {
	      return this._presenceTimeout;
	    }
	  }, {
	    key: 'setPresenceTimeout',
	    value: function setPresenceTimeout(val) {
	      this._presenceTimeout = val;
	      this.setHeartbeatInterval(this._presenceTimeout / 2 - 1);
	      return this;
	    }
	  }, {
	    key: 'getHeartbeatInterval',
	    value: function getHeartbeatInterval() {
	      return this._heartbeatInterval;
	    }
	  }, {
	    key: 'setHeartbeatInterval',
	    value: function setHeartbeatInterval(val) {
	      this._heartbeatInterval = val;return this;
	    }
	  }, {
	    key: 'getSubscribeTimeout',
	    value: function getSubscribeTimeout() {
	      return this._subscribeRequestTimeout;
	    }
	  }, {
	    key: 'setSubscribeTimeout',
	    value: function setSubscribeTimeout(val) {
	      this._subscribeRequestTimeout = val;return this;
	    }
	  }, {
	    key: 'getTransactionTimeout',
	    value: function getTransactionTimeout() {
	      return this._transactionalRequestTimeout;
	    }
	  }, {
	    key: 'setTransactionTimeout',
	    value: function setTransactionTimeout(val) {
	      this._transactionalRequestTimeout = val;return this;
	    }
	  }, {
	    key: 'isSendBeaconEnabled',
	    value: function isSendBeaconEnabled() {
	      return this._useSendBeacon;
	    }
	  }, {
	    key: 'setSendBeaconConfig',
	    value: function setSendBeaconConfig(val) {
	      this._useSendBeacon = val;return this;
	    }
	  }, {
	    key: 'getVersion',
	    value: function getVersion() {
<<<<<<< HEAD
	      return '4.13.0';
=======
	      return '4.14.0';
>>>>>>> 814df85c
	    }
	  }, {
	    key: '_decideUUID',
	    value: function _decideUUID(providedUUID) {
	      if (providedUUID) {
	        return providedUUID;
	      }

	      if (this._db && this._db.get && this._db.get(this.subscribeKey + 'uuid')) {
	        return this._db.get(this.subscribeKey + 'uuid');
	      }

	      return 'pn-' + _uuid2.default.v4();
	    }
	  }]);

	  return _class;
	}();

	exports.default = _class;
	module.exports = exports['default'];

/***/ }),
/* 8 */
/***/ (function(module, exports) {

	'use strict';

	module.exports = {};

/***/ }),
/* 9 */
/***/ (function(module, exports, __webpack_require__) {

	'use strict';

	Object.defineProperty(exports, "__esModule", {
	  value: true
	});

	var _createClass = function () { function defineProperties(target, props) { for (var i = 0; i < props.length; i++) { var descriptor = props[i]; descriptor.enumerable = descriptor.enumerable || false; descriptor.configurable = true; if ("value" in descriptor) descriptor.writable = true; Object.defineProperty(target, descriptor.key, descriptor); } } return function (Constructor, protoProps, staticProps) { if (protoProps) defineProperties(Constructor.prototype, protoProps); if (staticProps) defineProperties(Constructor, staticProps); return Constructor; }; }();

	var _config = __webpack_require__(7);

	var _config2 = _interopRequireDefault(_config);

	var _hmacSha = __webpack_require__(10);

	var _hmacSha2 = _interopRequireDefault(_hmacSha);

	function _interopRequireDefault(obj) { return obj && obj.__esModule ? obj : { default: obj }; }

	function _classCallCheck(instance, Constructor) { if (!(instance instanceof Constructor)) { throw new TypeError("Cannot call a class as a function"); } }

	var _class = function () {
	  function _class(_ref) {
	    var config = _ref.config;

	    _classCallCheck(this, _class);

	    this._config = config;

	    this._iv = '0123456789012345';

	    this._allowedKeyEncodings = ['hex', 'utf8', 'base64', 'binary'];
	    this._allowedKeyLengths = [128, 256];
	    this._allowedModes = ['ecb', 'cbc'];

	    this._defaultOptions = {
	      encryptKey: true,
	      keyEncoding: 'utf8',
	      keyLength: 256,
	      mode: 'cbc'
	    };
	  }

	  _createClass(_class, [{
	    key: 'HMACSHA256',
	    value: function HMACSHA256(data) {
	      var hash = _hmacSha2.default.HmacSHA256(data, this._config.secretKey);
	      return hash.toString(_hmacSha2.default.enc.Base64);
	    }
	  }, {
	    key: 'SHA256',
	    value: function SHA256(s) {
	      return _hmacSha2.default.SHA256(s).toString(_hmacSha2.default.enc.Hex);
	    }
	  }, {
	    key: '_parseOptions',
	    value: function _parseOptions(incomingOptions) {
	      var options = incomingOptions || {};
	      if (!options.hasOwnProperty('encryptKey')) options.encryptKey = this._defaultOptions.encryptKey;
	      if (!options.hasOwnProperty('keyEncoding')) options.keyEncoding = this._defaultOptions.keyEncoding;
	      if (!options.hasOwnProperty('keyLength')) options.keyLength = this._defaultOptions.keyLength;
	      if (!options.hasOwnProperty('mode')) options.mode = this._defaultOptions.mode;

	      if (this._allowedKeyEncodings.indexOf(options.keyEncoding.toLowerCase()) === -1) {
	        options.keyEncoding = this._defaultOptions.keyEncoding;
	      }

	      if (this._allowedKeyLengths.indexOf(parseInt(options.keyLength, 10)) === -1) {
	        options.keyLength = this._defaultOptions.keyLength;
	      }

	      if (this._allowedModes.indexOf(options.mode.toLowerCase()) === -1) {
	        options.mode = this._defaultOptions.mode;
	      }

	      return options;
	    }
	  }, {
	    key: '_decodeKey',
	    value: function _decodeKey(key, options) {
	      if (options.keyEncoding === 'base64') {
	        return _hmacSha2.default.enc.Base64.parse(key);
	      } else if (options.keyEncoding === 'hex') {
	        return _hmacSha2.default.enc.Hex.parse(key);
	      } else {
	        return key;
	      }
	    }
	  }, {
	    key: '_getPaddedKey',
	    value: function _getPaddedKey(key, options) {
	      key = this._decodeKey(key, options);
	      if (options.encryptKey) {
	        return _hmacSha2.default.enc.Utf8.parse(this.SHA256(key).slice(0, 32));
	      } else {
	        return key;
	      }
	    }
	  }, {
	    key: '_getMode',
	    value: function _getMode(options) {
	      if (options.mode === 'ecb') {
	        return _hmacSha2.default.mode.ECB;
	      } else {
	        return _hmacSha2.default.mode.CBC;
	      }
	    }
	  }, {
	    key: '_getIV',
	    value: function _getIV(options) {
	      return options.mode === 'cbc' ? _hmacSha2.default.enc.Utf8.parse(this._iv) : null;
	    }
	  }, {
	    key: 'encrypt',
	    value: function encrypt(data, customCipherKey, options) {
	      if (this._config.customEncrypt) {
	        return this._config.customEncrypt(data);
	      } else {
	        return this.pnEncrypt(data, customCipherKey, options);
	      }
	    }
	  }, {
	    key: 'decrypt',
	    value: function decrypt(data, customCipherKey, options) {
	      if (this._config.customDecrypt) {
	        return this._config.customDecrypt(data);
	      } else {
	        return this.pnDecrypt(data, customCipherKey, options);
	      }
	    }
	  }, {
	    key: 'pnEncrypt',
	    value: function pnEncrypt(data, customCipherKey, options) {
	      if (!customCipherKey && !this._config.cipherKey) return data;
	      options = this._parseOptions(options);
	      var iv = this._getIV(options);
	      var mode = this._getMode(options);
	      var cipherKey = this._getPaddedKey(customCipherKey || this._config.cipherKey, options);
	      var encryptedHexArray = _hmacSha2.default.AES.encrypt(data, cipherKey, { iv: iv, mode: mode }).ciphertext;
	      var base64Encrypted = encryptedHexArray.toString(_hmacSha2.default.enc.Base64);
	      return base64Encrypted || data;
	    }
	  }, {
	    key: 'pnDecrypt',
	    value: function pnDecrypt(data, customCipherKey, options) {
	      if (!customCipherKey && !this._config.cipherKey) return data;
	      options = this._parseOptions(options);
	      var iv = this._getIV(options);
	      var mode = this._getMode(options);
	      var cipherKey = this._getPaddedKey(customCipherKey || this._config.cipherKey, options);
	      try {
	        var ciphertext = _hmacSha2.default.enc.Base64.parse(data);
	        var plainJSON = _hmacSha2.default.AES.decrypt({ ciphertext: ciphertext }, cipherKey, { iv: iv, mode: mode }).toString(_hmacSha2.default.enc.Utf8);
	        var plaintext = JSON.parse(plainJSON);
	        return plaintext;
	      } catch (e) {
	        return null;
	      }
	    }
	  }]);

	  return _class;
	}();

	exports.default = _class;
	module.exports = exports['default'];

/***/ }),
/* 10 */
/***/ (function(module, exports) {

	"use strict";

	var CryptoJS = CryptoJS || function (h, s) {
	  var f = {},
	      g = f.lib = {},
	      q = function q() {},
	      m = g.Base = { extend: function extend(a) {
	      q.prototype = this;var c = new q();a && c.mixIn(a);c.hasOwnProperty("init") || (c.init = function () {
	        c.$super.init.apply(this, arguments);
	      });c.init.prototype = c;c.$super = this;return c;
	    }, create: function create() {
	      var a = this.extend();a.init.apply(a, arguments);return a;
	    }, init: function init() {}, mixIn: function mixIn(a) {
	      for (var c in a) {
	        a.hasOwnProperty(c) && (this[c] = a[c]);
	      }a.hasOwnProperty("toString") && (this.toString = a.toString);
	    }, clone: function clone() {
	      return this.init.prototype.extend(this);
	    } },
	      r = g.WordArray = m.extend({ init: function init(a, c) {
	      a = this.words = a || [];this.sigBytes = c != s ? c : 4 * a.length;
	    }, toString: function toString(a) {
	      return (a || k).stringify(this);
	    }, concat: function concat(a) {
	      var c = this.words,
	          d = a.words,
	          b = this.sigBytes;a = a.sigBytes;this.clamp();if (b % 4) for (var e = 0; e < a; e++) {
	        c[b + e >>> 2] |= (d[e >>> 2] >>> 24 - 8 * (e % 4) & 255) << 24 - 8 * ((b + e) % 4);
	      } else if (65535 < d.length) for (e = 0; e < a; e += 4) {
	        c[b + e >>> 2] = d[e >>> 2];
	      } else c.push.apply(c, d);this.sigBytes += a;return this;
	    }, clamp: function clamp() {
	      var a = this.words,
	          c = this.sigBytes;a[c >>> 2] &= 4294967295 << 32 - 8 * (c % 4);a.length = h.ceil(c / 4);
	    }, clone: function clone() {
	      var a = m.clone.call(this);a.words = this.words.slice(0);return a;
	    }, random: function random(a) {
	      for (var c = [], d = 0; d < a; d += 4) {
	        c.push(4294967296 * h.random() | 0);
	      }return new r.init(c, a);
	    } }),
	      l = f.enc = {},
	      k = l.Hex = { stringify: function stringify(a) {
	      var c = a.words;a = a.sigBytes;for (var d = [], b = 0; b < a; b++) {
	        var e = c[b >>> 2] >>> 24 - 8 * (b % 4) & 255;d.push((e >>> 4).toString(16));d.push((e & 15).toString(16));
	      }return d.join("");
	    }, parse: function parse(a) {
	      for (var c = a.length, d = [], b = 0; b < c; b += 2) {
	        d[b >>> 3] |= parseInt(a.substr(b, 2), 16) << 24 - 4 * (b % 8);
	      }return new r.init(d, c / 2);
	    } },
	      n = l.Latin1 = { stringify: function stringify(a) {
	      var c = a.words;a = a.sigBytes;for (var d = [], b = 0; b < a; b++) {
	        d.push(String.fromCharCode(c[b >>> 2] >>> 24 - 8 * (b % 4) & 255));
	      }return d.join("");
	    }, parse: function parse(a) {
	      for (var c = a.length, d = [], b = 0; b < c; b++) {
	        d[b >>> 2] |= (a.charCodeAt(b) & 255) << 24 - 8 * (b % 4);
	      }return new r.init(d, c);
	    } },
	      j = l.Utf8 = { stringify: function stringify(a) {
	      try {
	        return decodeURIComponent(escape(n.stringify(a)));
	      } catch (c) {
	        throw Error("Malformed UTF-8 data");
	      }
	    }, parse: function parse(a) {
	      return n.parse(unescape(encodeURIComponent(a)));
	    } },
	      u = g.BufferedBlockAlgorithm = m.extend({ reset: function reset() {
	      this._data = new r.init();this._nDataBytes = 0;
	    }, _append: function _append(a) {
	      "string" == typeof a && (a = j.parse(a));this._data.concat(a);this._nDataBytes += a.sigBytes;
	    }, _process: function _process(a) {
	      var c = this._data,
	          d = c.words,
	          b = c.sigBytes,
	          e = this.blockSize,
	          f = b / (4 * e),
	          f = a ? h.ceil(f) : h.max((f | 0) - this._minBufferSize, 0);a = f * e;b = h.min(4 * a, b);if (a) {
	        for (var g = 0; g < a; g += e) {
	          this._doProcessBlock(d, g);
	        }g = d.splice(0, a);c.sigBytes -= b;
	      }return new r.init(g, b);
	    }, clone: function clone() {
	      var a = m.clone.call(this);
	      a._data = this._data.clone();return a;
	    }, _minBufferSize: 0 });g.Hasher = u.extend({ cfg: m.extend(), init: function init(a) {
	      this.cfg = this.cfg.extend(a);this.reset();
	    }, reset: function reset() {
	      u.reset.call(this);this._doReset();
	    }, update: function update(a) {
	      this._append(a);this._process();return this;
	    }, finalize: function finalize(a) {
	      a && this._append(a);return this._doFinalize();
	    }, blockSize: 16, _createHelper: function _createHelper(a) {
	      return function (c, d) {
	        return new a.init(d).finalize(c);
	      };
	    }, _createHmacHelper: function _createHmacHelper(a) {
	      return function (c, d) {
	        return new t.HMAC.init(a, d).finalize(c);
	      };
	    } });var t = f.algo = {};return f;
	}(Math);

	(function (h) {
	  for (var s = CryptoJS, f = s.lib, g = f.WordArray, q = f.Hasher, f = s.algo, m = [], r = [], l = function l(a) {
	    return 4294967296 * (a - (a | 0)) | 0;
	  }, k = 2, n = 0; 64 > n;) {
	    var j;a: {
	      j = k;for (var u = h.sqrt(j), t = 2; t <= u; t++) {
	        if (!(j % t)) {
	          j = !1;break a;
	        }
	      }j = !0;
	    }j && (8 > n && (m[n] = l(h.pow(k, 0.5))), r[n] = l(h.pow(k, 1 / 3)), n++);k++;
	  }var a = [],
	      f = f.SHA256 = q.extend({ _doReset: function _doReset() {
	      this._hash = new g.init(m.slice(0));
	    }, _doProcessBlock: function _doProcessBlock(c, d) {
	      for (var b = this._hash.words, e = b[0], f = b[1], g = b[2], j = b[3], h = b[4], m = b[5], n = b[6], q = b[7], p = 0; 64 > p; p++) {
	        if (16 > p) a[p] = c[d + p] | 0;else {
	          var k = a[p - 15],
	              l = a[p - 2];a[p] = ((k << 25 | k >>> 7) ^ (k << 14 | k >>> 18) ^ k >>> 3) + a[p - 7] + ((l << 15 | l >>> 17) ^ (l << 13 | l >>> 19) ^ l >>> 10) + a[p - 16];
	        }k = q + ((h << 26 | h >>> 6) ^ (h << 21 | h >>> 11) ^ (h << 7 | h >>> 25)) + (h & m ^ ~h & n) + r[p] + a[p];l = ((e << 30 | e >>> 2) ^ (e << 19 | e >>> 13) ^ (e << 10 | e >>> 22)) + (e & f ^ e & g ^ f & g);q = n;n = m;m = h;h = j + k | 0;j = g;g = f;f = e;e = k + l | 0;
	      }b[0] = b[0] + e | 0;b[1] = b[1] + f | 0;b[2] = b[2] + g | 0;b[3] = b[3] + j | 0;b[4] = b[4] + h | 0;b[5] = b[5] + m | 0;b[6] = b[6] + n | 0;b[7] = b[7] + q | 0;
	    }, _doFinalize: function _doFinalize() {
	      var a = this._data,
	          d = a.words,
	          b = 8 * this._nDataBytes,
	          e = 8 * a.sigBytes;
	      d[e >>> 5] |= 128 << 24 - e % 32;d[(e + 64 >>> 9 << 4) + 14] = h.floor(b / 4294967296);d[(e + 64 >>> 9 << 4) + 15] = b;a.sigBytes = 4 * d.length;this._process();return this._hash;
	    }, clone: function clone() {
	      var a = q.clone.call(this);a._hash = this._hash.clone();return a;
	    } });s.SHA256 = q._createHelper(f);s.HmacSHA256 = q._createHmacHelper(f);
	})(Math);

	(function () {
	  var h = CryptoJS,
	      s = h.enc.Utf8;h.algo.HMAC = h.lib.Base.extend({ init: function init(f, g) {
	      f = this._hasher = new f.init();"string" == typeof g && (g = s.parse(g));var h = f.blockSize,
	          m = 4 * h;g.sigBytes > m && (g = f.finalize(g));g.clamp();for (var r = this._oKey = g.clone(), l = this._iKey = g.clone(), k = r.words, n = l.words, j = 0; j < h; j++) {
	        k[j] ^= 1549556828, n[j] ^= 909522486;
	      }r.sigBytes = l.sigBytes = m;this.reset();
	    }, reset: function reset() {
	      var f = this._hasher;f.reset();f.update(this._iKey);
	    }, update: function update(f) {
	      this._hasher.update(f);return this;
	    }, finalize: function finalize(f) {
	      var g = this._hasher;f = g.finalize(f);g.reset();return g.finalize(this._oKey.clone().concat(f));
	    } });
	})();

	(function () {
	  var u = CryptoJS,
	      p = u.lib.WordArray;u.enc.Base64 = { stringify: function stringify(d) {
	      var l = d.words,
	          p = d.sigBytes,
	          t = this._map;d.clamp();d = [];for (var r = 0; r < p; r += 3) {
	        for (var w = (l[r >>> 2] >>> 24 - 8 * (r % 4) & 255) << 16 | (l[r + 1 >>> 2] >>> 24 - 8 * ((r + 1) % 4) & 255) << 8 | l[r + 2 >>> 2] >>> 24 - 8 * ((r + 2) % 4) & 255, v = 0; 4 > v && r + 0.75 * v < p; v++) {
	          d.push(t.charAt(w >>> 6 * (3 - v) & 63));
	        }
	      }if (l = t.charAt(64)) for (; d.length % 4;) {
	        d.push(l);
	      }return d.join("");
	    }, parse: function parse(d) {
	      var l = d.length,
	          s = this._map,
	          t = s.charAt(64);t && (t = d.indexOf(t), -1 != t && (l = t));for (var t = [], r = 0, w = 0; w < l; w++) {
	        if (w % 4) {
	          var v = s.indexOf(d.charAt(w - 1)) << 2 * (w % 4),
	              b = s.indexOf(d.charAt(w)) >>> 6 - 2 * (w % 4);t[r >>> 2] |= (v | b) << 24 - 8 * (r % 4);r++;
	        }
	      }return p.create(t, r);
	    }, _map: "ABCDEFGHIJKLMNOPQRSTUVWXYZabcdefghijklmnopqrstuvwxyz0123456789+/=" };
	})();

	(function (u) {
	  function p(b, n, a, c, e, j, k) {
	    b = b + (n & a | ~n & c) + e + k;return (b << j | b >>> 32 - j) + n;
	  }function d(b, n, a, c, e, j, k) {
	    b = b + (n & c | a & ~c) + e + k;return (b << j | b >>> 32 - j) + n;
	  }function l(b, n, a, c, e, j, k) {
	    b = b + (n ^ a ^ c) + e + k;return (b << j | b >>> 32 - j) + n;
	  }function s(b, n, a, c, e, j, k) {
	    b = b + (a ^ (n | ~c)) + e + k;return (b << j | b >>> 32 - j) + n;
	  }for (var t = CryptoJS, r = t.lib, w = r.WordArray, v = r.Hasher, r = t.algo, b = [], x = 0; 64 > x; x++) {
	    b[x] = 4294967296 * u.abs(u.sin(x + 1)) | 0;
	  }r = r.MD5 = v.extend({ _doReset: function _doReset() {
	      this._hash = new w.init([1732584193, 4023233417, 2562383102, 271733878]);
	    },
	    _doProcessBlock: function _doProcessBlock(q, n) {
	      for (var a = 0; 16 > a; a++) {
	        var c = n + a,
	            e = q[c];q[c] = (e << 8 | e >>> 24) & 16711935 | (e << 24 | e >>> 8) & 4278255360;
	      }var a = this._hash.words,
	          c = q[n + 0],
	          e = q[n + 1],
	          j = q[n + 2],
	          k = q[n + 3],
	          z = q[n + 4],
	          r = q[n + 5],
	          t = q[n + 6],
	          w = q[n + 7],
	          v = q[n + 8],
	          A = q[n + 9],
	          B = q[n + 10],
	          C = q[n + 11],
	          u = q[n + 12],
	          D = q[n + 13],
	          E = q[n + 14],
	          x = q[n + 15],
	          f = a[0],
	          m = a[1],
	          g = a[2],
	          h = a[3],
	          f = p(f, m, g, h, c, 7, b[0]),
	          h = p(h, f, m, g, e, 12, b[1]),
	          g = p(g, h, f, m, j, 17, b[2]),
	          m = p(m, g, h, f, k, 22, b[3]),
	          f = p(f, m, g, h, z, 7, b[4]),
	          h = p(h, f, m, g, r, 12, b[5]),
	          g = p(g, h, f, m, t, 17, b[6]),
	          m = p(m, g, h, f, w, 22, b[7]),
	          f = p(f, m, g, h, v, 7, b[8]),
	          h = p(h, f, m, g, A, 12, b[9]),
	          g = p(g, h, f, m, B, 17, b[10]),
	          m = p(m, g, h, f, C, 22, b[11]),
	          f = p(f, m, g, h, u, 7, b[12]),
	          h = p(h, f, m, g, D, 12, b[13]),
	          g = p(g, h, f, m, E, 17, b[14]),
	          m = p(m, g, h, f, x, 22, b[15]),
	          f = d(f, m, g, h, e, 5, b[16]),
	          h = d(h, f, m, g, t, 9, b[17]),
	          g = d(g, h, f, m, C, 14, b[18]),
	          m = d(m, g, h, f, c, 20, b[19]),
	          f = d(f, m, g, h, r, 5, b[20]),
	          h = d(h, f, m, g, B, 9, b[21]),
	          g = d(g, h, f, m, x, 14, b[22]),
	          m = d(m, g, h, f, z, 20, b[23]),
	          f = d(f, m, g, h, A, 5, b[24]),
	          h = d(h, f, m, g, E, 9, b[25]),
	          g = d(g, h, f, m, k, 14, b[26]),
	          m = d(m, g, h, f, v, 20, b[27]),
	          f = d(f, m, g, h, D, 5, b[28]),
	          h = d(h, f, m, g, j, 9, b[29]),
	          g = d(g, h, f, m, w, 14, b[30]),
	          m = d(m, g, h, f, u, 20, b[31]),
	          f = l(f, m, g, h, r, 4, b[32]),
	          h = l(h, f, m, g, v, 11, b[33]),
	          g = l(g, h, f, m, C, 16, b[34]),
	          m = l(m, g, h, f, E, 23, b[35]),
	          f = l(f, m, g, h, e, 4, b[36]),
	          h = l(h, f, m, g, z, 11, b[37]),
	          g = l(g, h, f, m, w, 16, b[38]),
	          m = l(m, g, h, f, B, 23, b[39]),
	          f = l(f, m, g, h, D, 4, b[40]),
	          h = l(h, f, m, g, c, 11, b[41]),
	          g = l(g, h, f, m, k, 16, b[42]),
	          m = l(m, g, h, f, t, 23, b[43]),
	          f = l(f, m, g, h, A, 4, b[44]),
	          h = l(h, f, m, g, u, 11, b[45]),
	          g = l(g, h, f, m, x, 16, b[46]),
	          m = l(m, g, h, f, j, 23, b[47]),
	          f = s(f, m, g, h, c, 6, b[48]),
	          h = s(h, f, m, g, w, 10, b[49]),
	          g = s(g, h, f, m, E, 15, b[50]),
	          m = s(m, g, h, f, r, 21, b[51]),
	          f = s(f, m, g, h, u, 6, b[52]),
	          h = s(h, f, m, g, k, 10, b[53]),
	          g = s(g, h, f, m, B, 15, b[54]),
	          m = s(m, g, h, f, e, 21, b[55]),
	          f = s(f, m, g, h, v, 6, b[56]),
	          h = s(h, f, m, g, x, 10, b[57]),
	          g = s(g, h, f, m, t, 15, b[58]),
	          m = s(m, g, h, f, D, 21, b[59]),
	          f = s(f, m, g, h, z, 6, b[60]),
	          h = s(h, f, m, g, C, 10, b[61]),
	          g = s(g, h, f, m, j, 15, b[62]),
	          m = s(m, g, h, f, A, 21, b[63]);a[0] = a[0] + f | 0;a[1] = a[1] + m | 0;a[2] = a[2] + g | 0;a[3] = a[3] + h | 0;
	    }, _doFinalize: function _doFinalize() {
	      var b = this._data,
	          n = b.words,
	          a = 8 * this._nDataBytes,
	          c = 8 * b.sigBytes;n[c >>> 5] |= 128 << 24 - c % 32;var e = u.floor(a / 4294967296);n[(c + 64 >>> 9 << 4) + 15] = (e << 8 | e >>> 24) & 16711935 | (e << 24 | e >>> 8) & 4278255360;n[(c + 64 >>> 9 << 4) + 14] = (a << 8 | a >>> 24) & 16711935 | (a << 24 | a >>> 8) & 4278255360;b.sigBytes = 4 * (n.length + 1);this._process();b = this._hash;n = b.words;for (a = 0; 4 > a; a++) {
	        c = n[a], n[a] = (c << 8 | c >>> 24) & 16711935 | (c << 24 | c >>> 8) & 4278255360;
	      }return b;
	    }, clone: function clone() {
	      var b = v.clone.call(this);b._hash = this._hash.clone();return b;
	    } });t.MD5 = v._createHelper(r);t.HmacMD5 = v._createHmacHelper(r);
	})(Math);
	(function () {
	  var u = CryptoJS,
	      p = u.lib,
	      d = p.Base,
	      l = p.WordArray,
	      p = u.algo,
	      s = p.EvpKDF = d.extend({ cfg: d.extend({ keySize: 4, hasher: p.MD5, iterations: 1 }), init: function init(d) {
	      this.cfg = this.cfg.extend(d);
	    }, compute: function compute(d, r) {
	      for (var p = this.cfg, s = p.hasher.create(), b = l.create(), u = b.words, q = p.keySize, p = p.iterations; u.length < q;) {
	        n && s.update(n);var n = s.update(d).finalize(r);s.reset();for (var a = 1; a < p; a++) {
	          n = s.finalize(n), s.reset();
	        }b.concat(n);
	      }b.sigBytes = 4 * q;return b;
	    } });u.EvpKDF = function (d, l, p) {
	    return s.create(p).compute(d, l);
	  };
	})();

	CryptoJS.lib.Cipher || function (u) {
	  var p = CryptoJS,
	      d = p.lib,
	      l = d.Base,
	      s = d.WordArray,
	      t = d.BufferedBlockAlgorithm,
	      r = p.enc.Base64,
	      w = p.algo.EvpKDF,
	      v = d.Cipher = t.extend({ cfg: l.extend(), createEncryptor: function createEncryptor(e, a) {
	      return this.create(this._ENC_XFORM_MODE, e, a);
	    }, createDecryptor: function createDecryptor(e, a) {
	      return this.create(this._DEC_XFORM_MODE, e, a);
	    }, init: function init(e, a, b) {
	      this.cfg = this.cfg.extend(b);this._xformMode = e;this._key = a;this.reset();
	    }, reset: function reset() {
	      t.reset.call(this);this._doReset();
	    }, process: function process(e) {
	      this._append(e);return this._process();
	    },
	    finalize: function finalize(e) {
	      e && this._append(e);return this._doFinalize();
	    }, keySize: 4, ivSize: 4, _ENC_XFORM_MODE: 1, _DEC_XFORM_MODE: 2, _createHelper: function _createHelper(e) {
	      return { encrypt: function encrypt(b, k, d) {
	          return ("string" == typeof k ? c : a).encrypt(e, b, k, d);
	        }, decrypt: function decrypt(b, k, d) {
	          return ("string" == typeof k ? c : a).decrypt(e, b, k, d);
	        } };
	    } });d.StreamCipher = v.extend({ _doFinalize: function _doFinalize() {
	      return this._process(!0);
	    }, blockSize: 1 });var b = p.mode = {},
	      x = function x(e, a, b) {
	    var c = this._iv;c ? this._iv = u : c = this._prevBlock;for (var d = 0; d < b; d++) {
	      e[a + d] ^= c[d];
	    }
	  },
	      q = (d.BlockCipherMode = l.extend({ createEncryptor: function createEncryptor(e, a) {
	      return this.Encryptor.create(e, a);
	    }, createDecryptor: function createDecryptor(e, a) {
	      return this.Decryptor.create(e, a);
	    }, init: function init(e, a) {
	      this._cipher = e;this._iv = a;
	    } })).extend();q.Encryptor = q.extend({ processBlock: function processBlock(e, a) {
	      var b = this._cipher,
	          c = b.blockSize;x.call(this, e, a, c);b.encryptBlock(e, a);this._prevBlock = e.slice(a, a + c);
	    } });q.Decryptor = q.extend({ processBlock: function processBlock(e, a) {
	      var b = this._cipher,
	          c = b.blockSize,
	          d = e.slice(a, a + c);b.decryptBlock(e, a);x.call(this, e, a, c);this._prevBlock = d;
	    } });b = b.CBC = q;q = (p.pad = {}).Pkcs7 = { pad: function pad(a, b) {
	      for (var c = 4 * b, c = c - a.sigBytes % c, d = c << 24 | c << 16 | c << 8 | c, l = [], n = 0; n < c; n += 4) {
	        l.push(d);
	      }c = s.create(l, c);a.concat(c);
	    }, unpad: function unpad(a) {
	      a.sigBytes -= a.words[a.sigBytes - 1 >>> 2] & 255;
	    } };d.BlockCipher = v.extend({ cfg: v.cfg.extend({ mode: b, padding: q }), reset: function reset() {
	      v.reset.call(this);var a = this.cfg,
	          b = a.iv,
	          a = a.mode;if (this._xformMode == this._ENC_XFORM_MODE) var c = a.createEncryptor;else c = a.createDecryptor, this._minBufferSize = 1;this._mode = c.call(a, this, b && b.words);
	    }, _doProcessBlock: function _doProcessBlock(a, b) {
	      this._mode.processBlock(a, b);
	    }, _doFinalize: function _doFinalize() {
	      var a = this.cfg.padding;if (this._xformMode == this._ENC_XFORM_MODE) {
	        a.pad(this._data, this.blockSize);var b = this._process(!0);
	      } else b = this._process(!0), a.unpad(b);return b;
	    }, blockSize: 4 });var n = d.CipherParams = l.extend({ init: function init(a) {
	      this.mixIn(a);
	    }, toString: function toString(a) {
	      return (a || this.formatter).stringify(this);
	    } }),
	      b = (p.format = {}).OpenSSL = { stringify: function stringify(a) {
	      var b = a.ciphertext;a = a.salt;return (a ? s.create([1398893684, 1701076831]).concat(a).concat(b) : b).toString(r);
	    }, parse: function parse(a) {
	      a = r.parse(a);var b = a.words;if (1398893684 == b[0] && 1701076831 == b[1]) {
	        var c = s.create(b.slice(2, 4));b.splice(0, 4);a.sigBytes -= 16;
	      }return n.create({ ciphertext: a, salt: c });
	    } },
	      a = d.SerializableCipher = l.extend({ cfg: l.extend({ format: b }), encrypt: function encrypt(a, b, c, d) {
	      d = this.cfg.extend(d);var l = a.createEncryptor(c, d);b = l.finalize(b);l = l.cfg;return n.create({ ciphertext: b, key: c, iv: l.iv, algorithm: a, mode: l.mode, padding: l.padding, blockSize: a.blockSize, formatter: d.format });
	    },
	    decrypt: function decrypt(a, b, c, d) {
	      d = this.cfg.extend(d);b = this._parse(b, d.format);return a.createDecryptor(c, d).finalize(b.ciphertext);
	    }, _parse: function _parse(a, b) {
	      return "string" == typeof a ? b.parse(a, this) : a;
	    } }),
	      p = (p.kdf = {}).OpenSSL = { execute: function execute(a, b, c, d) {
	      d || (d = s.random(8));a = w.create({ keySize: b + c }).compute(a, d);c = s.create(a.words.slice(b), 4 * c);a.sigBytes = 4 * b;return n.create({ key: a, iv: c, salt: d });
	    } },
	      c = d.PasswordBasedCipher = a.extend({ cfg: a.cfg.extend({ kdf: p }), encrypt: function encrypt(b, c, d, l) {
	      l = this.cfg.extend(l);d = l.kdf.execute(d, b.keySize, b.ivSize);l.iv = d.iv;b = a.encrypt.call(this, b, c, d.key, l);b.mixIn(d);return b;
	    }, decrypt: function decrypt(b, c, d, l) {
	      l = this.cfg.extend(l);c = this._parse(c, l.format);d = l.kdf.execute(d, b.keySize, b.ivSize, c.salt);l.iv = d.iv;return a.decrypt.call(this, b, c, d.key, l);
	    } });
	}();

	(function () {
	  for (var u = CryptoJS, p = u.lib.BlockCipher, d = u.algo, l = [], s = [], t = [], r = [], w = [], v = [], b = [], x = [], q = [], n = [], a = [], c = 0; 256 > c; c++) {
	    a[c] = 128 > c ? c << 1 : c << 1 ^ 283;
	  }for (var e = 0, j = 0, c = 0; 256 > c; c++) {
	    var k = j ^ j << 1 ^ j << 2 ^ j << 3 ^ j << 4,
	        k = k >>> 8 ^ k & 255 ^ 99;l[e] = k;s[k] = e;var z = a[e],
	        F = a[z],
	        G = a[F],
	        y = 257 * a[k] ^ 16843008 * k;t[e] = y << 24 | y >>> 8;r[e] = y << 16 | y >>> 16;w[e] = y << 8 | y >>> 24;v[e] = y;y = 16843009 * G ^ 65537 * F ^ 257 * z ^ 16843008 * e;b[k] = y << 24 | y >>> 8;x[k] = y << 16 | y >>> 16;q[k] = y << 8 | y >>> 24;n[k] = y;e ? (e = z ^ a[a[a[G ^ z]]], j ^= a[a[j]]) : e = j = 1;
	  }var H = [0, 1, 2, 4, 8, 16, 32, 64, 128, 27, 54],
	      d = d.AES = p.extend({ _doReset: function _doReset() {
	      for (var a = this._key, c = a.words, d = a.sigBytes / 4, a = 4 * ((this._nRounds = d + 6) + 1), e = this._keySchedule = [], j = 0; j < a; j++) {
	        if (j < d) e[j] = c[j];else {
	          var k = e[j - 1];j % d ? 6 < d && 4 == j % d && (k = l[k >>> 24] << 24 | l[k >>> 16 & 255] << 16 | l[k >>> 8 & 255] << 8 | l[k & 255]) : (k = k << 8 | k >>> 24, k = l[k >>> 24] << 24 | l[k >>> 16 & 255] << 16 | l[k >>> 8 & 255] << 8 | l[k & 255], k ^= H[j / d | 0] << 24);e[j] = e[j - d] ^ k;
	        }
	      }c = this._invKeySchedule = [];for (d = 0; d < a; d++) {
	        j = a - d, k = d % 4 ? e[j] : e[j - 4], c[d] = 4 > d || 4 >= j ? k : b[l[k >>> 24]] ^ x[l[k >>> 16 & 255]] ^ q[l[k >>> 8 & 255]] ^ n[l[k & 255]];
	      }
	    }, encryptBlock: function encryptBlock(a, b) {
	      this._doCryptBlock(a, b, this._keySchedule, t, r, w, v, l);
	    }, decryptBlock: function decryptBlock(a, c) {
	      var d = a[c + 1];a[c + 1] = a[c + 3];a[c + 3] = d;this._doCryptBlock(a, c, this._invKeySchedule, b, x, q, n, s);d = a[c + 1];a[c + 1] = a[c + 3];a[c + 3] = d;
	    }, _doCryptBlock: function _doCryptBlock(a, b, c, d, e, j, l, f) {
	      for (var m = this._nRounds, g = a[b] ^ c[0], h = a[b + 1] ^ c[1], k = a[b + 2] ^ c[2], n = a[b + 3] ^ c[3], p = 4, r = 1; r < m; r++) {
	        var q = d[g >>> 24] ^ e[h >>> 16 & 255] ^ j[k >>> 8 & 255] ^ l[n & 255] ^ c[p++],
	            s = d[h >>> 24] ^ e[k >>> 16 & 255] ^ j[n >>> 8 & 255] ^ l[g & 255] ^ c[p++],
	            t = d[k >>> 24] ^ e[n >>> 16 & 255] ^ j[g >>> 8 & 255] ^ l[h & 255] ^ c[p++],
	            n = d[n >>> 24] ^ e[g >>> 16 & 255] ^ j[h >>> 8 & 255] ^ l[k & 255] ^ c[p++],
	            g = q,
	            h = s,
	            k = t;
	      }q = (f[g >>> 24] << 24 | f[h >>> 16 & 255] << 16 | f[k >>> 8 & 255] << 8 | f[n & 255]) ^ c[p++];s = (f[h >>> 24] << 24 | f[k >>> 16 & 255] << 16 | f[n >>> 8 & 255] << 8 | f[g & 255]) ^ c[p++];t = (f[k >>> 24] << 24 | f[n >>> 16 & 255] << 16 | f[g >>> 8 & 255] << 8 | f[h & 255]) ^ c[p++];n = (f[n >>> 24] << 24 | f[g >>> 16 & 255] << 16 | f[h >>> 8 & 255] << 8 | f[k & 255]) ^ c[p++];a[b] = q;a[b + 1] = s;a[b + 2] = t;a[b + 3] = n;
	    }, keySize: 8 });u.AES = p._createHelper(d);
	})();

	CryptoJS.mode.ECB = function () {
	  var ECB = CryptoJS.lib.BlockCipherMode.extend();

	  ECB.Encryptor = ECB.extend({
	    processBlock: function processBlock(words, offset) {
	      this._cipher.encryptBlock(words, offset);
	    }
	  });

	  ECB.Decryptor = ECB.extend({
	    processBlock: function processBlock(words, offset) {
	      this._cipher.decryptBlock(words, offset);
	    }
	  });

	  return ECB;
	}();

	module.exports = CryptoJS;

/***/ }),
/* 11 */
/***/ (function(module, exports, __webpack_require__) {

	'use strict';

	Object.defineProperty(exports, "__esModule", {
	  value: true
	});

	var _createClass = function () { function defineProperties(target, props) { for (var i = 0; i < props.length; i++) { var descriptor = props[i]; descriptor.enumerable = descriptor.enumerable || false; descriptor.configurable = true; if ("value" in descriptor) descriptor.writable = true; Object.defineProperty(target, descriptor.key, descriptor); } } return function (Constructor, protoProps, staticProps) { if (protoProps) defineProperties(Constructor.prototype, protoProps); if (staticProps) defineProperties(Constructor, staticProps); return Constructor; }; }();

	var _cryptography = __webpack_require__(9);

	var _cryptography2 = _interopRequireDefault(_cryptography);

	var _config = __webpack_require__(7);

	var _config2 = _interopRequireDefault(_config);

	var _listener_manager = __webpack_require__(12);

	var _listener_manager2 = _interopRequireDefault(_listener_manager);

	var _reconnection_manager = __webpack_require__(14);

	var _reconnection_manager2 = _interopRequireDefault(_reconnection_manager);

	var _utils = __webpack_require__(17);

	var _utils2 = _interopRequireDefault(_utils);

	var _flow_interfaces = __webpack_require__(8);

	var _categories = __webpack_require__(13);

	var _categories2 = _interopRequireDefault(_categories);

	function _interopRequireDefault(obj) { return obj && obj.__esModule ? obj : { default: obj }; }

	function _classCallCheck(instance, Constructor) { if (!(instance instanceof Constructor)) { throw new TypeError("Cannot call a class as a function"); } }

	var _class = function () {
	  function _class(_ref) {
	    var subscribeEndpoint = _ref.subscribeEndpoint,
	        leaveEndpoint = _ref.leaveEndpoint,
	        heartbeatEndpoint = _ref.heartbeatEndpoint,
	        setStateEndpoint = _ref.setStateEndpoint,
	        timeEndpoint = _ref.timeEndpoint,
	        config = _ref.config,
	        crypto = _ref.crypto,
	        listenerManager = _ref.listenerManager;

	    _classCallCheck(this, _class);

	    this._listenerManager = listenerManager;
	    this._config = config;

	    this._leaveEndpoint = leaveEndpoint;
	    this._heartbeatEndpoint = heartbeatEndpoint;
	    this._setStateEndpoint = setStateEndpoint;
	    this._subscribeEndpoint = subscribeEndpoint;

	    this._crypto = crypto;

	    this._channels = {};
	    this._presenceChannels = {};

	    this._channelGroups = {};
	    this._presenceChannelGroups = {};

	    this._pendingChannelSubscriptions = [];
	    this._pendingChannelGroupSubscriptions = [];

	    this._currentTimetoken = 0;
	    this._lastTimetoken = 0;
	    this._storedTimetoken = null;

	    this._subscriptionStatusAnnounced = false;

	    this._isOnline = true;

	    this._reconnectionManager = new _reconnection_manager2.default({ timeEndpoint: timeEndpoint });
	  }

	  _createClass(_class, [{
	    key: 'adaptStateChange',
	    value: function adaptStateChange(args, callback) {
	      var _this = this;

	      var state = args.state,
	          _args$channels = args.channels,
	          channels = _args$channels === undefined ? [] : _args$channels,
	          _args$channelGroups = args.channelGroups,
	          channelGroups = _args$channelGroups === undefined ? [] : _args$channelGroups;


	      channels.forEach(function (channel) {
	        if (channel in _this._channels) _this._channels[channel].state = state;
	      });

	      channelGroups.forEach(function (channelGroup) {
	        if (channelGroup in _this._channelGroups) _this._channelGroups[channelGroup].state = state;
	      });

	      return this._setStateEndpoint({ state: state, channels: channels, channelGroups: channelGroups }, callback);
	    }
	  }, {
	    key: 'adaptSubscribeChange',
	    value: function adaptSubscribeChange(args) {
	      var _this2 = this;

	      var timetoken = args.timetoken,
	          _args$channels2 = args.channels,
	          channels = _args$channels2 === undefined ? [] : _args$channels2,
	          _args$channelGroups2 = args.channelGroups,
	          channelGroups = _args$channelGroups2 === undefined ? [] : _args$channelGroups2,
	          _args$withPresence = args.withPresence,
	          withPresence = _args$withPresence === undefined ? false : _args$withPresence;


	      if (!this._config.subscribeKey || this._config.subscribeKey === '') {
	        if (console && console.log) console.log('subscribe key missing; aborting subscribe');
	        return;
	      }

	      if (timetoken) {
	        this._lastTimetoken = this._currentTimetoken;
	        this._currentTimetoken = timetoken;
	      }

	      if (this._currentTimetoken !== '0') {
	        this._storedTimetoken = this._currentTimetoken;
	        this._currentTimetoken = 0;
	      }

	      channels.forEach(function (channel) {
	        _this2._channels[channel] = { state: {} };
	        if (withPresence) _this2._presenceChannels[channel] = {};

	        _this2._pendingChannelSubscriptions.push(channel);
	      });

	      channelGroups.forEach(function (channelGroup) {
	        _this2._channelGroups[channelGroup] = { state: {} };
	        if (withPresence) _this2._presenceChannelGroups[channelGroup] = {};

	        _this2._pendingChannelGroupSubscriptions.push(channelGroup);
	      });

	      this._subscriptionStatusAnnounced = false;
	      this.reconnect();
	    }
	  }, {
	    key: 'adaptUnsubscribeChange',
	    value: function adaptUnsubscribeChange(args, isOffline) {
	      var _this3 = this;

	      var _args$channels3 = args.channels,
	          channels = _args$channels3 === undefined ? [] : _args$channels3,
	          _args$channelGroups3 = args.channelGroups,
	          channelGroups = _args$channelGroups3 === undefined ? [] : _args$channelGroups3;


	      channels.forEach(function (channel) {
	        if (channel in _this3._channels) delete _this3._channels[channel];
	        if (channel in _this3._presenceChannels) delete _this3._presenceChannels[channel];
	      });

	      channelGroups.forEach(function (channelGroup) {
	        if (channelGroup in _this3._channelGroups) delete _this3._channelGroups[channelGroup];
	        if (channelGroup in _this3._presenceChannelGroups) delete _this3._channelGroups[channelGroup];
	      });

	      if (this._config.suppressLeaveEvents === false && !isOffline) {
	        this._leaveEndpoint({ channels: channels, channelGroups: channelGroups }, function (status) {
	          status.affectedChannels = channels;
	          status.affectedChannelGroups = channelGroups;
	          status.currentTimetoken = _this3._currentTimetoken;
	          status.lastTimetoken = _this3._lastTimetoken;
	          _this3._listenerManager.announceStatus(status);
	        });
	      }

	      if (Object.keys(this._channels).length === 0 && Object.keys(this._presenceChannels).length === 0 && Object.keys(this._channelGroups).length === 0 && Object.keys(this._presenceChannelGroups).length === 0) {
	        this._lastTimetoken = 0;
	        this._currentTimetoken = 0;
	        this._storedTimetoken = null;
	        this._region = null;
	        this._reconnectionManager.stopPolling();
	      }

	      this.reconnect();
	    }
	  }, {
	    key: 'unsubscribeAll',
	    value: function unsubscribeAll(isOffline) {
	      this.adaptUnsubscribeChange({ channels: this.getSubscribedChannels(), channelGroups: this.getSubscribedChannelGroups() }, isOffline);
	    }
	  }, {
	    key: 'getSubscribedChannels',
	    value: function getSubscribedChannels() {
	      return Object.keys(this._channels);
	    }
	  }, {
	    key: 'getSubscribedChannelGroups',
	    value: function getSubscribedChannelGroups() {
	      return Object.keys(this._channelGroups);
	    }
	  }, {
	    key: 'reconnect',
	    value: function reconnect() {
	      this._startSubscribeLoop();
	      this._registerHeartbeatTimer();
	    }
	  }, {
	    key: 'disconnect',
	    value: function disconnect() {
	      this._stopSubscribeLoop();
	      this._stopHeartbeatTimer();
	      this._reconnectionManager.stopPolling();
	    }
	  }, {
	    key: '_registerHeartbeatTimer',
	    value: function _registerHeartbeatTimer() {
	      this._stopHeartbeatTimer();

	      if (this._config.getHeartbeatInterval() === 0) {
	        return;
	      }

	      this._performHeartbeatLoop();
	      this._heartbeatTimer = setInterval(this._performHeartbeatLoop.bind(this), this._config.getHeartbeatInterval() * 1000);
	    }
	  }, {
	    key: '_stopHeartbeatTimer',
	    value: function _stopHeartbeatTimer() {
	      if (this._heartbeatTimer) {
	        clearInterval(this._heartbeatTimer);
	        this._heartbeatTimer = null;
	      }
	    }
	  }, {
	    key: '_performHeartbeatLoop',
	    value: function _performHeartbeatLoop() {
	      var _this4 = this;

	      var presenceChannels = Object.keys(this._channels);
	      var presenceChannelGroups = Object.keys(this._channelGroups);
	      var presenceState = {};

	      if (presenceChannels.length === 0 && presenceChannelGroups.length === 0) {
	        return;
	      }

	      presenceChannels.forEach(function (channel) {
	        var channelState = _this4._channels[channel].state;
	        if (Object.keys(channelState).length) presenceState[channel] = channelState;
	      });

	      presenceChannelGroups.forEach(function (channelGroup) {
	        var channelGroupState = _this4._channelGroups[channelGroup].state;
	        if (Object.keys(channelGroupState).length) presenceState[channelGroup] = channelGroupState;
	      });

	      var onHeartbeat = function onHeartbeat(status) {
	        if (status.error && _this4._config.announceFailedHeartbeats) {
	          _this4._listenerManager.announceStatus(status);
	        }

	        if (status.error && _this4._config.autoNetworkDetection && _this4._isOnline) {
	          _this4._isOnline = false;
	          _this4.disconnect();
	          _this4._listenerManager.announceNetworkDown();
	          _this4.reconnect();
	        }

	        if (!status.error && _this4._config.announceSuccessfulHeartbeats) {
	          _this4._listenerManager.announceStatus(status);
	        }
	      };

	      this._heartbeatEndpoint({
	        channels: presenceChannels,
	        channelGroups: presenceChannelGroups,
	        state: presenceState }, onHeartbeat.bind(this));
	    }
	  }, {
	    key: '_startSubscribeLoop',
	    value: function _startSubscribeLoop() {
	      this._stopSubscribeLoop();
	      var channels = [];
	      var channelGroups = [];

	      Object.keys(this._channels).forEach(function (channel) {
	        return channels.push(channel);
	      });
	      Object.keys(this._presenceChannels).forEach(function (channel) {
	        return channels.push(channel + '-pnpres');
	      });

	      Object.keys(this._channelGroups).forEach(function (channelGroup) {
	        return channelGroups.push(channelGroup);
	      });
	      Object.keys(this._presenceChannelGroups).forEach(function (channelGroup) {
	        return channelGroups.push(channelGroup + '-pnpres');
	      });

	      if (channels.length === 0 && channelGroups.length === 0) {
	        return;
	      }

	      var subscribeArgs = {
	        channels: channels,
	        channelGroups: channelGroups,
	        timetoken: this._currentTimetoken,
	        filterExpression: this._config.filterExpression,
	        region: this._region
	      };

	      this._subscribeCall = this._subscribeEndpoint(subscribeArgs, this._processSubscribeResponse.bind(this));
	    }
	  }, {
	    key: '_processSubscribeResponse',
	    value: function _processSubscribeResponse(status, payload) {
	      var _this5 = this;

	      if (status.error) {
	        if (status.category === _categories2.default.PNTimeoutCategory) {
	          this._startSubscribeLoop();
	        } else if (status.category === _categories2.default.PNNetworkIssuesCategory) {
	          this.disconnect();

	          if (status.error && this._config.autoNetworkDetection && this._isOnline) {
	            this._isOnline = false;
	            this._listenerManager.announceNetworkDown();
	          }

	          this._reconnectionManager.onReconnection(function () {
	            if (_this5._config.autoNetworkDetection && !_this5._isOnline) {
	              _this5._isOnline = true;
	              _this5._listenerManager.announceNetworkUp();
	            }
	            _this5.reconnect();
	            _this5._subscriptionStatusAnnounced = true;
	            var reconnectedAnnounce = {
	              category: _categories2.default.PNReconnectedCategory,
	              operation: status.operation,
	              lastTimetoken: _this5._lastTimetoken,
	              currentTimetoken: _this5._currentTimetoken
	            };
	            _this5._listenerManager.announceStatus(reconnectedAnnounce);
	          });

	          this._reconnectionManager.startPolling();
	          this._listenerManager.announceStatus(status);
	        } else if (status.category === _categories2.default.PNBadRequestCategory) {
	          this._stopHeartbeatTimer();
	          this._listenerManager.announceStatus(status);
	        } else {
	          this._listenerManager.announceStatus(status);
	        }

	        return;
	      }

	      if (this._storedTimetoken) {
	        this._currentTimetoken = this._storedTimetoken;
	        this._storedTimetoken = null;
	      } else {
	        this._lastTimetoken = this._currentTimetoken;
	        this._currentTimetoken = payload.metadata.timetoken;
	      }

	      if (!this._subscriptionStatusAnnounced) {
	        var connectedAnnounce = {};
	        connectedAnnounce.category = _categories2.default.PNConnectedCategory;
	        connectedAnnounce.operation = status.operation;
	        connectedAnnounce.affectedChannels = this._pendingChannelSubscriptions;
	        connectedAnnounce.subscribedChannels = this.getSubscribedChannels();
	        connectedAnnounce.affectedChannelGroups = this._pendingChannelGroupSubscriptions;
	        connectedAnnounce.lastTimetoken = this._lastTimetoken;
	        connectedAnnounce.currentTimetoken = this._currentTimetoken;
	        this._subscriptionStatusAnnounced = true;
	        this._listenerManager.announceStatus(connectedAnnounce);

	        this._pendingChannelSubscriptions = [];
	        this._pendingChannelGroupSubscriptions = [];
	      }

	      var messages = payload.messages || [];
	      var requestMessageCountThreshold = this._config.requestMessageCountThreshold;


	      if (requestMessageCountThreshold && messages.length >= requestMessageCountThreshold) {
	        var countAnnouncement = {};
	        countAnnouncement.category = _categories2.default.PNRequestMessageCountExceededCategory;
	        countAnnouncement.operation = status.operation;
	        this._listenerManager.announceStatus(countAnnouncement);
	      }

	      messages.forEach(function (message) {
	        var channel = message.channel;
	        var subscriptionMatch = message.subscriptionMatch;
	        var publishMetaData = message.publishMetaData;

	        if (channel === subscriptionMatch) {
	          subscriptionMatch = null;
	        }

	        if (_utils2.default.endsWith(message.channel, '-pnpres')) {
	          var announce = {};
	          announce.channel = null;
	          announce.subscription = null;

	          announce.actualChannel = subscriptionMatch != null ? channel : null;
	          announce.subscribedChannel = subscriptionMatch != null ? subscriptionMatch : channel;


	          if (channel) {
	            announce.channel = channel.substring(0, channel.lastIndexOf('-pnpres'));
	          }

	          if (subscriptionMatch) {
	            announce.subscription = subscriptionMatch.substring(0, subscriptionMatch.lastIndexOf('-pnpres'));
	          }

	          announce.action = message.payload.action;
	          announce.state = message.payload.data;
	          announce.timetoken = publishMetaData.publishTimetoken;
	          announce.occupancy = message.payload.occupancy;
	          announce.uuid = message.payload.uuid;
	          announce.timestamp = message.payload.timestamp;

	          if (message.payload.join) {
	            announce.join = message.payload.join;
	          }

	          if (message.payload.leave) {
	            announce.leave = message.payload.leave;
	          }

	          if (message.payload.timeout) {
	            announce.timeout = message.payload.timeout;
	          }

	          _this5._listenerManager.announcePresence(announce);
	        } else {
	          var _announce = {};
	          _announce.channel = null;
	          _announce.subscription = null;

	          _announce.actualChannel = subscriptionMatch != null ? channel : null;
	          _announce.subscribedChannel = subscriptionMatch != null ? subscriptionMatch : channel;


	          _announce.channel = channel;
	          _announce.subscription = subscriptionMatch;
	          _announce.timetoken = publishMetaData.publishTimetoken;
	          _announce.publisher = message.issuingClientId;

	          if (message.userMetadata) {
	            _announce.userMetadata = message.userMetadata;
	          }

	          if (_this5._config.cipherKey) {
	            _announce.message = _this5._crypto.decrypt(message.payload);
	          } else {
	            _announce.message = message.payload;
	          }

	          _this5._listenerManager.announceMessage(_announce);
	        }
	      });

	      this._region = payload.metadata.region;
	      this._startSubscribeLoop();
	    }
	  }, {
	    key: '_stopSubscribeLoop',
	    value: function _stopSubscribeLoop() {
	      if (this._subscribeCall) {
	        this._subscribeCall.abort();
	        this._subscribeCall = null;
	      }
	    }
	  }]);

	  return _class;
	}();

	exports.default = _class;
	module.exports = exports['default'];

/***/ }),
/* 12 */
/***/ (function(module, exports, __webpack_require__) {

	'use strict';

	Object.defineProperty(exports, "__esModule", {
	  value: true
	});

	var _createClass = function () { function defineProperties(target, props) { for (var i = 0; i < props.length; i++) { var descriptor = props[i]; descriptor.enumerable = descriptor.enumerable || false; descriptor.configurable = true; if ("value" in descriptor) descriptor.writable = true; Object.defineProperty(target, descriptor.key, descriptor); } } return function (Constructor, protoProps, staticProps) { if (protoProps) defineProperties(Constructor.prototype, protoProps); if (staticProps) defineProperties(Constructor, staticProps); return Constructor; }; }();

	var _flow_interfaces = __webpack_require__(8);

	var _categories = __webpack_require__(13);

	var _categories2 = _interopRequireDefault(_categories);

	function _interopRequireDefault(obj) { return obj && obj.__esModule ? obj : { default: obj }; }

	function _classCallCheck(instance, Constructor) { if (!(instance instanceof Constructor)) { throw new TypeError("Cannot call a class as a function"); } }

	var _class = function () {
	  function _class() {
	    _classCallCheck(this, _class);

	    this._listeners = [];
	  }

	  _createClass(_class, [{
	    key: 'addListener',
	    value: function addListener(newListeners) {
	      this._listeners.push(newListeners);
	    }
	  }, {
	    key: 'removeListener',
	    value: function removeListener(deprecatedListener) {
	      var newListeners = [];

	      this._listeners.forEach(function (listener) {
	        if (listener !== deprecatedListener) newListeners.push(listener);
	      });

	      this._listeners = newListeners;
	    }
	  }, {
	    key: 'removeAllListeners',
	    value: function removeAllListeners() {
	      this._listeners = [];
	    }
	  }, {
	    key: 'announcePresence',
	    value: function announcePresence(announce) {
	      this._listeners.forEach(function (listener) {
	        if (listener.presence) listener.presence(announce);
	      });
	    }
	  }, {
	    key: 'announceStatus',
	    value: function announceStatus(announce) {
	      this._listeners.forEach(function (listener) {
	        if (listener.status) listener.status(announce);
	      });
	    }
	  }, {
	    key: 'announceMessage',
	    value: function announceMessage(announce) {
	      this._listeners.forEach(function (listener) {
	        if (listener.message) listener.message(announce);
	      });
	    }
	  }, {
	    key: 'announceNetworkUp',
	    value: function announceNetworkUp() {
	      var networkStatus = {};
	      networkStatus.category = _categories2.default.PNNetworkUpCategory;
	      this.announceStatus(networkStatus);
	    }
	  }, {
	    key: 'announceNetworkDown',
	    value: function announceNetworkDown() {
	      var networkStatus = {};
	      networkStatus.category = _categories2.default.PNNetworkDownCategory;
	      this.announceStatus(networkStatus);
	    }
	  }]);

	  return _class;
	}();

	exports.default = _class;
	module.exports = exports['default'];

/***/ }),
/* 13 */
/***/ (function(module, exports) {

	'use strict';

	Object.defineProperty(exports, "__esModule", {
	  value: true
	});
	exports.default = {
	  PNNetworkUpCategory: 'PNNetworkUpCategory',

	  PNNetworkDownCategory: 'PNNetworkDownCategory',

	  PNNetworkIssuesCategory: 'PNNetworkIssuesCategory',

	  PNTimeoutCategory: 'PNTimeoutCategory',

	  PNBadRequestCategory: 'PNBadRequestCategory',

	  PNAccessDeniedCategory: 'PNAccessDeniedCategory',

	  PNUnknownCategory: 'PNUnknownCategory',

	  PNReconnectedCategory: 'PNReconnectedCategory',

	  PNConnectedCategory: 'PNConnectedCategory',

	  PNRequestMessageCountExceededCategory: 'PNRequestMessageCountExceededCategory'

	};
	module.exports = exports['default'];

/***/ }),
/* 14 */
/***/ (function(module, exports, __webpack_require__) {

	'use strict';

	Object.defineProperty(exports, "__esModule", {
	  value: true
	});

	var _createClass = function () { function defineProperties(target, props) { for (var i = 0; i < props.length; i++) { var descriptor = props[i]; descriptor.enumerable = descriptor.enumerable || false; descriptor.configurable = true; if ("value" in descriptor) descriptor.writable = true; Object.defineProperty(target, descriptor.key, descriptor); } } return function (Constructor, protoProps, staticProps) { if (protoProps) defineProperties(Constructor.prototype, protoProps); if (staticProps) defineProperties(Constructor, staticProps); return Constructor; }; }();

	var _time = __webpack_require__(15);

	var _time2 = _interopRequireDefault(_time);

	var _flow_interfaces = __webpack_require__(8);

	function _interopRequireDefault(obj) { return obj && obj.__esModule ? obj : { default: obj }; }

	function _classCallCheck(instance, Constructor) { if (!(instance instanceof Constructor)) { throw new TypeError("Cannot call a class as a function"); } }

	var _class = function () {
	  function _class(_ref) {
	    var timeEndpoint = _ref.timeEndpoint;

	    _classCallCheck(this, _class);

	    this._timeEndpoint = timeEndpoint;
	  }

	  _createClass(_class, [{
	    key: 'onReconnection',
	    value: function onReconnection(reconnectionCallback) {
	      this._reconnectionCallback = reconnectionCallback;
	    }
	  }, {
	    key: 'startPolling',
	    value: function startPolling() {
	      this._timeTimer = setInterval(this._performTimeLoop.bind(this), 3000);
	    }
	  }, {
	    key: 'stopPolling',
	    value: function stopPolling() {
	      clearInterval(this._timeTimer);
	    }
	  }, {
	    key: '_performTimeLoop',
	    value: function _performTimeLoop() {
	      var _this = this;

	      this._timeEndpoint(function (status) {
	        if (!status.error) {
	          clearInterval(_this._timeTimer);
	          _this._reconnectionCallback();
	        }
	      });
	    }
	  }]);

	  return _class;
	}();

	exports.default = _class;
	module.exports = exports['default'];

/***/ }),
/* 15 */
/***/ (function(module, exports, __webpack_require__) {

	'use strict';

	Object.defineProperty(exports, "__esModule", {
	  value: true
	});
	exports.getOperation = getOperation;
	exports.getURL = getURL;
	exports.getRequestTimeout = getRequestTimeout;
	exports.prepareParams = prepareParams;
	exports.isAuthSupported = isAuthSupported;
	exports.handleResponse = handleResponse;
	exports.validateParams = validateParams;

	var _flow_interfaces = __webpack_require__(8);

	var _operations = __webpack_require__(16);

	var _operations2 = _interopRequireDefault(_operations);

	function _interopRequireDefault(obj) { return obj && obj.__esModule ? obj : { default: obj }; }

	function getOperation() {
	  return _operations2.default.PNTimeOperation;
	}

	function getURL() {
	  return '/time/0';
	}

	function getRequestTimeout(_ref) {
	  var config = _ref.config;

	  return config.getTransactionTimeout();
	}

	function prepareParams() {
	  return {};
	}

	function isAuthSupported() {
	  return false;
	}

	function handleResponse(modules, serverResponse) {
	  return {
	    timetoken: serverResponse[0]
	  };
	}

	function validateParams() {}

/***/ }),
/* 16 */
/***/ (function(module, exports) {

	'use strict';

	Object.defineProperty(exports, "__esModule", {
	  value: true
	});
	exports.default = {
	  PNTimeOperation: 'PNTimeOperation',

	  PNHistoryOperation: 'PNHistoryOperation',
	  PNFetchMessagesOperation: 'PNFetchMessagesOperation',

	  PNSubscribeOperation: 'PNSubscribeOperation',
	  PNUnsubscribeOperation: 'PNUnsubscribeOperation',
	  PNPublishOperation: 'PNPublishOperation',

	  PNPushNotificationEnabledChannelsOperation: 'PNPushNotificationEnabledChannelsOperation',
	  PNRemoveAllPushNotificationsOperation: 'PNRemoveAllPushNotificationsOperation',

	  PNWhereNowOperation: 'PNWhereNowOperation',
	  PNSetStateOperation: 'PNSetStateOperation',
	  PNHereNowOperation: 'PNHereNowOperation',
	  PNGetStateOperation: 'PNGetStateOperation',
	  PNHeartbeatOperation: 'PNHeartbeatOperation',

	  PNChannelGroupsOperation: 'PNChannelGroupsOperation',
	  PNRemoveGroupOperation: 'PNRemoveGroupOperation',
	  PNChannelsForGroupOperation: 'PNChannelsForGroupOperation',
	  PNAddChannelsToGroupOperation: 'PNAddChannelsToGroupOperation',
	  PNRemoveChannelsFromGroupOperation: 'PNRemoveChannelsFromGroupOperation',

	  PNAccessManagerGrant: 'PNAccessManagerGrant',
	  PNAccessManagerAudit: 'PNAccessManagerAudit'
	};
	module.exports = exports['default'];

/***/ }),
/* 17 */
/***/ (function(module, exports) {

	'use strict';

	function objectToList(o) {
	  var l = [];
	  Object.keys(o).forEach(function (key) {
	    return l.push(key);
	  });
	  return l;
	}

	function encodeString(input) {
	  return encodeURIComponent(input).replace(/[!~*'()]/g, function (x) {
	    return '%' + x.charCodeAt(0).toString(16).toUpperCase();
	  });
	}

	function objectToListSorted(o) {
	  return objectToList(o).sort();
	}

	function signPamFromParams(params) {
	  var l = objectToListSorted(params);
	  return l.map(function (paramKey) {
	    return paramKey + '=' + encodeString(params[paramKey]);
	  }).join('&');
	}

	function endsWith(searchString, suffix) {
	  return searchString.indexOf(suffix, this.length - suffix.length) !== -1;
	}

	function createPromise() {
	  var successResolve = void 0;
	  var failureResolve = void 0;
	  var promise = new Promise(function (fulfill, reject) {
	    successResolve = fulfill;
	    failureResolve = reject;
	  });

	  return { promise: promise, reject: failureResolve, fulfill: successResolve };
	}

	module.exports = { signPamFromParams: signPamFromParams, endsWith: endsWith, createPromise: createPromise, encodeString: encodeString };

/***/ }),
/* 18 */
/***/ (function(module, exports, __webpack_require__) {

	'use strict';

	Object.defineProperty(exports, "__esModule", {
	  value: true
	});

	exports.default = function (modules, endpoint) {
	  var networking = modules.networking,
	      config = modules.config;

	  var callback = null;
	  var promiseComponent = null;
	  var incomingParams = {};

	  if (endpoint.getOperation() === _operations2.default.PNTimeOperation || endpoint.getOperation() === _operations2.default.PNChannelGroupsOperation) {
	    callback = arguments.length <= 2 ? undefined : arguments[2];
	  } else {
	    incomingParams = arguments.length <= 2 ? undefined : arguments[2];
	    callback = arguments.length <= 3 ? undefined : arguments[3];
	  }

	  if (typeof Promise !== 'undefined' && !callback) {
	    promiseComponent = _utils2.default.createPromise();
	  }

	  var validationResult = endpoint.validateParams(modules, incomingParams);

	  if (validationResult) {
	    if (callback) {
	      return callback(createValidationError(validationResult));
	    } else if (promiseComponent) {
	      promiseComponent.reject(new PubNubError('Validation failed, check status for details', createValidationError(validationResult)));
	      return promiseComponent.promise;
	    }
	    return;
	  }

	  var outgoingParams = endpoint.prepareParams(modules, incomingParams);
	  var url = decideURL(endpoint, modules, incomingParams);
	  var callInstance = void 0;
	  var networkingParams = { url: url,
	    operation: endpoint.getOperation(),
	    timeout: endpoint.getRequestTimeout(modules)
	  };

	  outgoingParams.uuid = config.UUID;
	  outgoingParams.pnsdk = generatePNSDK(config);

	  if (config.useInstanceId) {
	    outgoingParams.instanceid = config.instanceId;
	  }

	  if (config.useRequestId) {
	    outgoingParams.requestid = _uuid2.default.v4();
	  }

	  if (endpoint.isAuthSupported() && config.getAuthKey()) {
	    outgoingParams.auth = config.getAuthKey();
	  }

	  if (config.secretKey) {
	    signRequest(modules, url, outgoingParams);
	  }

	  var onResponse = function onResponse(status, payload) {
	    if (status.error) {
	      if (callback) {
	        callback(status);
	      } else if (promiseComponent) {
	        promiseComponent.reject(new PubNubError('PubNub call failed, check status for details', status));
	      }
	      return;
	    }

	    var parsedPayload = endpoint.handleResponse(modules, payload, incomingParams);

	    if (callback) {
	      callback(status, parsedPayload);
	    } else if (promiseComponent) {
	      promiseComponent.fulfill(parsedPayload);
	    }
	  };

	  if (endpoint.usePost && endpoint.usePost(modules, incomingParams)) {
	    var payload = endpoint.postPayload(modules, incomingParams);
	    callInstance = networking.POST(outgoingParams, payload, networkingParams, onResponse);
	  } else {
	    callInstance = networking.GET(outgoingParams, networkingParams, onResponse);
	  }

	  if (endpoint.getOperation() === _operations2.default.PNSubscribeOperation) {
	    return callInstance;
	  }

	  if (promiseComponent) {
	    return promiseComponent.promise;
	  }
	};

	var _uuid = __webpack_require__(2);

	var _uuid2 = _interopRequireDefault(_uuid);

	var _flow_interfaces = __webpack_require__(8);

	var _utils = __webpack_require__(17);

	var _utils2 = _interopRequireDefault(_utils);

	var _config = __webpack_require__(7);

	var _config2 = _interopRequireDefault(_config);

	var _operations = __webpack_require__(16);

	var _operations2 = _interopRequireDefault(_operations);

	function _interopRequireDefault(obj) { return obj && obj.__esModule ? obj : { default: obj }; }

	function _classCallCheck(instance, Constructor) { if (!(instance instanceof Constructor)) { throw new TypeError("Cannot call a class as a function"); } }

	function _possibleConstructorReturn(self, call) { if (!self) { throw new ReferenceError("this hasn't been initialised - super() hasn't been called"); } return call && (typeof call === "object" || typeof call === "function") ? call : self; }

	function _inherits(subClass, superClass) { if (typeof superClass !== "function" && superClass !== null) { throw new TypeError("Super expression must either be null or a function, not " + typeof superClass); } subClass.prototype = Object.create(superClass && superClass.prototype, { constructor: { value: subClass, enumerable: false, writable: true, configurable: true } }); if (superClass) Object.setPrototypeOf ? Object.setPrototypeOf(subClass, superClass) : subClass.__proto__ = superClass; }

	var PubNubError = function (_Error) {
	  _inherits(PubNubError, _Error);

	  function PubNubError(message, status) {
	    _classCallCheck(this, PubNubError);

	    var _this = _possibleConstructorReturn(this, (PubNubError.__proto__ || Object.getPrototypeOf(PubNubError)).call(this, message));

	    _this.name = _this.constructor.name;
	    _this.status = status;
	    _this.message = message;
	    return _this;
	  }

	  return PubNubError;
	}(Error);

	function createError(errorPayload, type) {
	  errorPayload.type = type;
	  errorPayload.error = true;
	  return errorPayload;
	}

	function createValidationError(message) {
	  return createError({ message: message }, 'validationError');
	}

	function decideURL(endpoint, modules, incomingParams) {
	  if (endpoint.usePost && endpoint.usePost(modules, incomingParams)) {
	    return endpoint.postURL(modules, incomingParams);
	  } else {
	    return endpoint.getURL(modules, incomingParams);
	  }
	}

	function generatePNSDK(config) {
	  var base = 'PubNub-JS-' + config.sdkFamily;

	  if (config.partnerId) {
	    base += '-' + config.partnerId;
	  }

	  base += '/' + config.getVersion();

	  return base;
	}

	function signRequest(modules, url, outgoingParams) {
	  var config = modules.config,
	      crypto = modules.crypto;


	  outgoingParams.timestamp = Math.floor(new Date().getTime() / 1000);
	  var signInput = config.subscribeKey + '\n' + config.publishKey + '\n' + url + '\n';
	  signInput += _utils2.default.signPamFromParams(outgoingParams);

	  var signature = crypto.HMACSHA256(signInput);
	  signature = signature.replace(/\+/g, '-');
	  signature = signature.replace(/\//g, '_');

	  outgoingParams.signature = signature;
	}

	module.exports = exports['default'];

/***/ }),
/* 19 */
/***/ (function(module, exports, __webpack_require__) {

	'use strict';

	Object.defineProperty(exports, "__esModule", {
	  value: true
	});
	exports.getOperation = getOperation;
	exports.validateParams = validateParams;
	exports.getURL = getURL;
	exports.getRequestTimeout = getRequestTimeout;
	exports.isAuthSupported = isAuthSupported;
	exports.prepareParams = prepareParams;
	exports.handleResponse = handleResponse;

	var _flow_interfaces = __webpack_require__(8);

	var _operations = __webpack_require__(16);

	var _operations2 = _interopRequireDefault(_operations);

	var _utils = __webpack_require__(17);

	var _utils2 = _interopRequireDefault(_utils);

	function _interopRequireDefault(obj) { return obj && obj.__esModule ? obj : { default: obj }; }

	function getOperation() {
	  return _operations2.default.PNAddChannelsToGroupOperation;
	}

	function validateParams(modules, incomingParams) {
	  var channels = incomingParams.channels,
	      channelGroup = incomingParams.channelGroup;
	  var config = modules.config;


	  if (!channelGroup) return 'Missing Channel Group';
	  if (!channels || channels.length === 0) return 'Missing Channels';
	  if (!config.subscribeKey) return 'Missing Subscribe Key';
	}

	function getURL(modules, incomingParams) {
	  var channelGroup = incomingParams.channelGroup;
	  var config = modules.config;

	  return '/v1/channel-registration/sub-key/' + config.subscribeKey + '/channel-group/' + _utils2.default.encodeString(channelGroup);
	}

	function getRequestTimeout(_ref) {
	  var config = _ref.config;

	  return config.getTransactionTimeout();
	}

	function isAuthSupported() {
	  return true;
	}

	function prepareParams(modules, incomingParams) {
	  var _incomingParams$chann = incomingParams.channels,
	      channels = _incomingParams$chann === undefined ? [] : _incomingParams$chann;


	  return {
	    add: channels.join(',')
	  };
	}

	function handleResponse() {
	  return {};
	}

/***/ }),
/* 20 */
/***/ (function(module, exports, __webpack_require__) {

	'use strict';

	Object.defineProperty(exports, "__esModule", {
	  value: true
	});
	exports.getOperation = getOperation;
	exports.validateParams = validateParams;
	exports.getURL = getURL;
	exports.getRequestTimeout = getRequestTimeout;
	exports.isAuthSupported = isAuthSupported;
	exports.prepareParams = prepareParams;
	exports.handleResponse = handleResponse;

	var _flow_interfaces = __webpack_require__(8);

	var _operations = __webpack_require__(16);

	var _operations2 = _interopRequireDefault(_operations);

	var _utils = __webpack_require__(17);

	var _utils2 = _interopRequireDefault(_utils);

	function _interopRequireDefault(obj) { return obj && obj.__esModule ? obj : { default: obj }; }

	function getOperation() {
	  return _operations2.default.PNRemoveChannelsFromGroupOperation;
	}

	function validateParams(modules, incomingParams) {
	  var channels = incomingParams.channels,
	      channelGroup = incomingParams.channelGroup;
	  var config = modules.config;


	  if (!channelGroup) return 'Missing Channel Group';
	  if (!channels || channels.length === 0) return 'Missing Channels';
	  if (!config.subscribeKey) return 'Missing Subscribe Key';
	}

	function getURL(modules, incomingParams) {
	  var channelGroup = incomingParams.channelGroup;
	  var config = modules.config;

	  return '/v1/channel-registration/sub-key/' + config.subscribeKey + '/channel-group/' + _utils2.default.encodeString(channelGroup);
	}

	function getRequestTimeout(_ref) {
	  var config = _ref.config;

	  return config.getTransactionTimeout();
	}

	function isAuthSupported() {
	  return true;
	}

	function prepareParams(modules, incomingParams) {
	  var _incomingParams$chann = incomingParams.channels,
	      channels = _incomingParams$chann === undefined ? [] : _incomingParams$chann;


	  return {
	    remove: channels.join(',')
	  };
	}

	function handleResponse() {
	  return {};
	}

/***/ }),
/* 21 */
/***/ (function(module, exports, __webpack_require__) {

	'use strict';

	Object.defineProperty(exports, "__esModule", {
	  value: true
	});
	exports.getOperation = getOperation;
	exports.validateParams = validateParams;
	exports.getURL = getURL;
	exports.isAuthSupported = isAuthSupported;
	exports.getRequestTimeout = getRequestTimeout;
	exports.prepareParams = prepareParams;
	exports.handleResponse = handleResponse;

	var _flow_interfaces = __webpack_require__(8);

	var _operations = __webpack_require__(16);

	var _operations2 = _interopRequireDefault(_operations);

	var _utils = __webpack_require__(17);

	var _utils2 = _interopRequireDefault(_utils);

	function _interopRequireDefault(obj) { return obj && obj.__esModule ? obj : { default: obj }; }

	function getOperation() {
	  return _operations2.default.PNRemoveGroupOperation;
	}

	function validateParams(modules, incomingParams) {
	  var channelGroup = incomingParams.channelGroup;
	  var config = modules.config;


	  if (!channelGroup) return 'Missing Channel Group';
	  if (!config.subscribeKey) return 'Missing Subscribe Key';
	}

	function getURL(modules, incomingParams) {
	  var channelGroup = incomingParams.channelGroup;
	  var config = modules.config;

	  return '/v1/channel-registration/sub-key/' + config.subscribeKey + '/channel-group/' + _utils2.default.encodeString(channelGroup) + '/remove';
	}

	function isAuthSupported() {
	  return true;
	}

	function getRequestTimeout(_ref) {
	  var config = _ref.config;

	  return config.getTransactionTimeout();
	}

	function prepareParams() {
	  return {};
	}

	function handleResponse() {
	  return {};
	}

/***/ }),
/* 22 */
/***/ (function(module, exports, __webpack_require__) {

	'use strict';

	Object.defineProperty(exports, "__esModule", {
	  value: true
	});
	exports.getOperation = getOperation;
	exports.validateParams = validateParams;
	exports.getURL = getURL;
	exports.getRequestTimeout = getRequestTimeout;
	exports.isAuthSupported = isAuthSupported;
	exports.prepareParams = prepareParams;
	exports.handleResponse = handleResponse;

	var _flow_interfaces = __webpack_require__(8);

	var _operations = __webpack_require__(16);

	var _operations2 = _interopRequireDefault(_operations);

	function _interopRequireDefault(obj) { return obj && obj.__esModule ? obj : { default: obj }; }

	function getOperation() {
	  return _operations2.default.PNChannelGroupsOperation;
	}

	function validateParams(modules) {
	  var config = modules.config;


	  if (!config.subscribeKey) return 'Missing Subscribe Key';
	}

	function getURL(modules) {
	  var config = modules.config;

	  return '/v1/channel-registration/sub-key/' + config.subscribeKey + '/channel-group';
	}

	function getRequestTimeout(_ref) {
	  var config = _ref.config;

	  return config.getTransactionTimeout();
	}

	function isAuthSupported() {
	  return true;
	}

	function prepareParams() {
	  return {};
	}

	function handleResponse(modules, serverResponse) {
	  return {
	    groups: serverResponse.payload.groups
	  };
	}

/***/ }),
/* 23 */
/***/ (function(module, exports, __webpack_require__) {

	'use strict';

	Object.defineProperty(exports, "__esModule", {
	  value: true
	});
	exports.getOperation = getOperation;
	exports.validateParams = validateParams;
	exports.getURL = getURL;
	exports.getRequestTimeout = getRequestTimeout;
	exports.isAuthSupported = isAuthSupported;
	exports.prepareParams = prepareParams;
	exports.handleResponse = handleResponse;

	var _flow_interfaces = __webpack_require__(8);

	var _operations = __webpack_require__(16);

	var _operations2 = _interopRequireDefault(_operations);

	var _utils = __webpack_require__(17);

	var _utils2 = _interopRequireDefault(_utils);

	function _interopRequireDefault(obj) { return obj && obj.__esModule ? obj : { default: obj }; }

	function getOperation() {
	  return _operations2.default.PNChannelsForGroupOperation;
	}

	function validateParams(modules, incomingParams) {
	  var channelGroup = incomingParams.channelGroup;
	  var config = modules.config;


	  if (!channelGroup) return 'Missing Channel Group';
	  if (!config.subscribeKey) return 'Missing Subscribe Key';
	}

	function getURL(modules, incomingParams) {
	  var channelGroup = incomingParams.channelGroup;
	  var config = modules.config;

	  return '/v1/channel-registration/sub-key/' + config.subscribeKey + '/channel-group/' + _utils2.default.encodeString(channelGroup);
	}

	function getRequestTimeout(_ref) {
	  var config = _ref.config;

	  return config.getTransactionTimeout();
	}

	function isAuthSupported() {
	  return true;
	}

	function prepareParams() {
	  return {};
	}

	function handleResponse(modules, serverResponse) {
	  return {
	    channels: serverResponse.payload.channels
	  };
	}

/***/ }),
/* 24 */
/***/ (function(module, exports, __webpack_require__) {

	'use strict';

	Object.defineProperty(exports, "__esModule", {
	  value: true
	});
	exports.getOperation = getOperation;
	exports.validateParams = validateParams;
	exports.getURL = getURL;
	exports.getRequestTimeout = getRequestTimeout;
	exports.isAuthSupported = isAuthSupported;
	exports.prepareParams = prepareParams;
	exports.handleResponse = handleResponse;

	var _flow_interfaces = __webpack_require__(8);

	var _operations = __webpack_require__(16);

	var _operations2 = _interopRequireDefault(_operations);

	function _interopRequireDefault(obj) { return obj && obj.__esModule ? obj : { default: obj }; }

	function getOperation() {
	  return _operations2.default.PNPushNotificationEnabledChannelsOperation;
	}

	function validateParams(modules, incomingParams) {
	  var device = incomingParams.device,
	      pushGateway = incomingParams.pushGateway,
	      channels = incomingParams.channels;
	  var config = modules.config;


	  if (!device) return 'Missing Device ID (device)';
	  if (!pushGateway) return 'Missing GW Type (pushGateway: gcm or apns)';
	  if (!channels || channels.length === 0) return 'Missing Channels';
	  if (!config.subscribeKey) return 'Missing Subscribe Key';
	}

	function getURL(modules, incomingParams) {
	  var device = incomingParams.device;
	  var config = modules.config;

	  return '/v1/push/sub-key/' + config.subscribeKey + '/devices/' + device;
	}

	function getRequestTimeout(_ref) {
	  var config = _ref.config;

	  return config.getTransactionTimeout();
	}

	function isAuthSupported() {
	  return true;
	}

	function prepareParams(modules, incomingParams) {
	  var pushGateway = incomingParams.pushGateway,
	      _incomingParams$chann = incomingParams.channels,
	      channels = _incomingParams$chann === undefined ? [] : _incomingParams$chann;

	  return { type: pushGateway, add: channels.join(',') };
	}

	function handleResponse() {
	  return {};
	}

/***/ }),
/* 25 */
/***/ (function(module, exports, __webpack_require__) {

	'use strict';

	Object.defineProperty(exports, "__esModule", {
	  value: true
	});
	exports.getOperation = getOperation;
	exports.validateParams = validateParams;
	exports.getURL = getURL;
	exports.getRequestTimeout = getRequestTimeout;
	exports.isAuthSupported = isAuthSupported;
	exports.prepareParams = prepareParams;
	exports.handleResponse = handleResponse;

	var _flow_interfaces = __webpack_require__(8);

	var _operations = __webpack_require__(16);

	var _operations2 = _interopRequireDefault(_operations);

	function _interopRequireDefault(obj) { return obj && obj.__esModule ? obj : { default: obj }; }

	function getOperation() {
	  return _operations2.default.PNPushNotificationEnabledChannelsOperation;
	}

	function validateParams(modules, incomingParams) {
	  var device = incomingParams.device,
	      pushGateway = incomingParams.pushGateway,
	      channels = incomingParams.channels;
	  var config = modules.config;


	  if (!device) return 'Missing Device ID (device)';
	  if (!pushGateway) return 'Missing GW Type (pushGateway: gcm or apns)';
	  if (!channels || channels.length === 0) return 'Missing Channels';
	  if (!config.subscribeKey) return 'Missing Subscribe Key';
	}

	function getURL(modules, incomingParams) {
	  var device = incomingParams.device;
	  var config = modules.config;

	  return '/v1/push/sub-key/' + config.subscribeKey + '/devices/' + device;
	}

	function getRequestTimeout(_ref) {
	  var config = _ref.config;

	  return config.getTransactionTimeout();
	}

	function isAuthSupported() {
	  return true;
	}

	function prepareParams(modules, incomingParams) {
	  var pushGateway = incomingParams.pushGateway,
	      _incomingParams$chann = incomingParams.channels,
	      channels = _incomingParams$chann === undefined ? [] : _incomingParams$chann;

	  return { type: pushGateway, remove: channels.join(',') };
	}

	function handleResponse() {
	  return {};
	}

/***/ }),
/* 26 */
/***/ (function(module, exports, __webpack_require__) {

	'use strict';

	Object.defineProperty(exports, "__esModule", {
	  value: true
	});
	exports.getOperation = getOperation;
	exports.validateParams = validateParams;
	exports.getURL = getURL;
	exports.getRequestTimeout = getRequestTimeout;
	exports.isAuthSupported = isAuthSupported;
	exports.prepareParams = prepareParams;
	exports.handleResponse = handleResponse;

	var _flow_interfaces = __webpack_require__(8);

	var _operations = __webpack_require__(16);

	var _operations2 = _interopRequireDefault(_operations);

	function _interopRequireDefault(obj) { return obj && obj.__esModule ? obj : { default: obj }; }

	function getOperation() {
	  return _operations2.default.PNPushNotificationEnabledChannelsOperation;
	}

	function validateParams(modules, incomingParams) {
	  var device = incomingParams.device,
	      pushGateway = incomingParams.pushGateway;
	  var config = modules.config;


	  if (!device) return 'Missing Device ID (device)';
	  if (!pushGateway) return 'Missing GW Type (pushGateway: gcm or apns)';
	  if (!config.subscribeKey) return 'Missing Subscribe Key';
	}

	function getURL(modules, incomingParams) {
	  var device = incomingParams.device;
	  var config = modules.config;

	  return '/v1/push/sub-key/' + config.subscribeKey + '/devices/' + device;
	}

	function getRequestTimeout(_ref) {
	  var config = _ref.config;

	  return config.getTransactionTimeout();
	}

	function isAuthSupported() {
	  return true;
	}

	function prepareParams(modules, incomingParams) {
	  var pushGateway = incomingParams.pushGateway;

	  return { type: pushGateway };
	}

	function handleResponse(modules, serverResponse) {
	  return { channels: serverResponse };
	}

/***/ }),
/* 27 */
/***/ (function(module, exports, __webpack_require__) {

	'use strict';

	Object.defineProperty(exports, "__esModule", {
	  value: true
	});
	exports.getOperation = getOperation;
	exports.validateParams = validateParams;
	exports.getURL = getURL;
	exports.getRequestTimeout = getRequestTimeout;
	exports.isAuthSupported = isAuthSupported;
	exports.prepareParams = prepareParams;
	exports.handleResponse = handleResponse;

	var _flow_interfaces = __webpack_require__(8);

	var _operations = __webpack_require__(16);

	var _operations2 = _interopRequireDefault(_operations);

	function _interopRequireDefault(obj) { return obj && obj.__esModule ? obj : { default: obj }; }

	function getOperation() {
	  return _operations2.default.PNRemoveAllPushNotificationsOperation;
	}

	function validateParams(modules, incomingParams) {
	  var device = incomingParams.device,
	      pushGateway = incomingParams.pushGateway;
	  var config = modules.config;


	  if (!device) return 'Missing Device ID (device)';
	  if (!pushGateway) return 'Missing GW Type (pushGateway: gcm or apns)';
	  if (!config.subscribeKey) return 'Missing Subscribe Key';
	}

	function getURL(modules, incomingParams) {
	  var device = incomingParams.device;
	  var config = modules.config;

	  return '/v1/push/sub-key/' + config.subscribeKey + '/devices/' + device + '/remove';
	}

	function getRequestTimeout(_ref) {
	  var config = _ref.config;

	  return config.getTransactionTimeout();
	}

	function isAuthSupported() {
	  return true;
	}

	function prepareParams(modules, incomingParams) {
	  var pushGateway = incomingParams.pushGateway;

	  return { type: pushGateway };
	}

	function handleResponse() {
	  return {};
	}

/***/ }),
/* 28 */
/***/ (function(module, exports, __webpack_require__) {

	'use strict';

	Object.defineProperty(exports, "__esModule", {
	  value: true
	});
	exports.getOperation = getOperation;
	exports.validateParams = validateParams;
	exports.getURL = getURL;
	exports.getRequestTimeout = getRequestTimeout;
	exports.isAuthSupported = isAuthSupported;
	exports.prepareParams = prepareParams;
	exports.handleResponse = handleResponse;

	var _flow_interfaces = __webpack_require__(8);

	var _operations = __webpack_require__(16);

	var _operations2 = _interopRequireDefault(_operations);

	var _utils = __webpack_require__(17);

	var _utils2 = _interopRequireDefault(_utils);

	function _interopRequireDefault(obj) { return obj && obj.__esModule ? obj : { default: obj }; }

	function getOperation() {
	  return _operations2.default.PNUnsubscribeOperation;
	}

	function validateParams(modules) {
	  var config = modules.config;


	  if (!config.subscribeKey) return 'Missing Subscribe Key';
	}

	function getURL(modules, incomingParams) {
	  var config = modules.config;
	  var _incomingParams$chann = incomingParams.channels,
	      channels = _incomingParams$chann === undefined ? [] : _incomingParams$chann;

	  var stringifiedChannels = channels.length > 0 ? channels.join(',') : ',';
	  return '/v2/presence/sub-key/' + config.subscribeKey + '/channel/' + _utils2.default.encodeString(stringifiedChannels) + '/leave';
	}

	function getRequestTimeout(_ref) {
	  var config = _ref.config;

	  return config.getTransactionTimeout();
	}

	function isAuthSupported() {
	  return true;
	}

	function prepareParams(modules, incomingParams) {
	  var _incomingParams$chann2 = incomingParams.channelGroups,
	      channelGroups = _incomingParams$chann2 === undefined ? [] : _incomingParams$chann2;

	  var params = {};

	  if (channelGroups.length > 0) {
	    params['channel-group'] = channelGroups.join(',');
	  }

	  return params;
	}

	function handleResponse() {
	  return {};
	}

/***/ }),
/* 29 */
/***/ (function(module, exports, __webpack_require__) {

	'use strict';

	Object.defineProperty(exports, "__esModule", {
	  value: true
	});
	exports.getOperation = getOperation;
	exports.validateParams = validateParams;
	exports.getURL = getURL;
	exports.getRequestTimeout = getRequestTimeout;
	exports.isAuthSupported = isAuthSupported;
	exports.prepareParams = prepareParams;
	exports.handleResponse = handleResponse;

	var _flow_interfaces = __webpack_require__(8);

	var _operations = __webpack_require__(16);

	var _operations2 = _interopRequireDefault(_operations);

	function _interopRequireDefault(obj) { return obj && obj.__esModule ? obj : { default: obj }; }

	function getOperation() {
	  return _operations2.default.PNWhereNowOperation;
	}

	function validateParams(modules) {
	  var config = modules.config;


	  if (!config.subscribeKey) return 'Missing Subscribe Key';
	}

	function getURL(modules, incomingParams) {
	  var config = modules.config;
	  var _incomingParams$uuid = incomingParams.uuid,
	      uuid = _incomingParams$uuid === undefined ? config.UUID : _incomingParams$uuid;

	  return '/v2/presence/sub-key/' + config.subscribeKey + '/uuid/' + uuid;
	}

	function getRequestTimeout(_ref) {
	  var config = _ref.config;

	  return config.getTransactionTimeout();
	}

	function isAuthSupported() {
	  return true;
	}

	function prepareParams() {
	  return {};
	}

	function handleResponse(modules, serverResponse) {
	  if (!serverResponse.payload) {
	    return { channels: [] };
	  }
	  return { channels: serverResponse.payload.channels };
	}

/***/ }),
/* 30 */
/***/ (function(module, exports, __webpack_require__) {

	'use strict';

	Object.defineProperty(exports, "__esModule", {
	  value: true
	});
	exports.getOperation = getOperation;
	exports.validateParams = validateParams;
	exports.getURL = getURL;
	exports.isAuthSupported = isAuthSupported;
	exports.getRequestTimeout = getRequestTimeout;
	exports.prepareParams = prepareParams;
	exports.handleResponse = handleResponse;

	var _flow_interfaces = __webpack_require__(8);

	var _operations = __webpack_require__(16);

	var _operations2 = _interopRequireDefault(_operations);

	var _utils = __webpack_require__(17);

	var _utils2 = _interopRequireDefault(_utils);

	function _interopRequireDefault(obj) { return obj && obj.__esModule ? obj : { default: obj }; }

	function getOperation() {
	  return _operations2.default.PNHeartbeatOperation;
	}

	function validateParams(modules) {
	  var config = modules.config;


	  if (!config.subscribeKey) return 'Missing Subscribe Key';
	}

	function getURL(modules, incomingParams) {
	  var config = modules.config;
	  var _incomingParams$chann = incomingParams.channels,
	      channels = _incomingParams$chann === undefined ? [] : _incomingParams$chann;

	  var stringifiedChannels = channels.length > 0 ? channels.join(',') : ',';
	  return '/v2/presence/sub-key/' + config.subscribeKey + '/channel/' + _utils2.default.encodeString(stringifiedChannels) + '/heartbeat';
	}

	function isAuthSupported() {
	  return true;
	}

	function getRequestTimeout(_ref) {
	  var config = _ref.config;

	  return config.getTransactionTimeout();
	}

	function prepareParams(modules, incomingParams) {
	  var _incomingParams$chann2 = incomingParams.channelGroups,
	      channelGroups = _incomingParams$chann2 === undefined ? [] : _incomingParams$chann2,
	      _incomingParams$state = incomingParams.state,
	      state = _incomingParams$state === undefined ? {} : _incomingParams$state;
	  var config = modules.config;

	  var params = {};

	  if (channelGroups.length > 0) {
	    params['channel-group'] = channelGroups.join(',');
	  }

	  params.state = JSON.stringify(state);
	  params.heartbeat = config.getPresenceTimeout();
	  return params;
	}

	function handleResponse() {
	  return {};
	}

/***/ }),
/* 31 */
/***/ (function(module, exports, __webpack_require__) {

	'use strict';

	Object.defineProperty(exports, "__esModule", {
	  value: true
	});
	exports.getOperation = getOperation;
	exports.validateParams = validateParams;
	exports.getURL = getURL;
	exports.getRequestTimeout = getRequestTimeout;
	exports.isAuthSupported = isAuthSupported;
	exports.prepareParams = prepareParams;
	exports.handleResponse = handleResponse;

	var _flow_interfaces = __webpack_require__(8);

	var _operations = __webpack_require__(16);

	var _operations2 = _interopRequireDefault(_operations);

	var _utils = __webpack_require__(17);

	var _utils2 = _interopRequireDefault(_utils);

	function _interopRequireDefault(obj) { return obj && obj.__esModule ? obj : { default: obj }; }

	function getOperation() {
	  return _operations2.default.PNGetStateOperation;
	}

	function validateParams(modules) {
	  var config = modules.config;


	  if (!config.subscribeKey) return 'Missing Subscribe Key';
	}

	function getURL(modules, incomingParams) {
	  var config = modules.config;
	  var _incomingParams$uuid = incomingParams.uuid,
	      uuid = _incomingParams$uuid === undefined ? config.UUID : _incomingParams$uuid,
	      _incomingParams$chann = incomingParams.channels,
	      channels = _incomingParams$chann === undefined ? [] : _incomingParams$chann;

	  var stringifiedChannels = channels.length > 0 ? channels.join(',') : ',';
	  return '/v2/presence/sub-key/' + config.subscribeKey + '/channel/' + _utils2.default.encodeString(stringifiedChannels) + '/uuid/' + uuid;
	}

	function getRequestTimeout(_ref) {
	  var config = _ref.config;

	  return config.getTransactionTimeout();
	}

	function isAuthSupported() {
	  return true;
	}

	function prepareParams(modules, incomingParams) {
	  var _incomingParams$chann2 = incomingParams.channelGroups,
	      channelGroups = _incomingParams$chann2 === undefined ? [] : _incomingParams$chann2;

	  var params = {};

	  if (channelGroups.length > 0) {
	    params['channel-group'] = channelGroups.join(',');
	  }

	  return params;
	}

	function handleResponse(modules, serverResponse, incomingParams) {
	  var _incomingParams$chann3 = incomingParams.channels,
	      channels = _incomingParams$chann3 === undefined ? [] : _incomingParams$chann3,
	      _incomingParams$chann4 = incomingParams.channelGroups,
	      channelGroups = _incomingParams$chann4 === undefined ? [] : _incomingParams$chann4;

	  var channelsResponse = {};

	  if (channels.length === 1 && channelGroups.length === 0) {
	    channelsResponse[channels[0]] = serverResponse.payload;
	  } else {
	    channelsResponse = serverResponse.payload;
	  }

	  return { channels: channelsResponse };
	}

/***/ }),
/* 32 */
/***/ (function(module, exports, __webpack_require__) {

	'use strict';

	Object.defineProperty(exports, "__esModule", {
	  value: true
	});
	exports.getOperation = getOperation;
	exports.validateParams = validateParams;
	exports.getURL = getURL;
	exports.getRequestTimeout = getRequestTimeout;
	exports.isAuthSupported = isAuthSupported;
	exports.prepareParams = prepareParams;
	exports.handleResponse = handleResponse;

	var _flow_interfaces = __webpack_require__(8);

	var _operations = __webpack_require__(16);

	var _operations2 = _interopRequireDefault(_operations);

	var _utils = __webpack_require__(17);

	var _utils2 = _interopRequireDefault(_utils);

	function _interopRequireDefault(obj) { return obj && obj.__esModule ? obj : { default: obj }; }

	function getOperation() {
	  return _operations2.default.PNSetStateOperation;
	}

	function validateParams(modules, incomingParams) {
	  var config = modules.config;
	  var state = incomingParams.state,
	      _incomingParams$chann = incomingParams.channels,
	      channels = _incomingParams$chann === undefined ? [] : _incomingParams$chann,
	      _incomingParams$chann2 = incomingParams.channelGroups,
	      channelGroups = _incomingParams$chann2 === undefined ? [] : _incomingParams$chann2;


	  if (!state) return 'Missing State';
	  if (!config.subscribeKey) return 'Missing Subscribe Key';
	  if (channels.length === 0 && channelGroups.length === 0) return 'Please provide a list of channels and/or channel-groups';
	}

	function getURL(modules, incomingParams) {
	  var config = modules.config;
	  var _incomingParams$chann3 = incomingParams.channels,
	      channels = _incomingParams$chann3 === undefined ? [] : _incomingParams$chann3;

	  var stringifiedChannels = channels.length > 0 ? channels.join(',') : ',';
	  return '/v2/presence/sub-key/' + config.subscribeKey + '/channel/' + _utils2.default.encodeString(stringifiedChannels) + '/uuid/' + config.UUID + '/data';
	}

	function getRequestTimeout(_ref) {
	  var config = _ref.config;

	  return config.getTransactionTimeout();
	}

	function isAuthSupported() {
	  return true;
	}

	function prepareParams(modules, incomingParams) {
	  var state = incomingParams.state,
	      _incomingParams$chann4 = incomingParams.channelGroups,
	      channelGroups = _incomingParams$chann4 === undefined ? [] : _incomingParams$chann4;

	  var params = {};

	  params.state = JSON.stringify(state);

	  if (channelGroups.length > 0) {
	    params['channel-group'] = channelGroups.join(',');
	  }

	  return params;
	}

	function handleResponse(modules, serverResponse) {
	  return { state: serverResponse.payload };
	}

/***/ }),
/* 33 */
/***/ (function(module, exports, __webpack_require__) {

	'use strict';

	Object.defineProperty(exports, "__esModule", {
	  value: true
	});
	exports.getOperation = getOperation;
	exports.validateParams = validateParams;
	exports.getURL = getURL;
	exports.getRequestTimeout = getRequestTimeout;
	exports.isAuthSupported = isAuthSupported;
	exports.prepareParams = prepareParams;
	exports.handleResponse = handleResponse;

	var _flow_interfaces = __webpack_require__(8);

	var _operations = __webpack_require__(16);

	var _operations2 = _interopRequireDefault(_operations);

	var _utils = __webpack_require__(17);

	var _utils2 = _interopRequireDefault(_utils);

	function _interopRequireDefault(obj) { return obj && obj.__esModule ? obj : { default: obj }; }

	function getOperation() {
	  return _operations2.default.PNHereNowOperation;
	}

	function validateParams(modules) {
	  var config = modules.config;


	  if (!config.subscribeKey) return 'Missing Subscribe Key';
	}

	function getURL(modules, incomingParams) {
	  var config = modules.config;
	  var _incomingParams$chann = incomingParams.channels,
	      channels = _incomingParams$chann === undefined ? [] : _incomingParams$chann,
	      _incomingParams$chann2 = incomingParams.channelGroups,
	      channelGroups = _incomingParams$chann2 === undefined ? [] : _incomingParams$chann2;

	  var baseURL = '/v2/presence/sub-key/' + config.subscribeKey;

	  if (channels.length > 0 || channelGroups.length > 0) {
	    var stringifiedChannels = channels.length > 0 ? channels.join(',') : ',';
	    baseURL += '/channel/' + _utils2.default.encodeString(stringifiedChannels);
	  }

	  return baseURL;
	}

	function getRequestTimeout(_ref) {
	  var config = _ref.config;

	  return config.getTransactionTimeout();
	}

	function isAuthSupported() {
	  return true;
	}

	function prepareParams(modules, incomingParams) {
	  var _incomingParams$chann3 = incomingParams.channelGroups,
	      channelGroups = _incomingParams$chann3 === undefined ? [] : _incomingParams$chann3,
	      _incomingParams$inclu = incomingParams.includeUUIDs,
	      includeUUIDs = _incomingParams$inclu === undefined ? true : _incomingParams$inclu,
	      _incomingParams$inclu2 = incomingParams.includeState,
	      includeState = _incomingParams$inclu2 === undefined ? false : _incomingParams$inclu2;

	  var params = {};

	  if (!includeUUIDs) params.disable_uuids = 1;
	  if (includeState) params.state = 1;

	  if (channelGroups.length > 0) {
	    params['channel-group'] = channelGroups.join(',');
	  }

	  return params;
	}

	function handleResponse(modules, serverResponse, incomingParams) {
	  var _incomingParams$chann4 = incomingParams.channels,
	      channels = _incomingParams$chann4 === undefined ? [] : _incomingParams$chann4,
	      _incomingParams$chann5 = incomingParams.channelGroups,
	      channelGroups = _incomingParams$chann5 === undefined ? [] : _incomingParams$chann5,
	      _incomingParams$inclu3 = incomingParams.includeUUIDs,
	      includeUUIDs = _incomingParams$inclu3 === undefined ? true : _incomingParams$inclu3,
	      _incomingParams$inclu4 = incomingParams.includeState,
	      includeState = _incomingParams$inclu4 === undefined ? false : _incomingParams$inclu4;


	  var prepareSingularChannel = function prepareSingularChannel() {
	    var response = {};
	    var occupantsList = [];
	    response.totalChannels = 1;
	    response.totalOccupancy = serverResponse.occupancy;
	    response.channels = {};
	    response.channels[channels[0]] = {
	      occupants: occupantsList,
	      name: channels[0],
	      occupancy: serverResponse.occupancy
	    };

	    if (includeUUIDs && serverResponse.uuids) {
	      serverResponse.uuids.forEach(function (uuidEntry) {
	        if (includeState) {
	          occupantsList.push({ state: uuidEntry.state, uuid: uuidEntry.uuid });
	        } else {
	          occupantsList.push({ state: null, uuid: uuidEntry });
	        }
	      });
	    }

	    return response;
	  };

	  var prepareMultipleChannel = function prepareMultipleChannel() {
	    var response = {};
	    response.totalChannels = serverResponse.payload.total_channels;
	    response.totalOccupancy = serverResponse.payload.total_occupancy;
	    response.channels = {};

	    Object.keys(serverResponse.payload.channels).forEach(function (channelName) {
	      var channelEntry = serverResponse.payload.channels[channelName];
	      var occupantsList = [];
	      response.channels[channelName] = {
	        occupants: occupantsList,
	        name: channelName,
	        occupancy: channelEntry.occupancy
	      };

	      if (includeUUIDs) {
	        channelEntry.uuids.forEach(function (uuidEntry) {
	          if (includeState) {
	            occupantsList.push({ state: uuidEntry.state, uuid: uuidEntry.uuid });
	          } else {
	            occupantsList.push({ state: null, uuid: uuidEntry });
	          }
	        });
	      }

	      return response;
	    });

	    return response;
	  };

	  var response = void 0;
	  if (channels.length > 1 || channelGroups.length > 0 || channelGroups.length === 0 && channels.length === 0) {
	    response = prepareMultipleChannel();
	  } else {
	    response = prepareSingularChannel();
	  }

	  return response;
	}

/***/ }),
/* 34 */
/***/ (function(module, exports, __webpack_require__) {

	'use strict';

	Object.defineProperty(exports, "__esModule", {
	  value: true
	});
	exports.getOperation = getOperation;
	exports.validateParams = validateParams;
	exports.getURL = getURL;
	exports.getRequestTimeout = getRequestTimeout;
	exports.isAuthSupported = isAuthSupported;
	exports.prepareParams = prepareParams;
	exports.handleResponse = handleResponse;

	var _flow_interfaces = __webpack_require__(8);

	var _operations = __webpack_require__(16);

	var _operations2 = _interopRequireDefault(_operations);

	function _interopRequireDefault(obj) { return obj && obj.__esModule ? obj : { default: obj }; }

	function getOperation() {
	  return _operations2.default.PNAccessManagerAudit;
	}

	function validateParams(modules) {
	  var config = modules.config;


	  if (!config.subscribeKey) return 'Missing Subscribe Key';
	}

	function getURL(modules) {
	  var config = modules.config;

	  return '/v2/auth/audit/sub-key/' + config.subscribeKey;
	}

	function getRequestTimeout(_ref) {
	  var config = _ref.config;

	  return config.getTransactionTimeout();
	}

	function isAuthSupported() {
	  return false;
	}

	function prepareParams(modules, incomingParams) {
	  var channel = incomingParams.channel,
	      channelGroup = incomingParams.channelGroup,
	      _incomingParams$authK = incomingParams.authKeys,
	      authKeys = _incomingParams$authK === undefined ? [] : _incomingParams$authK;

	  var params = {};

	  if (channel) {
	    params.channel = channel;
	  }

	  if (channelGroup) {
	    params['channel-group'] = channelGroup;
	  }

	  if (authKeys.length > 0) {
	    params.auth = authKeys.join(',');
	  }

	  return params;
	}

	function handleResponse(modules, serverResponse) {
	  return serverResponse.payload;
	}

/***/ }),
/* 35 */
/***/ (function(module, exports, __webpack_require__) {

	'use strict';

	Object.defineProperty(exports, "__esModule", {
	  value: true
	});
	exports.getOperation = getOperation;
	exports.validateParams = validateParams;
	exports.getURL = getURL;
	exports.getRequestTimeout = getRequestTimeout;
	exports.isAuthSupported = isAuthSupported;
	exports.prepareParams = prepareParams;
	exports.handleResponse = handleResponse;

	var _flow_interfaces = __webpack_require__(8);

	var _operations = __webpack_require__(16);

	var _operations2 = _interopRequireDefault(_operations);

	function _interopRequireDefault(obj) { return obj && obj.__esModule ? obj : { default: obj }; }

	function getOperation() {
	  return _operations2.default.PNAccessManagerGrant;
	}

	function validateParams(modules) {
	  var config = modules.config;


	  if (!config.subscribeKey) return 'Missing Subscribe Key';
	  if (!config.publishKey) return 'Missing Publish Key';
	  if (!config.secretKey) return 'Missing Secret Key';
	}

	function getURL(modules) {
	  var config = modules.config;

	  return '/v2/auth/grant/sub-key/' + config.subscribeKey;
	}

	function getRequestTimeout(_ref) {
	  var config = _ref.config;

	  return config.getTransactionTimeout();
	}

	function isAuthSupported() {
	  return false;
	}

	function prepareParams(modules, incomingParams) {
	  var _incomingParams$chann = incomingParams.channels,
	      channels = _incomingParams$chann === undefined ? [] : _incomingParams$chann,
	      _incomingParams$chann2 = incomingParams.channelGroups,
	      channelGroups = _incomingParams$chann2 === undefined ? [] : _incomingParams$chann2,
	      ttl = incomingParams.ttl,
	      _incomingParams$read = incomingParams.read,
	      read = _incomingParams$read === undefined ? false : _incomingParams$read,
	      _incomingParams$write = incomingParams.write,
	      write = _incomingParams$write === undefined ? false : _incomingParams$write,
	      _incomingParams$manag = incomingParams.manage,
	      manage = _incomingParams$manag === undefined ? false : _incomingParams$manag,
	      _incomingParams$authK = incomingParams.authKeys,
	      authKeys = _incomingParams$authK === undefined ? [] : _incomingParams$authK;

	  var params = {};

	  params.r = read ? '1' : '0';
	  params.w = write ? '1' : '0';
	  params.m = manage ? '1' : '0';

	  if (channels.length > 0) {
	    params.channel = channels.join(',');
	  }

	  if (channelGroups.length > 0) {
	    params['channel-group'] = channelGroups.join(',');
	  }

	  if (authKeys.length > 0) {
	    params.auth = authKeys.join(',');
	  }

	  if (ttl || ttl === 0) {
	    params.ttl = ttl;
	  }

	  return params;
	}

	function handleResponse() {
	  return {};
	}

/***/ }),
/* 36 */
/***/ (function(module, exports, __webpack_require__) {

	'use strict';

	Object.defineProperty(exports, "__esModule", {
	  value: true
	});

	var _typeof = typeof Symbol === "function" && typeof Symbol.iterator === "symbol" ? function (obj) { return typeof obj; } : function (obj) { return obj && typeof Symbol === "function" && obj.constructor === Symbol && obj !== Symbol.prototype ? "symbol" : typeof obj; };

	exports.getOperation = getOperation;
	exports.validateParams = validateParams;
	exports.usePost = usePost;
	exports.getURL = getURL;
	exports.postURL = postURL;
	exports.getRequestTimeout = getRequestTimeout;
	exports.isAuthSupported = isAuthSupported;
	exports.postPayload = postPayload;
	exports.prepareParams = prepareParams;
	exports.handleResponse = handleResponse;

	var _flow_interfaces = __webpack_require__(8);

	var _operations = __webpack_require__(16);

	var _operations2 = _interopRequireDefault(_operations);

	var _utils = __webpack_require__(17);

	var _utils2 = _interopRequireDefault(_utils);

	function _interopRequireDefault(obj) { return obj && obj.__esModule ? obj : { default: obj }; }

	function prepareMessagePayload(modules, messagePayload) {
	  var crypto = modules.crypto,
	      config = modules.config;

	  var stringifiedPayload = JSON.stringify(messagePayload);

	  if (config.cipherKey) {
	    stringifiedPayload = crypto.encrypt(stringifiedPayload);
	    stringifiedPayload = JSON.stringify(stringifiedPayload);
	  }

	  return stringifiedPayload;
	}

	function getOperation() {
	  return _operations2.default.PNPublishOperation;
	}

	function validateParams(_ref, incomingParams) {
	  var config = _ref.config;
	  var message = incomingParams.message,
	      channel = incomingParams.channel;


	  if (!channel) return 'Missing Channel';
	  if (!message) return 'Missing Message';
	  if (!config.subscribeKey) return 'Missing Subscribe Key';
	}

	function usePost(modules, incomingParams) {
	  var _incomingParams$sendB = incomingParams.sendByPost,
	      sendByPost = _incomingParams$sendB === undefined ? false : _incomingParams$sendB;

	  return sendByPost;
	}

	function getURL(modules, incomingParams) {
	  var config = modules.config;
	  var channel = incomingParams.channel,
	      message = incomingParams.message;

	  var stringifiedPayload = prepareMessagePayload(modules, message);
	  return '/publish/' + config.publishKey + '/' + config.subscribeKey + '/0/' + _utils2.default.encodeString(channel) + '/0/' + _utils2.default.encodeString(stringifiedPayload);
	}

	function postURL(modules, incomingParams) {
	  var config = modules.config;
	  var channel = incomingParams.channel;

	  return '/publish/' + config.publishKey + '/' + config.subscribeKey + '/0/' + _utils2.default.encodeString(channel) + '/0';
	}

	function getRequestTimeout(_ref2) {
	  var config = _ref2.config;

	  return config.getTransactionTimeout();
	}

	function isAuthSupported() {
	  return true;
	}

	function postPayload(modules, incomingParams) {
	  var message = incomingParams.message;

	  return prepareMessagePayload(modules, message);
	}

	function prepareParams(modules, incomingParams) {
	  var meta = incomingParams.meta,
	      _incomingParams$repli = incomingParams.replicate,
	      replicate = _incomingParams$repli === undefined ? true : _incomingParams$repli,
	      storeInHistory = incomingParams.storeInHistory,
	      ttl = incomingParams.ttl;

	  var params = {};

	  if (storeInHistory != null) {
	    if (storeInHistory) {
	      params.store = '1';
	    } else {
	      params.store = '0';
	    }
	  }

	  if (ttl) {
	    params.ttl = ttl;
	  }

	  if (replicate === false) {
	    params.norep = 'true';
	  }

	  if (meta && (typeof meta === 'undefined' ? 'undefined' : _typeof(meta)) === 'object') {
	    params.meta = JSON.stringify(meta);
	  }

	  return params;
	}

	function handleResponse(modules, serverResponse) {
	  return { timetoken: serverResponse[2] };
	}

/***/ }),
/* 37 */
/***/ (function(module, exports, __webpack_require__) {

	'use strict';

	Object.defineProperty(exports, "__esModule", {
	  value: true
	});
	exports.getOperation = getOperation;
	exports.validateParams = validateParams;
	exports.getURL = getURL;
	exports.getRequestTimeout = getRequestTimeout;
	exports.isAuthSupported = isAuthSupported;
	exports.prepareParams = prepareParams;
	exports.handleResponse = handleResponse;

	var _flow_interfaces = __webpack_require__(8);

	var _operations = __webpack_require__(16);

	var _operations2 = _interopRequireDefault(_operations);

	var _utils = __webpack_require__(17);

	var _utils2 = _interopRequireDefault(_utils);

	function _interopRequireDefault(obj) { return obj && obj.__esModule ? obj : { default: obj }; }

	function __processMessage(modules, message) {
	  var config = modules.config,
	      crypto = modules.crypto;

	  if (!config.cipherKey) return message;

	  try {
	    return crypto.decrypt(message);
	  } catch (e) {
	    return message;
	  }
	}

	function getOperation() {
	  return _operations2.default.PNHistoryOperation;
	}

	function validateParams(modules, incomingParams) {
	  var channel = incomingParams.channel;
	  var config = modules.config;


	  if (!channel) return 'Missing channel';
	  if (!config.subscribeKey) return 'Missing Subscribe Key';
	}

	function getURL(modules, incomingParams) {
	  var channel = incomingParams.channel;
	  var config = modules.config;

	  return '/v2/history/sub-key/' + config.subscribeKey + '/channel/' + _utils2.default.encodeString(channel);
	}

	function getRequestTimeout(_ref) {
	  var config = _ref.config;

	  return config.getTransactionTimeout();
	}

	function isAuthSupported() {
	  return true;
	}

	function prepareParams(modules, incomingParams) {
	  var start = incomingParams.start,
	      end = incomingParams.end,
	      reverse = incomingParams.reverse,
	      _incomingParams$count = incomingParams.count,
	      count = _incomingParams$count === undefined ? 100 : _incomingParams$count,
	      _incomingParams$strin = incomingParams.stringifiedTimeToken,
	      stringifiedTimeToken = _incomingParams$strin === undefined ? false : _incomingParams$strin;

	  var outgoingParams = {
	    include_token: 'true'
	  };

	  outgoingParams.count = count;
	  if (start) outgoingParams.start = start;
	  if (end) outgoingParams.end = end;
	  if (stringifiedTimeToken) outgoingParams.string_message_token = 'true';
	  if (reverse != null) outgoingParams.reverse = reverse.toString();

	  return outgoingParams;
	}

	function handleResponse(modules, serverResponse) {
	  var response = {
	    messages: [],
	    startTimeToken: serverResponse[1],
	    endTimeToken: serverResponse[2]
	  };

	  serverResponse[0].forEach(function (serverHistoryItem) {
	    var item = {
	      timetoken: serverHistoryItem.timetoken,
	      entry: __processMessage(modules, serverHistoryItem.message)
	    };

	    response.messages.push(item);
	  });

	  return response;
	}

/***/ }),
/* 38 */
/***/ (function(module, exports, __webpack_require__) {

	'use strict';

	Object.defineProperty(exports, "__esModule", {
	  value: true
	});
	exports.getOperation = getOperation;
	exports.validateParams = validateParams;
	exports.getURL = getURL;
	exports.getRequestTimeout = getRequestTimeout;
	exports.isAuthSupported = isAuthSupported;
	exports.prepareParams = prepareParams;
	exports.handleResponse = handleResponse;

	var _flow_interfaces = __webpack_require__(8);

	var _operations = __webpack_require__(16);

	var _operations2 = _interopRequireDefault(_operations);

	var _utils = __webpack_require__(17);

	var _utils2 = _interopRequireDefault(_utils);

	function _interopRequireDefault(obj) { return obj && obj.__esModule ? obj : { default: obj }; }

	function __processMessage(modules, message) {
	  var config = modules.config,
	      crypto = modules.crypto;

	  if (!config.cipherKey) return message;

	  try {
	    return crypto.decrypt(message);
	  } catch (e) {
	    return message;
	  }
	}

	function getOperation() {
	  return _operations2.default.PNFetchMessagesOperation;
	}

	function validateParams(modules, incomingParams) {
	  var channels = incomingParams.channels;
	  var config = modules.config;


	  if (!channels || channels.length === 0) return 'Missing channels';
	  if (!config.subscribeKey) return 'Missing Subscribe Key';
	}

	function getURL(modules, incomingParams) {
	  var _incomingParams$chann = incomingParams.channels,
	      channels = _incomingParams$chann === undefined ? [] : _incomingParams$chann;
	  var config = modules.config;


	  var stringifiedChannels = channels.length > 0 ? channels.join(',') : ',';
	  return '/v3/history/sub-key/' + config.subscribeKey + '/channel/' + _utils2.default.encodeString(stringifiedChannels);
	}

	function getRequestTimeout(_ref) {
	  var config = _ref.config;

	  return config.getTransactionTimeout();
	}

	function isAuthSupported() {
	  return true;
	}

	function prepareParams(modules, incomingParams) {
	  var start = incomingParams.start,
	      end = incomingParams.end,
	      count = incomingParams.count;

	  var outgoingParams = {};

	  if (count) outgoingParams.max = count;
	  if (start) outgoingParams.start = start;
	  if (end) outgoingParams.end = end;

	  return outgoingParams;
	}

	function handleResponse(modules, serverResponse) {
	  var response = {
	    channels: {}
	  };

	  Object.keys(serverResponse.channels || {}).forEach(function (channelName) {
	    response.channels[channelName] = [];

	    (serverResponse.channels[channelName] || []).forEach(function (messageEnvelope) {
	      var announce = {};
	      announce.channel = channelName;
	      announce.subscription = null;
	      announce.timetoken = messageEnvelope.timetoken;
	      announce.message = __processMessage(modules, messageEnvelope.message);
	      response.channels[channelName].push(announce);
	    });
	  });

	  return response;
	}

/***/ }),
/* 39 */
/***/ (function(module, exports, __webpack_require__) {

	'use strict';

	Object.defineProperty(exports, "__esModule", {
	  value: true
	});
	exports.getOperation = getOperation;
	exports.validateParams = validateParams;
	exports.getURL = getURL;
	exports.getRequestTimeout = getRequestTimeout;
	exports.isAuthSupported = isAuthSupported;
	exports.prepareParams = prepareParams;
	exports.handleResponse = handleResponse;

	var _flow_interfaces = __webpack_require__(8);

	var _operations = __webpack_require__(16);

	var _operations2 = _interopRequireDefault(_operations);

	var _utils = __webpack_require__(17);

	var _utils2 = _interopRequireDefault(_utils);

	function _interopRequireDefault(obj) { return obj && obj.__esModule ? obj : { default: obj }; }

	function getOperation() {
	  return _operations2.default.PNSubscribeOperation;
	}

	function validateParams(modules) {
	  var config = modules.config;


	  if (!config.subscribeKey) return 'Missing Subscribe Key';
	}

	function getURL(modules, incomingParams) {
	  var config = modules.config;
	  var _incomingParams$chann = incomingParams.channels,
	      channels = _incomingParams$chann === undefined ? [] : _incomingParams$chann;

	  var stringifiedChannels = channels.length > 0 ? channels.join(',') : ',';
	  return '/v2/subscribe/' + config.subscribeKey + '/' + _utils2.default.encodeString(stringifiedChannels) + '/0';
	}

	function getRequestTimeout(_ref) {
	  var config = _ref.config;

	  return config.getSubscribeTimeout();
	}

	function isAuthSupported() {
	  return true;
	}

	function prepareParams(_ref2, incomingParams) {
	  var config = _ref2.config;
	  var _incomingParams$chann2 = incomingParams.channelGroups,
	      channelGroups = _incomingParams$chann2 === undefined ? [] : _incomingParams$chann2,
	      timetoken = incomingParams.timetoken,
	      filterExpression = incomingParams.filterExpression,
	      region = incomingParams.region;

	  var params = {
	    heartbeat: config.getPresenceTimeout()
	  };

	  if (channelGroups.length > 0) {
	    params['channel-group'] = channelGroups.join(',');
	  }

	  if (filterExpression && filterExpression.length > 0) {
	    params['filter-expr'] = filterExpression;
	  }

	  if (timetoken) {
	    params.tt = timetoken;
	  }

	  if (region) {
	    params.tr = region;
	  }

	  return params;
	}

	function handleResponse(modules, serverResponse) {
	  var messages = [];

	  serverResponse.m.forEach(function (rawMessage) {
	    var publishMetaData = {
	      publishTimetoken: rawMessage.p.t,
	      region: rawMessage.p.r
	    };
	    var parsedMessage = {
	      shard: parseInt(rawMessage.a, 10),
	      subscriptionMatch: rawMessage.b,
	      channel: rawMessage.c,
	      payload: rawMessage.d,
	      flags: rawMessage.f,
	      issuingClientId: rawMessage.i,
	      subscribeKey: rawMessage.k,
	      originationTimetoken: rawMessage.o,
	      userMetadata: rawMessage.u,
	      publishMetaData: publishMetaData
	    };
	    messages.push(parsedMessage);
	  });

	  var metadata = {
	    timetoken: serverResponse.t.t,
	    region: serverResponse.t.r
	  };

	  return { messages: messages, metadata: metadata };
	}

/***/ }),
/* 40 */
/***/ (function(module, exports, __webpack_require__) {

	'use strict';

	Object.defineProperty(exports, "__esModule", {
	  value: true
	});

	var _createClass = function () { function defineProperties(target, props) { for (var i = 0; i < props.length; i++) { var descriptor = props[i]; descriptor.enumerable = descriptor.enumerable || false; descriptor.configurable = true; if ("value" in descriptor) descriptor.writable = true; Object.defineProperty(target, descriptor.key, descriptor); } } return function (Constructor, protoProps, staticProps) { if (protoProps) defineProperties(Constructor.prototype, protoProps); if (staticProps) defineProperties(Constructor, staticProps); return Constructor; }; }();

	var _config = __webpack_require__(7);

	var _config2 = _interopRequireDefault(_config);

	var _categories = __webpack_require__(13);

	var _categories2 = _interopRequireDefault(_categories);

	var _flow_interfaces = __webpack_require__(8);

	function _interopRequireDefault(obj) { return obj && obj.__esModule ? obj : { default: obj }; }

	function _classCallCheck(instance, Constructor) { if (!(instance instanceof Constructor)) { throw new TypeError("Cannot call a class as a function"); } }

	var _class = function () {
	  function _class(modules) {
	    var _this = this;

	    _classCallCheck(this, _class);

	    this._modules = {};

	    Object.keys(modules).forEach(function (key) {
	      _this._modules[key] = modules[key].bind(_this);
	    });
	  }

	  _createClass(_class, [{
	    key: 'init',
	    value: function init(config) {
	      this._config = config;

	      this._maxSubDomain = 20;
	      this._currentSubDomain = Math.floor(Math.random() * this._maxSubDomain);
	      this._providedFQDN = (this._config.secure ? 'https://' : 'http://') + this._config.origin;
	      this._coreParams = {};

	      this.shiftStandardOrigin();
	    }
	  }, {
	    key: 'nextOrigin',
	    value: function nextOrigin() {
	      if (this._providedFQDN.indexOf('pubsub.') === -1) {
	        return this._providedFQDN;
	      }

	      var newSubDomain = void 0;

	      this._currentSubDomain = this._currentSubDomain + 1;

	      if (this._currentSubDomain >= this._maxSubDomain) {
	        this._currentSubDomain = 1;
	      }

	      newSubDomain = this._currentSubDomain.toString();

	      return this._providedFQDN.replace('pubsub', 'ps' + newSubDomain);
	    }
	  }, {
	    key: 'shiftStandardOrigin',
	    value: function shiftStandardOrigin() {
	      var failover = arguments.length > 0 && arguments[0] !== undefined ? arguments[0] : false;

	      this._standardOrigin = this.nextOrigin(failover);

	      return this._standardOrigin;
	    }
	  }, {
	    key: 'getStandardOrigin',
	    value: function getStandardOrigin() {
	      return this._standardOrigin;
	    }
	  }, {
	    key: 'POST',
	    value: function POST(params, body, endpoint, callback) {
	      return this._modules.post(params, body, endpoint, callback);
	    }
	  }, {
	    key: 'GET',
	    value: function GET(params, endpoint, callback) {
	      return this._modules.get(params, endpoint, callback);
	    }
	  }, {
	    key: '_detectErrorCategory',
	    value: function _detectErrorCategory(err) {
	      if (err.code === 'ENOTFOUND') return _categories2.default.PNNetworkIssuesCategory;
	      if (err.code === 'ECONNREFUSED') return _categories2.default.PNNetworkIssuesCategory;
	      if (err.code === 'ECONNRESET') return _categories2.default.PNNetworkIssuesCategory;
	      if (err.code === 'EAI_AGAIN') return _categories2.default.PNNetworkIssuesCategory;

	      if (err.status === 0 || err.hasOwnProperty('status') && typeof err.status === 'undefined') return _categories2.default.PNNetworkIssuesCategory;
	      if (err.timeout) return _categories2.default.PNTimeoutCategory;

	      if (err.response) {
	        if (err.response.badRequest) return _categories2.default.PNBadRequestCategory;
	        if (err.response.forbidden) return _categories2.default.PNAccessDeniedCategory;
	      }

	      return _categories2.default.PNUnknownCategory;
	    }
	  }]);

	  return _class;
	}();

	exports.default = _class;
	module.exports = exports['default'];

/***/ }),
/* 41 */
/***/ (function(module, exports) {

	"use strict";

	Object.defineProperty(exports, "__esModule", {
	  value: true
	});
	exports.default = {
	  get: function get(key) {
	    try {
	      return localStorage.getItem(key);
	    } catch (e) {
	      return null;
	    }
	  },
	  set: function set(key, data) {
	    try {
	      return localStorage.setItem(key, data);
	    } catch (e) {
	      return null;
	    }
	  }
	};
	module.exports = exports["default"];

/***/ }),
/* 42 */
/***/ (function(module, exports, __webpack_require__) {

	'use strict';

	Object.defineProperty(exports, "__esModule", {
	  value: true
	});
	exports.get = get;
	exports.post = post;

	var _superagent = __webpack_require__(43);

	var _superagent2 = _interopRequireDefault(_superagent);

	var _flow_interfaces = __webpack_require__(8);

	function _interopRequireDefault(obj) { return obj && obj.__esModule ? obj : { default: obj }; }

	function log(req) {
	  var _pickLogger = function _pickLogger() {
	    if (console && console.log) return console;
	    if (window && window.console && window.console.log) return window.console;
	    return console;
	  };

	  var start = new Date().getTime();
	  var timestamp = new Date().toISOString();
	  var logger = _pickLogger();
	  logger.log('<<<<<');
	  logger.log('[' + timestamp + ']', '\n', req.url, '\n', req.qs);
	  logger.log('-----');

	  req.on('response', function (res) {
	    var now = new Date().getTime();
	    var elapsed = now - start;
	    var timestampDone = new Date().toISOString();

	    logger.log('>>>>>>');
	    logger.log('[' + timestampDone + ' / ' + elapsed + ']', '\n', req.url, '\n', req.qs, '\n', res.text);
	    logger.log('-----');
	  });
	}

	function xdr(superagentConstruct, endpoint, callback) {
	  var _this = this;

	  if (this._config.logVerbosity) {
	    superagentConstruct = superagentConstruct.use(log);
	  }

	  if (this._config.proxy && this._modules.proxy) {
	    superagentConstruct = this._modules.proxy.call(this, superagentConstruct);
	  }

	  if (this._config.keepAlive && this._modules.keepAlive) {
	    superagentConstruct = this._module.keepAlive(superagentConstruct);
	  }

	  return superagentConstruct.timeout(endpoint.timeout).end(function (err, resp) {
	    var status = {};
	    status.error = err !== null;
	    status.operation = endpoint.operation;

	    if (resp && resp.status) {
	      status.statusCode = resp.status;
	    }

	    if (err) {
	      status.errorData = err;
	      status.category = _this._detectErrorCategory(err);
	      return callback(status, null);
	    }

	    var parsedResponse = JSON.parse(resp.text);

	    if (parsedResponse.error && parsedResponse.error === 1 && parsedResponse.status && parsedResponse.message && parsedResponse.service) {
	      status.errorData = parsedResponse;
	      status.statusCode = parsedResponse.status;
	      status.error = true;
	      status.category = _this._detectErrorCategory(status);
	      return callback(status, null);
	    }

	    return callback(status, parsedResponse);
	  });
	}

	function get(params, endpoint, callback) {
	  var superagentConstruct = _superagent2.default.get(this.getStandardOrigin() + endpoint.url).query(params);
	  return xdr.call(this, superagentConstruct, endpoint, callback);
	}

	function post(params, body, endpoint, callback) {
	  var superagentConstruct = _superagent2.default.post(this.getStandardOrigin() + endpoint.url).query(params).send(body);
	  return xdr.call(this, superagentConstruct, endpoint, callback);
	}

/***/ }),
/* 43 */
/***/ (function(module, exports, __webpack_require__) {

	/**
	 * Root reference for iframes.
	 */

	var root;
	if (typeof window !== 'undefined') { // Browser window
	  root = window;
	} else if (typeof self !== 'undefined') { // Web Worker
	  root = self;
	} else { // Other environments
	  console.warn("Using browser-only version of superagent in non-browser environment");
	  root = this;
	}

	var Emitter = __webpack_require__(44);
	var requestBase = __webpack_require__(45);
	var isObject = __webpack_require__(46);

	/**
	 * Noop.
	 */

	function noop(){};

	/**
	 * Expose `request`.
	 */

	var request = module.exports = __webpack_require__(47).bind(null, Request);

	/**
	 * Determine XHR.
	 */

	request.getXHR = function () {
	  if (root.XMLHttpRequest
	      && (!root.location || 'file:' != root.location.protocol
	          || !root.ActiveXObject)) {
	    return new XMLHttpRequest;
	  } else {
	    try { return new ActiveXObject('Microsoft.XMLHTTP'); } catch(e) {}
	    try { return new ActiveXObject('Msxml2.XMLHTTP.6.0'); } catch(e) {}
	    try { return new ActiveXObject('Msxml2.XMLHTTP.3.0'); } catch(e) {}
	    try { return new ActiveXObject('Msxml2.XMLHTTP'); } catch(e) {}
	  }
	  throw Error("Browser-only verison of superagent could not find XHR");
	};

	/**
	 * Removes leading and trailing whitespace, added to support IE.
	 *
	 * @param {String} s
	 * @return {String}
	 * @api private
	 */

	var trim = ''.trim
	  ? function(s) { return s.trim(); }
	  : function(s) { return s.replace(/(^\s*|\s*$)/g, ''); };

	/**
	 * Serialize the given `obj`.
	 *
	 * @param {Object} obj
	 * @return {String}
	 * @api private
	 */

	function serialize(obj) {
	  if (!isObject(obj)) return obj;
	  var pairs = [];
	  for (var key in obj) {
	    pushEncodedKeyValuePair(pairs, key, obj[key]);
	  }
	  return pairs.join('&');
	}

	/**
	 * Helps 'serialize' with serializing arrays.
	 * Mutates the pairs array.
	 *
	 * @param {Array} pairs
	 * @param {String} key
	 * @param {Mixed} val
	 */

	function pushEncodedKeyValuePair(pairs, key, val) {
	  if (val != null) {
	    if (Array.isArray(val)) {
	      val.forEach(function(v) {
	        pushEncodedKeyValuePair(pairs, key, v);
	      });
	    } else if (isObject(val)) {
	      for(var subkey in val) {
	        pushEncodedKeyValuePair(pairs, key + '[' + subkey + ']', val[subkey]);
	      }
	    } else {
	      pairs.push(encodeURIComponent(key)
	        + '=' + encodeURIComponent(val));
	    }
	  } else if (val === null) {
	    pairs.push(encodeURIComponent(key));
	  }
	}

	/**
	 * Expose serialization method.
	 */

	 request.serializeObject = serialize;

	 /**
	  * Parse the given x-www-form-urlencoded `str`.
	  *
	  * @param {String} str
	  * @return {Object}
	  * @api private
	  */

	function parseString(str) {
	  var obj = {};
	  var pairs = str.split('&');
	  var pair;
	  var pos;

	  for (var i = 0, len = pairs.length; i < len; ++i) {
	    pair = pairs[i];
	    pos = pair.indexOf('=');
	    if (pos == -1) {
	      obj[decodeURIComponent(pair)] = '';
	    } else {
	      obj[decodeURIComponent(pair.slice(0, pos))] =
	        decodeURIComponent(pair.slice(pos + 1));
	    }
	  }

	  return obj;
	}

	/**
	 * Expose parser.
	 */

	request.parseString = parseString;

	/**
	 * Default MIME type map.
	 *
	 *     superagent.types.xml = 'application/xml';
	 *
	 */

	request.types = {
	  html: 'text/html',
	  json: 'application/json',
	  xml: 'application/xml',
	  urlencoded: 'application/x-www-form-urlencoded',
	  'form': 'application/x-www-form-urlencoded',
	  'form-data': 'application/x-www-form-urlencoded'
	};

	/**
	 * Default serialization map.
	 *
	 *     superagent.serialize['application/xml'] = function(obj){
	 *       return 'generated xml here';
	 *     };
	 *
	 */

	 request.serialize = {
	   'application/x-www-form-urlencoded': serialize,
	   'application/json': JSON.stringify
	 };

	 /**
	  * Default parsers.
	  *
	  *     superagent.parse['application/xml'] = function(str){
	  *       return { object parsed from str };
	  *     };
	  *
	  */

	request.parse = {
	  'application/x-www-form-urlencoded': parseString,
	  'application/json': JSON.parse
	};

	/**
	 * Parse the given header `str` into
	 * an object containing the mapped fields.
	 *
	 * @param {String} str
	 * @return {Object}
	 * @api private
	 */

	function parseHeader(str) {
	  var lines = str.split(/\r?\n/);
	  var fields = {};
	  var index;
	  var line;
	  var field;
	  var val;

	  lines.pop(); // trailing CRLF

	  for (var i = 0, len = lines.length; i < len; ++i) {
	    line = lines[i];
	    index = line.indexOf(':');
	    field = line.slice(0, index).toLowerCase();
	    val = trim(line.slice(index + 1));
	    fields[field] = val;
	  }

	  return fields;
	}

	/**
	 * Check if `mime` is json or has +json structured syntax suffix.
	 *
	 * @param {String} mime
	 * @return {Boolean}
	 * @api private
	 */

	function isJSON(mime) {
	  return /[\/+]json\b/.test(mime);
	}

	/**
	 * Return the mime type for the given `str`.
	 *
	 * @param {String} str
	 * @return {String}
	 * @api private
	 */

	function type(str){
	  return str.split(/ *; */).shift();
	};

	/**
	 * Return header field parameters.
	 *
	 * @param {String} str
	 * @return {Object}
	 * @api private
	 */

	function params(str){
	  return str.split(/ *; */).reduce(function(obj, str){
	    var parts = str.split(/ *= */),
	        key = parts.shift(),
	        val = parts.shift();

	    if (key && val) obj[key] = val;
	    return obj;
	  }, {});
	};

	/**
	 * Initialize a new `Response` with the given `xhr`.
	 *
	 *  - set flags (.ok, .error, etc)
	 *  - parse header
	 *
	 * Examples:
	 *
	 *  Aliasing `superagent` as `request` is nice:
	 *
	 *      request = superagent;
	 *
	 *  We can use the promise-like API, or pass callbacks:
	 *
	 *      request.get('/').end(function(res){});
	 *      request.get('/', function(res){});
	 *
	 *  Sending data can be chained:
	 *
	 *      request
	 *        .post('/user')
	 *        .send({ name: 'tj' })
	 *        .end(function(res){});
	 *
	 *  Or passed to `.send()`:
	 *
	 *      request
	 *        .post('/user')
	 *        .send({ name: 'tj' }, function(res){});
	 *
	 *  Or passed to `.post()`:
	 *
	 *      request
	 *        .post('/user', { name: 'tj' })
	 *        .end(function(res){});
	 *
	 * Or further reduced to a single call for simple cases:
	 *
	 *      request
	 *        .post('/user', { name: 'tj' }, function(res){});
	 *
	 * @param {XMLHTTPRequest} xhr
	 * @param {Object} options
	 * @api private
	 */

	function Response(req, options) {
	  options = options || {};
	  this.req = req;
	  this.xhr = this.req.xhr;
	  // responseText is accessible only if responseType is '' or 'text' and on older browsers
	  this.text = ((this.req.method !='HEAD' && (this.xhr.responseType === '' || this.xhr.responseType === 'text')) || typeof this.xhr.responseType === 'undefined')
	     ? this.xhr.responseText
	     : null;
	  this.statusText = this.req.xhr.statusText;
	  this._setStatusProperties(this.xhr.status);
	  this.header = this.headers = parseHeader(this.xhr.getAllResponseHeaders());
	  // getAllResponseHeaders sometimes falsely returns "" for CORS requests, but
	  // getResponseHeader still works. so we get content-type even if getting
	  // other headers fails.
	  this.header['content-type'] = this.xhr.getResponseHeader('content-type');
	  this._setHeaderProperties(this.header);
	  this.body = this.req.method != 'HEAD'
	    ? this._parseBody(this.text ? this.text : this.xhr.response)
	    : null;
	}

	/**
	 * Get case-insensitive `field` value.
	 *
	 * @param {String} field
	 * @return {String}
	 * @api public
	 */

	Response.prototype.get = function(field){
	  return this.header[field.toLowerCase()];
	};

	/**
	 * Set header related properties:
	 *
	 *   - `.type` the content type without params
	 *
	 * A response of "Content-Type: text/plain; charset=utf-8"
	 * will provide you with a `.type` of "text/plain".
	 *
	 * @param {Object} header
	 * @api private
	 */

	Response.prototype._setHeaderProperties = function(header){
	  // content-type
	  var ct = this.header['content-type'] || '';
	  this.type = type(ct);

	  // params
	  var obj = params(ct);
	  for (var key in obj) this[key] = obj[key];
	};

	/**
	 * Parse the given body `str`.
	 *
	 * Used for auto-parsing of bodies. Parsers
	 * are defined on the `superagent.parse` object.
	 *
	 * @param {String} str
	 * @return {Mixed}
	 * @api private
	 */

	Response.prototype._parseBody = function(str){
	  var parse = request.parse[this.type];
	  if (!parse && isJSON(this.type)) {
	    parse = request.parse['application/json'];
	  }
	  return parse && str && (str.length || str instanceof Object)
	    ? parse(str)
	    : null;
	};

	/**
	 * Set flags such as `.ok` based on `status`.
	 *
	 * For example a 2xx response will give you a `.ok` of __true__
	 * whereas 5xx will be __false__ and `.error` will be __true__. The
	 * `.clientError` and `.serverError` are also available to be more
	 * specific, and `.statusType` is the class of error ranging from 1..5
	 * sometimes useful for mapping respond colors etc.
	 *
	 * "sugar" properties are also defined for common cases. Currently providing:
	 *
	 *   - .noContent
	 *   - .badRequest
	 *   - .unauthorized
	 *   - .notAcceptable
	 *   - .notFound
	 *
	 * @param {Number} status
	 * @api private
	 */

	Response.prototype._setStatusProperties = function(status){
	  // handle IE9 bug: http://stackoverflow.com/questions/10046972/msie-returns-status-code-of-1223-for-ajax-request
	  if (status === 1223) {
	    status = 204;
	  }

	  var type = status / 100 | 0;

	  // status / class
	  this.status = this.statusCode = status;
	  this.statusType = type;

	  // basics
	  this.info = 1 == type;
	  this.ok = 2 == type;
	  this.clientError = 4 == type;
	  this.serverError = 5 == type;
	  this.error = (4 == type || 5 == type)
	    ? this.toError()
	    : false;

	  // sugar
	  this.accepted = 202 == status;
	  this.noContent = 204 == status;
	  this.badRequest = 400 == status;
	  this.unauthorized = 401 == status;
	  this.notAcceptable = 406 == status;
	  this.notFound = 404 == status;
	  this.forbidden = 403 == status;
	};

	/**
	 * Return an `Error` representative of this response.
	 *
	 * @return {Error}
	 * @api public
	 */

	Response.prototype.toError = function(){
	  var req = this.req;
	  var method = req.method;
	  var url = req.url;

	  var msg = 'cannot ' + method + ' ' + url + ' (' + this.status + ')';
	  var err = new Error(msg);
	  err.status = this.status;
	  err.method = method;
	  err.url = url;

	  return err;
	};

	/**
	 * Expose `Response`.
	 */

	request.Response = Response;

	/**
	 * Initialize a new `Request` with the given `method` and `url`.
	 *
	 * @param {String} method
	 * @param {String} url
	 * @api public
	 */

	function Request(method, url) {
	  var self = this;
	  this._query = this._query || [];
	  this.method = method;
	  this.url = url;
	  this.header = {}; // preserves header name case
	  this._header = {}; // coerces header names to lowercase
	  this.on('end', function(){
	    var err = null;
	    var res = null;

	    try {
	      res = new Response(self);
	    } catch(e) {
	      err = new Error('Parser is unable to parse the response');
	      err.parse = true;
	      err.original = e;
	      // issue #675: return the raw response if the response parsing fails
	      err.rawResponse = self.xhr && self.xhr.responseText ? self.xhr.responseText : null;
	      // issue #876: return the http status code if the response parsing fails
	      err.statusCode = self.xhr && self.xhr.status ? self.xhr.status : null;
	      return self.callback(err);
	    }

	    self.emit('response', res);

	    var new_err;
	    try {
	      if (res.status < 200 || res.status >= 300) {
	        new_err = new Error(res.statusText || 'Unsuccessful HTTP response');
	        new_err.original = err;
	        new_err.response = res;
	        new_err.status = res.status;
	      }
	    } catch(e) {
	      new_err = e; // #985 touching res may cause INVALID_STATE_ERR on old Android
	    }

	    // #1000 don't catch errors from the callback to avoid double calling it
	    if (new_err) {
	      self.callback(new_err, res);
	    } else {
	      self.callback(null, res);
	    }
	  });
	}

	/**
	 * Mixin `Emitter` and `requestBase`.
	 */

	Emitter(Request.prototype);
	for (var key in requestBase) {
	  Request.prototype[key] = requestBase[key];
	}

	/**
	 * Set Content-Type to `type`, mapping values from `request.types`.
	 *
	 * Examples:
	 *
	 *      superagent.types.xml = 'application/xml';
	 *
	 *      request.post('/')
	 *        .type('xml')
	 *        .send(xmlstring)
	 *        .end(callback);
	 *
	 *      request.post('/')
	 *        .type('application/xml')
	 *        .send(xmlstring)
	 *        .end(callback);
	 *
	 * @param {String} type
	 * @return {Request} for chaining
	 * @api public
	 */

	Request.prototype.type = function(type){
	  this.set('Content-Type', request.types[type] || type);
	  return this;
	};

	/**
	 * Set responseType to `val`. Presently valid responseTypes are 'blob' and
	 * 'arraybuffer'.
	 *
	 * Examples:
	 *
	 *      req.get('/')
	 *        .responseType('blob')
	 *        .end(callback);
	 *
	 * @param {String} val
	 * @return {Request} for chaining
	 * @api public
	 */

	Request.prototype.responseType = function(val){
	  this._responseType = val;
	  return this;
	};

	/**
	 * Set Accept to `type`, mapping values from `request.types`.
	 *
	 * Examples:
	 *
	 *      superagent.types.json = 'application/json';
	 *
	 *      request.get('/agent')
	 *        .accept('json')
	 *        .end(callback);
	 *
	 *      request.get('/agent')
	 *        .accept('application/json')
	 *        .end(callback);
	 *
	 * @param {String} accept
	 * @return {Request} for chaining
	 * @api public
	 */

	Request.prototype.accept = function(type){
	  this.set('Accept', request.types[type] || type);
	  return this;
	};

	/**
	 * Set Authorization field value with `user` and `pass`.
	 *
	 * @param {String} user
	 * @param {String} pass
	 * @param {Object} options with 'type' property 'auto' or 'basic' (default 'basic')
	 * @return {Request} for chaining
	 * @api public
	 */

	Request.prototype.auth = function(user, pass, options){
	  if (!options) {
	    options = {
	      type: 'basic'
	    }
	  }

	  switch (options.type) {
	    case 'basic':
	      var str = btoa(user + ':' + pass);
	      this.set('Authorization', 'Basic ' + str);
	    break;

	    case 'auto':
	      this.username = user;
	      this.password = pass;
	    break;
	  }
	  return this;
	};

	/**
	* Add query-string `val`.
	*
	* Examples:
	*
	*   request.get('/shoes')
	*     .query('size=10')
	*     .query({ color: 'blue' })
	*
	* @param {Object|String} val
	* @return {Request} for chaining
	* @api public
	*/

	Request.prototype.query = function(val){
	  if ('string' != typeof val) val = serialize(val);
	  if (val) this._query.push(val);
	  return this;
	};

	/**
	 * Queue the given `file` as an attachment to the specified `field`,
	 * with optional `filename`.
	 *
	 * ``` js
	 * request.post('/upload')
	 *   .attach('content', new Blob(['<a id="a"><b id="b">hey!</b></a>'], { type: "text/html"}))
	 *   .end(callback);
	 * ```
	 *
	 * @param {String} field
	 * @param {Blob|File} file
	 * @param {String} filename
	 * @return {Request} for chaining
	 * @api public
	 */

	Request.prototype.attach = function(field, file, filename){
	  this._getFormData().append(field, file, filename || file.name);
	  return this;
	};

	Request.prototype._getFormData = function(){
	  if (!this._formData) {
	    this._formData = new root.FormData();
	  }
	  return this._formData;
	};

	/**
	 * Invoke the callback with `err` and `res`
	 * and handle arity check.
	 *
	 * @param {Error} err
	 * @param {Response} res
	 * @api private
	 */

	Request.prototype.callback = function(err, res){
	  var fn = this._callback;
	  this.clearTimeout();
	  fn(err, res);
	};

	/**
	 * Invoke callback with x-domain error.
	 *
	 * @api private
	 */

	Request.prototype.crossDomainError = function(){
	  var err = new Error('Request has been terminated\nPossible causes: the network is offline, Origin is not allowed by Access-Control-Allow-Origin, the page is being unloaded, etc.');
	  err.crossDomain = true;

	  err.status = this.status;
	  err.method = this.method;
	  err.url = this.url;

	  this.callback(err);
	};

	/**
	 * Invoke callback with timeout error.
	 *
	 * @api private
	 */

	Request.prototype._timeoutError = function(){
	  var timeout = this._timeout;
	  var err = new Error('timeout of ' + timeout + 'ms exceeded');
	  err.timeout = timeout;
	  this.callback(err);
	};

	/**
	 * Compose querystring to append to req.url
	 *
	 * @api private
	 */

	Request.prototype._appendQueryString = function(){
	  var query = this._query.join('&');
	  if (query) {
	    this.url += ~this.url.indexOf('?')
	      ? '&' + query
	      : '?' + query;
	  }
	};

	/**
	 * Initiate request, invoking callback `fn(res)`
	 * with an instanceof `Response`.
	 *
	 * @param {Function} fn
	 * @return {Request} for chaining
	 * @api public
	 */

	Request.prototype.end = function(fn){
	  var self = this;
	  var xhr = this.xhr = request.getXHR();
	  var timeout = this._timeout;
	  var data = this._formData || this._data;

	  // store callback
	  this._callback = fn || noop;

	  // state change
	  xhr.onreadystatechange = function(){
	    if (4 != xhr.readyState) return;

	    // In IE9, reads to any property (e.g. status) off of an aborted XHR will
	    // result in the error "Could not complete the operation due to error c00c023f"
	    var status;
	    try { status = xhr.status } catch(e) { status = 0; }

	    if (0 == status) {
	      if (self.timedout) return self._timeoutError();
	      if (self._aborted) return;
	      return self.crossDomainError();
	    }
	    self.emit('end');
	  };

	  // progress
	  var handleProgress = function(direction, e) {
	    if (e.total > 0) {
	      e.percent = e.loaded / e.total * 100;
	    }
	    e.direction = direction;
	    self.emit('progress', e);
	  }
	  if (this.hasListeners('progress')) {
	    try {
	      xhr.onprogress = handleProgress.bind(null, 'download');
	      if (xhr.upload) {
	        xhr.upload.onprogress = handleProgress.bind(null, 'upload');
	      }
	    } catch(e) {
	      // Accessing xhr.upload fails in IE from a web worker, so just pretend it doesn't exist.
	      // Reported here:
	      // https://connect.microsoft.com/IE/feedback/details/837245/xmlhttprequest-upload-throws-invalid-argument-when-used-from-web-worker-context
	    }
	  }

	  // timeout
	  if (timeout && !this._timer) {
	    this._timer = setTimeout(function(){
	      self.timedout = true;
	      self.abort();
	    }, timeout);
	  }

	  // querystring
	  this._appendQueryString();

	  // initiate request
	  if (this.username && this.password) {
	    xhr.open(this.method, this.url, true, this.username, this.password);
	  } else {
	    xhr.open(this.method, this.url, true);
	  }

	  // CORS
	  if (this._withCredentials) xhr.withCredentials = true;

	  // body
	  if ('GET' != this.method && 'HEAD' != this.method && 'string' != typeof data && !this._isHost(data)) {
	    // serialize stuff
	    var contentType = this._header['content-type'];
	    var serialize = this._serializer || request.serialize[contentType ? contentType.split(';')[0] : ''];
	    if (!serialize && isJSON(contentType)) serialize = request.serialize['application/json'];
	    if (serialize) data = serialize(data);
	  }

	  // set header fields
	  for (var field in this.header) {
	    if (null == this.header[field]) continue;
	    xhr.setRequestHeader(field, this.header[field]);
	  }

	  if (this._responseType) {
	    xhr.responseType = this._responseType;
	  }

	  // send stuff
	  this.emit('request', this);

	  // IE11 xhr.send(undefined) sends 'undefined' string as POST payload (instead of nothing)
	  // We need null here if data is undefined
	  xhr.send(typeof data !== 'undefined' ? data : null);
	  return this;
	};


	/**
	 * Expose `Request`.
	 */

	request.Request = Request;

	/**
	 * GET `url` with optional callback `fn(res)`.
	 *
	 * @param {String} url
	 * @param {Mixed|Function} [data] or fn
	 * @param {Function} [fn]
	 * @return {Request}
	 * @api public
	 */

	request.get = function(url, data, fn){
	  var req = request('GET', url);
	  if ('function' == typeof data) fn = data, data = null;
	  if (data) req.query(data);
	  if (fn) req.end(fn);
	  return req;
	};

	/**
	 * HEAD `url` with optional callback `fn(res)`.
	 *
	 * @param {String} url
	 * @param {Mixed|Function} [data] or fn
	 * @param {Function} [fn]
	 * @return {Request}
	 * @api public
	 */

	request.head = function(url, data, fn){
	  var req = request('HEAD', url);
	  if ('function' == typeof data) fn = data, data = null;
	  if (data) req.send(data);
	  if (fn) req.end(fn);
	  return req;
	};

	/**
	 * OPTIONS query to `url` with optional callback `fn(res)`.
	 *
	 * @param {String} url
	 * @param {Mixed|Function} [data] or fn
	 * @param {Function} [fn]
	 * @return {Request}
	 * @api public
	 */

	request.options = function(url, data, fn){
	  var req = request('OPTIONS', url);
	  if ('function' == typeof data) fn = data, data = null;
	  if (data) req.send(data);
	  if (fn) req.end(fn);
	  return req;
	};

	/**
	 * DELETE `url` with optional callback `fn(res)`.
	 *
	 * @param {String} url
	 * @param {Function} [fn]
	 * @return {Request}
	 * @api public
	 */

	function del(url, fn){
	  var req = request('DELETE', url);
	  if (fn) req.end(fn);
	  return req;
	};

	request['del'] = del;
	request['delete'] = del;

	/**
	 * PATCH `url` with optional `data` and callback `fn(res)`.
	 *
	 * @param {String} url
	 * @param {Mixed} [data]
	 * @param {Function} [fn]
	 * @return {Request}
	 * @api public
	 */

	request.patch = function(url, data, fn){
	  var req = request('PATCH', url);
	  if ('function' == typeof data) fn = data, data = null;
	  if (data) req.send(data);
	  if (fn) req.end(fn);
	  return req;
	};

	/**
	 * POST `url` with optional `data` and callback `fn(res)`.
	 *
	 * @param {String} url
	 * @param {Mixed} [data]
	 * @param {Function} [fn]
	 * @return {Request}
	 * @api public
	 */

	request.post = function(url, data, fn){
	  var req = request('POST', url);
	  if ('function' == typeof data) fn = data, data = null;
	  if (data) req.send(data);
	  if (fn) req.end(fn);
	  return req;
	};

	/**
	 * PUT `url` with optional `data` and callback `fn(res)`.
	 *
	 * @param {String} url
	 * @param {Mixed|Function} [data] or fn
	 * @param {Function} [fn]
	 * @return {Request}
	 * @api public
	 */

	request.put = function(url, data, fn){
	  var req = request('PUT', url);
	  if ('function' == typeof data) fn = data, data = null;
	  if (data) req.send(data);
	  if (fn) req.end(fn);
	  return req;
	};


/***/ }),
/* 44 */
/***/ (function(module, exports, __webpack_require__) {

	
	/**
	 * Expose `Emitter`.
	 */

	if (true) {
	  module.exports = Emitter;
	}

	/**
	 * Initialize a new `Emitter`.
	 *
	 * @api public
	 */

	function Emitter(obj) {
	  if (obj) return mixin(obj);
	};

	/**
	 * Mixin the emitter properties.
	 *
	 * @param {Object} obj
	 * @return {Object}
	 * @api private
	 */

	function mixin(obj) {
	  for (var key in Emitter.prototype) {
	    obj[key] = Emitter.prototype[key];
	  }
	  return obj;
	}

	/**
	 * Listen on the given `event` with `fn`.
	 *
	 * @param {String} event
	 * @param {Function} fn
	 * @return {Emitter}
	 * @api public
	 */

	Emitter.prototype.on =
	Emitter.prototype.addEventListener = function(event, fn){
	  this._callbacks = this._callbacks || {};
	  (this._callbacks['$' + event] = this._callbacks['$' + event] || [])
	    .push(fn);
	  return this;
	};

	/**
	 * Adds an `event` listener that will be invoked a single
	 * time then automatically removed.
	 *
	 * @param {String} event
	 * @param {Function} fn
	 * @return {Emitter}
	 * @api public
	 */

	Emitter.prototype.once = function(event, fn){
	  function on() {
	    this.off(event, on);
	    fn.apply(this, arguments);
	  }

	  on.fn = fn;
	  this.on(event, on);
	  return this;
	};

	/**
	 * Remove the given callback for `event` or all
	 * registered callbacks.
	 *
	 * @param {String} event
	 * @param {Function} fn
	 * @return {Emitter}
	 * @api public
	 */

	Emitter.prototype.off =
	Emitter.prototype.removeListener =
	Emitter.prototype.removeAllListeners =
	Emitter.prototype.removeEventListener = function(event, fn){
	  this._callbacks = this._callbacks || {};

	  // all
	  if (0 == arguments.length) {
	    this._callbacks = {};
	    return this;
	  }

	  // specific event
	  var callbacks = this._callbacks['$' + event];
	  if (!callbacks) return this;

	  // remove all handlers
	  if (1 == arguments.length) {
	    delete this._callbacks['$' + event];
	    return this;
	  }

	  // remove specific handler
	  var cb;
	  for (var i = 0; i < callbacks.length; i++) {
	    cb = callbacks[i];
	    if (cb === fn || cb.fn === fn) {
	      callbacks.splice(i, 1);
	      break;
	    }
	  }
	  return this;
	};

	/**
	 * Emit `event` with the given args.
	 *
	 * @param {String} event
	 * @param {Mixed} ...
	 * @return {Emitter}
	 */

	Emitter.prototype.emit = function(event){
	  this._callbacks = this._callbacks || {};
	  var args = [].slice.call(arguments, 1)
	    , callbacks = this._callbacks['$' + event];

	  if (callbacks) {
	    callbacks = callbacks.slice(0);
	    for (var i = 0, len = callbacks.length; i < len; ++i) {
	      callbacks[i].apply(this, args);
	    }
	  }

	  return this;
	};

	/**
	 * Return array of callbacks for `event`.
	 *
	 * @param {String} event
	 * @return {Array}
	 * @api public
	 */

	Emitter.prototype.listeners = function(event){
	  this._callbacks = this._callbacks || {};
	  return this._callbacks['$' + event] || [];
	};

	/**
	 * Check if this emitter has `event` handlers.
	 *
	 * @param {String} event
	 * @return {Boolean}
	 * @api public
	 */

	Emitter.prototype.hasListeners = function(event){
	  return !! this.listeners(event).length;
	};


/***/ }),
/* 45 */
/***/ (function(module, exports, __webpack_require__) {

	/**
	 * Module of mixed-in functions shared between node and client code
	 */
	var isObject = __webpack_require__(46);

	/**
	 * Clear previous timeout.
	 *
	 * @return {Request} for chaining
	 * @api public
	 */

	exports.clearTimeout = function _clearTimeout(){
	  this._timeout = 0;
	  clearTimeout(this._timer);
	  return this;
	};

	/**
	 * Override default response body parser
	 *
	 * This function will be called to convert incoming data into request.body
	 *
	 * @param {Function}
	 * @api public
	 */

	exports.parse = function parse(fn){
	  this._parser = fn;
	  return this;
	};

	/**
	 * Override default request body serializer
	 *
	 * This function will be called to convert data set via .send or .attach into payload to send
	 *
	 * @param {Function}
	 * @api public
	 */

	exports.serialize = function serialize(fn){
	  this._serializer = fn;
	  return this;
	};

	/**
	 * Set timeout to `ms`.
	 *
	 * @param {Number} ms
	 * @return {Request} for chaining
	 * @api public
	 */

	exports.timeout = function timeout(ms){
	  this._timeout = ms;
	  return this;
	};

	/**
	 * Promise support
	 *
	 * @param {Function} resolve
	 * @param {Function} reject
	 * @return {Request}
	 */

	exports.then = function then(resolve, reject) {
	  if (!this._fullfilledPromise) {
	    var self = this;
	    this._fullfilledPromise = new Promise(function(innerResolve, innerReject){
	      self.end(function(err, res){
	        if (err) innerReject(err); else innerResolve(res);
	      });
	    });
	  }
	  return this._fullfilledPromise.then(resolve, reject);
	}

	exports.catch = function(cb) {
	  return this.then(undefined, cb);
	};

	/**
	 * Allow for extension
	 */

	exports.use = function use(fn) {
	  fn(this);
	  return this;
	}


	/**
	 * Get request header `field`.
	 * Case-insensitive.
	 *
	 * @param {String} field
	 * @return {String}
	 * @api public
	 */

	exports.get = function(field){
	  return this._header[field.toLowerCase()];
	};

	/**
	 * Get case-insensitive header `field` value.
	 * This is a deprecated internal API. Use `.get(field)` instead.
	 *
	 * (getHeader is no longer used internally by the superagent code base)
	 *
	 * @param {String} field
	 * @return {String}
	 * @api private
	 * @deprecated
	 */

	exports.getHeader = exports.get;

	/**
	 * Set header `field` to `val`, or multiple fields with one object.
	 * Case-insensitive.
	 *
	 * Examples:
	 *
	 *      req.get('/')
	 *        .set('Accept', 'application/json')
	 *        .set('X-API-Key', 'foobar')
	 *        .end(callback);
	 *
	 *      req.get('/')
	 *        .set({ Accept: 'application/json', 'X-API-Key': 'foobar' })
	 *        .end(callback);
	 *
	 * @param {String|Object} field
	 * @param {String} val
	 * @return {Request} for chaining
	 * @api public
	 */

	exports.set = function(field, val){
	  if (isObject(field)) {
	    for (var key in field) {
	      this.set(key, field[key]);
	    }
	    return this;
	  }
	  this._header[field.toLowerCase()] = val;
	  this.header[field] = val;
	  return this;
	};

	/**
	 * Remove header `field`.
	 * Case-insensitive.
	 *
	 * Example:
	 *
	 *      req.get('/')
	 *        .unset('User-Agent')
	 *        .end(callback);
	 *
	 * @param {String} field
	 */
	exports.unset = function(field){
	  delete this._header[field.toLowerCase()];
	  delete this.header[field];
	  return this;
	};

	/**
	 * Write the field `name` and `val`, or multiple fields with one object
	 * for "multipart/form-data" request bodies.
	 *
	 * ``` js
	 * request.post('/upload')
	 *   .field('foo', 'bar')
	 *   .end(callback);
	 *
	 * request.post('/upload')
	 *   .field({ foo: 'bar', baz: 'qux' })
	 *   .end(callback);
	 * ```
	 *
	 * @param {String|Object} name
	 * @param {String|Blob|File|Buffer|fs.ReadStream} val
	 * @return {Request} for chaining
	 * @api public
	 */
	exports.field = function(name, val) {

	  // name should be either a string or an object.
	  if (null === name ||  undefined === name) {
	    throw new Error('.field(name, val) name can not be empty');
	  }

	  if (isObject(name)) {
	    for (var key in name) {
	      this.field(key, name[key]);
	    }
	    return this;
	  }

	  // val should be defined now
	  if (null === val || undefined === val) {
	    throw new Error('.field(name, val) val can not be empty');
	  }
	  this._getFormData().append(name, val);
	  return this;
	};

	/**
	 * Abort the request, and clear potential timeout.
	 *
	 * @return {Request}
	 * @api public
	 */
	exports.abort = function(){
	  if (this._aborted) {
	    return this;
	  }
	  this._aborted = true;
	  this.xhr && this.xhr.abort(); // browser
	  this.req && this.req.abort(); // node
	  this.clearTimeout();
	  this.emit('abort');
	  return this;
	};

	/**
	 * Enable transmission of cookies with x-domain requests.
	 *
	 * Note that for this to work the origin must not be
	 * using "Access-Control-Allow-Origin" with a wildcard,
	 * and also must set "Access-Control-Allow-Credentials"
	 * to "true".
	 *
	 * @api public
	 */

	exports.withCredentials = function(){
	  // This is browser-only functionality. Node side is no-op.
	  this._withCredentials = true;
	  return this;
	};

	/**
	 * Set the max redirects to `n`. Does noting in browser XHR implementation.
	 *
	 * @param {Number} n
	 * @return {Request} for chaining
	 * @api public
	 */

	exports.redirects = function(n){
	  this._maxRedirects = n;
	  return this;
	};

	/**
	 * Convert to a plain javascript object (not JSON string) of scalar properties.
	 * Note as this method is designed to return a useful non-this value,
	 * it cannot be chained.
	 *
	 * @return {Object} describing method, url, and data of this request
	 * @api public
	 */

	exports.toJSON = function(){
	  return {
	    method: this.method,
	    url: this.url,
	    data: this._data,
	    headers: this._header
	  };
	};

	/**
	 * Check if `obj` is a host object,
	 * we don't want to serialize these :)
	 *
	 * TODO: future proof, move to compoent land
	 *
	 * @param {Object} obj
	 * @return {Boolean}
	 * @api private
	 */

	exports._isHost = function _isHost(obj) {
	  var str = {}.toString.call(obj);

	  switch (str) {
	    case '[object File]':
	    case '[object Blob]':
	    case '[object FormData]':
	      return true;
	    default:
	      return false;
	  }
	}

	/**
	 * Send `data` as the request body, defaulting the `.type()` to "json" when
	 * an object is given.
	 *
	 * Examples:
	 *
	 *       // manual json
	 *       request.post('/user')
	 *         .type('json')
	 *         .send('{"name":"tj"}')
	 *         .end(callback)
	 *
	 *       // auto json
	 *       request.post('/user')
	 *         .send({ name: 'tj' })
	 *         .end(callback)
	 *
	 *       // manual x-www-form-urlencoded
	 *       request.post('/user')
	 *         .type('form')
	 *         .send('name=tj')
	 *         .end(callback)
	 *
	 *       // auto x-www-form-urlencoded
	 *       request.post('/user')
	 *         .type('form')
	 *         .send({ name: 'tj' })
	 *         .end(callback)
	 *
	 *       // defaults to x-www-form-urlencoded
	 *      request.post('/user')
	 *        .send('name=tobi')
	 *        .send('species=ferret')
	 *        .end(callback)
	 *
	 * @param {String|Object} data
	 * @return {Request} for chaining
	 * @api public
	 */

	exports.send = function(data){
	  var obj = isObject(data);
	  var type = this._header['content-type'];

	  // merge
	  if (obj && isObject(this._data)) {
	    for (var key in data) {
	      this._data[key] = data[key];
	    }
	  } else if ('string' == typeof data) {
	    // default to x-www-form-urlencoded
	    if (!type) this.type('form');
	    type = this._header['content-type'];
	    if ('application/x-www-form-urlencoded' == type) {
	      this._data = this._data
	        ? this._data + '&' + data
	        : data;
	    } else {
	      this._data = (this._data || '') + data;
	    }
	  } else {
	    this._data = data;
	  }

	  if (!obj || this._isHost(data)) return this;

	  // default to json
	  if (!type) this.type('json');
	  return this;
	};


/***/ }),
/* 46 */
/***/ (function(module, exports) {

	/**
	 * Check if `obj` is an object.
	 *
	 * @param {Object} obj
	 * @return {Boolean}
	 * @api private
	 */

	function isObject(obj) {
	  return null !== obj && 'object' === typeof obj;
	}

	module.exports = isObject;


/***/ }),
/* 47 */
/***/ (function(module, exports) {

	// The node and browser modules expose versions of this with the
	// appropriate constructor function bound as first argument
	/**
	 * Issue a request:
	 *
	 * Examples:
	 *
	 *    request('GET', '/users').end(callback)
	 *    request('/users').end(callback)
	 *    request('/users', callback)
	 *
	 * @param {String} method
	 * @param {String|Function} url or callback
	 * @return {Request}
	 * @api public
	 */

	function request(RequestConstructor, method, url) {
	  // callback
	  if ('function' == typeof url) {
	    return new RequestConstructor('GET', method).end(url);
	  }

	  // url first
	  if (2 == arguments.length) {
	    return new RequestConstructor('GET', method);
	  }

	  return new RequestConstructor(method, url);
	}

	module.exports = request;


/***/ })
/******/ ])
});
;<|MERGE_RESOLUTION|>--- conflicted
+++ resolved
@@ -1,8 +1,4 @@
-<<<<<<< HEAD
-/*! 4.13.0 / Consumer  */
-=======
-/*! 4.14.0 / Consumer  */
->>>>>>> 814df85c
+/*! 4.15.0 / Consumer  */
 (function webpackUniversalModuleDefinition(root, factory) {
 	if(typeof exports === 'object' && typeof module === 'object')
 		module.exports = factory();
@@ -812,11 +808,7 @@
 	  }, {
 	    key: 'getVersion',
 	    value: function getVersion() {
-<<<<<<< HEAD
-	      return '4.13.0';
-=======
-	      return '4.14.0';
->>>>>>> 814df85c
+	      return '4.15.0';
 	    }
 	  }, {
 	    key: '_decideUUID',
@@ -5582,169 +5574,169 @@
 /* 44 */
 /***/ (function(module, exports, __webpack_require__) {
 
-	
-	/**
-	 * Expose `Emitter`.
-	 */
-
-	if (true) {
-	  module.exports = Emitter;
-	}
-
-	/**
-	 * Initialize a new `Emitter`.
-	 *
-	 * @api public
-	 */
-
-	function Emitter(obj) {
-	  if (obj) return mixin(obj);
-	};
-
-	/**
-	 * Mixin the emitter properties.
-	 *
-	 * @param {Object} obj
-	 * @return {Object}
-	 * @api private
-	 */
-
-	function mixin(obj) {
-	  for (var key in Emitter.prototype) {
-	    obj[key] = Emitter.prototype[key];
-	  }
-	  return obj;
-	}
-
-	/**
-	 * Listen on the given `event` with `fn`.
-	 *
-	 * @param {String} event
-	 * @param {Function} fn
-	 * @return {Emitter}
-	 * @api public
-	 */
-
-	Emitter.prototype.on =
-	Emitter.prototype.addEventListener = function(event, fn){
-	  this._callbacks = this._callbacks || {};
-	  (this._callbacks['$' + event] = this._callbacks['$' + event] || [])
-	    .push(fn);
-	  return this;
-	};
-
-	/**
-	 * Adds an `event` listener that will be invoked a single
-	 * time then automatically removed.
-	 *
-	 * @param {String} event
-	 * @param {Function} fn
-	 * @return {Emitter}
-	 * @api public
-	 */
-
-	Emitter.prototype.once = function(event, fn){
-	  function on() {
-	    this.off(event, on);
-	    fn.apply(this, arguments);
-	  }
-
-	  on.fn = fn;
-	  this.on(event, on);
-	  return this;
-	};
-
-	/**
-	 * Remove the given callback for `event` or all
-	 * registered callbacks.
-	 *
-	 * @param {String} event
-	 * @param {Function} fn
-	 * @return {Emitter}
-	 * @api public
-	 */
-
-	Emitter.prototype.off =
-	Emitter.prototype.removeListener =
-	Emitter.prototype.removeAllListeners =
-	Emitter.prototype.removeEventListener = function(event, fn){
-	  this._callbacks = this._callbacks || {};
-
-	  // all
-	  if (0 == arguments.length) {
-	    this._callbacks = {};
-	    return this;
-	  }
-
-	  // specific event
-	  var callbacks = this._callbacks['$' + event];
-	  if (!callbacks) return this;
-
-	  // remove all handlers
-	  if (1 == arguments.length) {
-	    delete this._callbacks['$' + event];
-	    return this;
-	  }
-
-	  // remove specific handler
-	  var cb;
-	  for (var i = 0; i < callbacks.length; i++) {
-	    cb = callbacks[i];
-	    if (cb === fn || cb.fn === fn) {
-	      callbacks.splice(i, 1);
-	      break;
-	    }
-	  }
-	  return this;
-	};
-
-	/**
-	 * Emit `event` with the given args.
-	 *
-	 * @param {String} event
-	 * @param {Mixed} ...
-	 * @return {Emitter}
-	 */
-
-	Emitter.prototype.emit = function(event){
-	  this._callbacks = this._callbacks || {};
-	  var args = [].slice.call(arguments, 1)
-	    , callbacks = this._callbacks['$' + event];
-
-	  if (callbacks) {
-	    callbacks = callbacks.slice(0);
-	    for (var i = 0, len = callbacks.length; i < len; ++i) {
-	      callbacks[i].apply(this, args);
-	    }
-	  }
-
-	  return this;
-	};
-
-	/**
-	 * Return array of callbacks for `event`.
-	 *
-	 * @param {String} event
-	 * @return {Array}
-	 * @api public
-	 */
-
-	Emitter.prototype.listeners = function(event){
-	  this._callbacks = this._callbacks || {};
-	  return this._callbacks['$' + event] || [];
-	};
-
-	/**
-	 * Check if this emitter has `event` handlers.
-	 *
-	 * @param {String} event
-	 * @return {Boolean}
-	 * @api public
-	 */
-
-	Emitter.prototype.hasListeners = function(event){
-	  return !! this.listeners(event).length;
-	};
+	
+	/**
+	 * Expose `Emitter`.
+	 */
+
+	if (true) {
+	  module.exports = Emitter;
+	}
+
+	/**
+	 * Initialize a new `Emitter`.
+	 *
+	 * @api public
+	 */
+
+	function Emitter(obj) {
+	  if (obj) return mixin(obj);
+	};
+
+	/**
+	 * Mixin the emitter properties.
+	 *
+	 * @param {Object} obj
+	 * @return {Object}
+	 * @api private
+	 */
+
+	function mixin(obj) {
+	  for (var key in Emitter.prototype) {
+	    obj[key] = Emitter.prototype[key];
+	  }
+	  return obj;
+	}
+
+	/**
+	 * Listen on the given `event` with `fn`.
+	 *
+	 * @param {String} event
+	 * @param {Function} fn
+	 * @return {Emitter}
+	 * @api public
+	 */
+
+	Emitter.prototype.on =
+	Emitter.prototype.addEventListener = function(event, fn){
+	  this._callbacks = this._callbacks || {};
+	  (this._callbacks['$' + event] = this._callbacks['$' + event] || [])
+	    .push(fn);
+	  return this;
+	};
+
+	/**
+	 * Adds an `event` listener that will be invoked a single
+	 * time then automatically removed.
+	 *
+	 * @param {String} event
+	 * @param {Function} fn
+	 * @return {Emitter}
+	 * @api public
+	 */
+
+	Emitter.prototype.once = function(event, fn){
+	  function on() {
+	    this.off(event, on);
+	    fn.apply(this, arguments);
+	  }
+
+	  on.fn = fn;
+	  this.on(event, on);
+	  return this;
+	};
+
+	/**
+	 * Remove the given callback for `event` or all
+	 * registered callbacks.
+	 *
+	 * @param {String} event
+	 * @param {Function} fn
+	 * @return {Emitter}
+	 * @api public
+	 */
+
+	Emitter.prototype.off =
+	Emitter.prototype.removeListener =
+	Emitter.prototype.removeAllListeners =
+	Emitter.prototype.removeEventListener = function(event, fn){
+	  this._callbacks = this._callbacks || {};
+
+	  // all
+	  if (0 == arguments.length) {
+	    this._callbacks = {};
+	    return this;
+	  }
+
+	  // specific event
+	  var callbacks = this._callbacks['$' + event];
+	  if (!callbacks) return this;
+
+	  // remove all handlers
+	  if (1 == arguments.length) {
+	    delete this._callbacks['$' + event];
+	    return this;
+	  }
+
+	  // remove specific handler
+	  var cb;
+	  for (var i = 0; i < callbacks.length; i++) {
+	    cb = callbacks[i];
+	    if (cb === fn || cb.fn === fn) {
+	      callbacks.splice(i, 1);
+	      break;
+	    }
+	  }
+	  return this;
+	};
+
+	/**
+	 * Emit `event` with the given args.
+	 *
+	 * @param {String} event
+	 * @param {Mixed} ...
+	 * @return {Emitter}
+	 */
+
+	Emitter.prototype.emit = function(event){
+	  this._callbacks = this._callbacks || {};
+	  var args = [].slice.call(arguments, 1)
+	    , callbacks = this._callbacks['$' + event];
+
+	  if (callbacks) {
+	    callbacks = callbacks.slice(0);
+	    for (var i = 0, len = callbacks.length; i < len; ++i) {
+	      callbacks[i].apply(this, args);
+	    }
+	  }
+
+	  return this;
+	};
+
+	/**
+	 * Return array of callbacks for `event`.
+	 *
+	 * @param {String} event
+	 * @return {Array}
+	 * @api public
+	 */
+
+	Emitter.prototype.listeners = function(event){
+	  this._callbacks = this._callbacks || {};
+	  return this._callbacks['$' + event] || [];
+	};
+
+	/**
+	 * Check if this emitter has `event` handlers.
+	 *
+	 * @param {String} event
+	 * @return {Boolean}
+	 * @api public
+	 */
+
+	Emitter.prototype.hasListeners = function(event){
+	  return !! this.listeners(event).length;
+	};
 
 
 /***/ }),
