--- conflicted
+++ resolved
@@ -1,8 +1,4 @@
-<<<<<<< HEAD
-/*! 4.4.4 / Consumer  */
-=======
 /*! 4.5.0 / Consumer  */
->>>>>>> d4507dd7
 (function webpackUniversalModuleDefinition(root, factory) {
 	if(typeof exports === 'object' && typeof module === 'object')
 		module.exports = factory();
@@ -2623,108 +2619,6 @@
 	 * @api public
 	 */
 
-<<<<<<< HEAD
-	  _createClass(_class, [{
-	    key: 'getAuthKey',
-	    value: function getAuthKey() {
-	      return this.authKey;
-	    }
-	  }, {
-	    key: 'setAuthKey',
-	    value: function setAuthKey(val) {
-	      this.authKey = val;return this;
-	    }
-	  }, {
-	    key: 'setCipherKey',
-	    value: function setCipherKey(val) {
-	      this.cipherKey = val;return this;
-	    }
-	  }, {
-	    key: 'getUUID',
-	    value: function getUUID() {
-	      return this.UUID;
-	    }
-	  }, {
-	    key: 'setUUID',
-	    value: function setUUID(val) {
-	      if (this._db && this._db.set) this._db.set(this.subscribeKey + 'uuid', val);
-	      this.UUID = val;
-	      return this;
-	    }
-	  }, {
-	    key: 'getFilterExpression',
-	    value: function getFilterExpression() {
-	      return this.filterExpression;
-	    }
-	  }, {
-	    key: 'setFilterExpression',
-	    value: function setFilterExpression(val) {
-	      this.filterExpression = val;return this;
-	    }
-	  }, {
-	    key: 'getPresenceTimeout',
-	    value: function getPresenceTimeout() {
-	      return this._presenceTimeout;
-	    }
-	  }, {
-	    key: 'setPresenceTimeout',
-	    value: function setPresenceTimeout(val) {
-	      this._presenceTimeout = val;
-	      this.setHeartbeatInterval(this._presenceTimeout / 2 - 1);
-	      return this;
-	    }
-	  }, {
-	    key: 'getHeartbeatInterval',
-	    value: function getHeartbeatInterval() {
-	      return this._heartbeatInterval;
-	    }
-	  }, {
-	    key: 'setHeartbeatInterval',
-	    value: function setHeartbeatInterval(val) {
-	      this._heartbeatInterval = val;return this;
-	    }
-	  }, {
-	    key: 'getSubscribeTimeout',
-	    value: function getSubscribeTimeout() {
-	      return this._subscribeRequestTimeout;
-	    }
-	  }, {
-	    key: 'setSubscribeTimeout',
-	    value: function setSubscribeTimeout(val) {
-	      this._subscribeRequestTimeout = val;return this;
-	    }
-	  }, {
-	    key: 'getTransactionTimeout',
-	    value: function getTransactionTimeout() {
-	      return this._transactionalRequestTimeout;
-	    }
-	  }, {
-	    key: 'setTransactionTimeout',
-	    value: function setTransactionTimeout(val) {
-	      this._transactionalRequestTimeout = val;return this;
-	    }
-	  }, {
-	    key: 'isSendBeaconEnabled',
-	    value: function isSendBeaconEnabled() {
-	      return this._useSendBeacon;
-	    }
-	  }, {
-	    key: 'setSendBeaconConfig',
-	    value: function setSendBeaconConfig(val) {
-	      this._useSendBeacon = val;return this;
-	    }
-	  }, {
-	    key: 'getVersion',
-	    value: function getVersion() {
-	      return '4.4.4';
-	    }
-	  }, {
-	    key: '_decideUUID',
-	    value: function _decideUUID(providedUUID) {
-	      if (providedUUID) {
-	        return providedUUID;
-	      }
-=======
 	request.put = function(url, data, fn){
 	  var req = request('PUT', url);
 	  if ('function' == typeof data) fn = data, data = null;
@@ -2732,176 +2626,175 @@
 	  if (fn) req.end(fn);
 	  return req;
 	};
->>>>>>> d4507dd7
 
 
 /***/ },
 /* 13 */
 /***/ function(module, exports, __webpack_require__) {
 
-	
-	/**
-	 * Expose `Emitter`.
-	 */
-
-	if (true) {
-	  module.exports = Emitter;
-	}
-
-	/**
-	 * Initialize a new `Emitter`.
-	 *
-	 * @api public
-	 */
-
-	function Emitter(obj) {
-	  if (obj) return mixin(obj);
-	};
-
-	/**
-	 * Mixin the emitter properties.
-	 *
-	 * @param {Object} obj
-	 * @return {Object}
-	 * @api private
-	 */
-
-	function mixin(obj) {
-	  for (var key in Emitter.prototype) {
-	    obj[key] = Emitter.prototype[key];
-	  }
-	  return obj;
-	}
-
-	/**
-	 * Listen on the given `event` with `fn`.
-	 *
-	 * @param {String} event
-	 * @param {Function} fn
-	 * @return {Emitter}
-	 * @api public
-	 */
-
-	Emitter.prototype.on =
-	Emitter.prototype.addEventListener = function(event, fn){
-	  this._callbacks = this._callbacks || {};
-	  (this._callbacks['$' + event] = this._callbacks['$' + event] || [])
-	    .push(fn);
-	  return this;
-	};
-
-	/**
-	 * Adds an `event` listener that will be invoked a single
-	 * time then automatically removed.
-	 *
-	 * @param {String} event
-	 * @param {Function} fn
-	 * @return {Emitter}
-	 * @api public
-	 */
-
-	Emitter.prototype.once = function(event, fn){
-	  function on() {
-	    this.off(event, on);
-	    fn.apply(this, arguments);
-	  }
-
-	  on.fn = fn;
-	  this.on(event, on);
-	  return this;
-	};
-
-	/**
-	 * Remove the given callback for `event` or all
-	 * registered callbacks.
-	 *
-	 * @param {String} event
-	 * @param {Function} fn
-	 * @return {Emitter}
-	 * @api public
-	 */
-
-	Emitter.prototype.off =
-	Emitter.prototype.removeListener =
-	Emitter.prototype.removeAllListeners =
-	Emitter.prototype.removeEventListener = function(event, fn){
-	  this._callbacks = this._callbacks || {};
-
-	  // all
-	  if (0 == arguments.length) {
-	    this._callbacks = {};
-	    return this;
-	  }
-
-	  // specific event
-	  var callbacks = this._callbacks['$' + event];
-	  if (!callbacks) return this;
-
-	  // remove all handlers
-	  if (1 == arguments.length) {
-	    delete this._callbacks['$' + event];
-	    return this;
-	  }
-
-	  // remove specific handler
-	  var cb;
-	  for (var i = 0; i < callbacks.length; i++) {
-	    cb = callbacks[i];
-	    if (cb === fn || cb.fn === fn) {
-	      callbacks.splice(i, 1);
-	      break;
-	    }
-	  }
-	  return this;
-	};
-
-	/**
-	 * Emit `event` with the given args.
-	 *
-	 * @param {String} event
-	 * @param {Mixed} ...
-	 * @return {Emitter}
-	 */
-
-	Emitter.prototype.emit = function(event){
-	  this._callbacks = this._callbacks || {};
-	  var args = [].slice.call(arguments, 1)
-	    , callbacks = this._callbacks['$' + event];
-
-	  if (callbacks) {
-	    callbacks = callbacks.slice(0);
-	    for (var i = 0, len = callbacks.length; i < len; ++i) {
-	      callbacks[i].apply(this, args);
-	    }
-	  }
-
-	  return this;
-	};
-
-	/**
-	 * Return array of callbacks for `event`.
-	 *
-	 * @param {String} event
-	 * @return {Array}
-	 * @api public
-	 */
-
-	Emitter.prototype.listeners = function(event){
-	  this._callbacks = this._callbacks || {};
-	  return this._callbacks['$' + event] || [];
-	};
-
-	/**
-	 * Check if this emitter has `event` handlers.
-	 *
-	 * @param {String} event
-	 * @return {Boolean}
-	 * @api public
-	 */
-
-	Emitter.prototype.hasListeners = function(event){
-	  return !! this.listeners(event).length;
-	};
+	
+	/**
+	 * Expose `Emitter`.
+	 */
+
+	if (true) {
+	  module.exports = Emitter;
+	}
+
+	/**
+	 * Initialize a new `Emitter`.
+	 *
+	 * @api public
+	 */
+
+	function Emitter(obj) {
+	  if (obj) return mixin(obj);
+	};
+
+	/**
+	 * Mixin the emitter properties.
+	 *
+	 * @param {Object} obj
+	 * @return {Object}
+	 * @api private
+	 */
+
+	function mixin(obj) {
+	  for (var key in Emitter.prototype) {
+	    obj[key] = Emitter.prototype[key];
+	  }
+	  return obj;
+	}
+
+	/**
+	 * Listen on the given `event` with `fn`.
+	 *
+	 * @param {String} event
+	 * @param {Function} fn
+	 * @return {Emitter}
+	 * @api public
+	 */
+
+	Emitter.prototype.on =
+	Emitter.prototype.addEventListener = function(event, fn){
+	  this._callbacks = this._callbacks || {};
+	  (this._callbacks['$' + event] = this._callbacks['$' + event] || [])
+	    .push(fn);
+	  return this;
+	};
+
+	/**
+	 * Adds an `event` listener that will be invoked a single
+	 * time then automatically removed.
+	 *
+	 * @param {String} event
+	 * @param {Function} fn
+	 * @return {Emitter}
+	 * @api public
+	 */
+
+	Emitter.prototype.once = function(event, fn){
+	  function on() {
+	    this.off(event, on);
+	    fn.apply(this, arguments);
+	  }
+
+	  on.fn = fn;
+	  this.on(event, on);
+	  return this;
+	};
+
+	/**
+	 * Remove the given callback for `event` or all
+	 * registered callbacks.
+	 *
+	 * @param {String} event
+	 * @param {Function} fn
+	 * @return {Emitter}
+	 * @api public
+	 */
+
+	Emitter.prototype.off =
+	Emitter.prototype.removeListener =
+	Emitter.prototype.removeAllListeners =
+	Emitter.prototype.removeEventListener = function(event, fn){
+	  this._callbacks = this._callbacks || {};
+
+	  // all
+	  if (0 == arguments.length) {
+	    this._callbacks = {};
+	    return this;
+	  }
+
+	  // specific event
+	  var callbacks = this._callbacks['$' + event];
+	  if (!callbacks) return this;
+
+	  // remove all handlers
+	  if (1 == arguments.length) {
+	    delete this._callbacks['$' + event];
+	    return this;
+	  }
+
+	  // remove specific handler
+	  var cb;
+	  for (var i = 0; i < callbacks.length; i++) {
+	    cb = callbacks[i];
+	    if (cb === fn || cb.fn === fn) {
+	      callbacks.splice(i, 1);
+	      break;
+	    }
+	  }
+	  return this;
+	};
+
+	/**
+	 * Emit `event` with the given args.
+	 *
+	 * @param {String} event
+	 * @param {Mixed} ...
+	 * @return {Emitter}
+	 */
+
+	Emitter.prototype.emit = function(event){
+	  this._callbacks = this._callbacks || {};
+	  var args = [].slice.call(arguments, 1)
+	    , callbacks = this._callbacks['$' + event];
+
+	  if (callbacks) {
+	    callbacks = callbacks.slice(0);
+	    for (var i = 0, len = callbacks.length; i < len; ++i) {
+	      callbacks[i].apply(this, args);
+	    }
+	  }
+
+	  return this;
+	};
+
+	/**
+	 * Return array of callbacks for `event`.
+	 *
+	 * @param {String} event
+	 * @return {Array}
+	 * @api public
+	 */
+
+	Emitter.prototype.listeners = function(event){
+	  this._callbacks = this._callbacks || {};
+	  return this._callbacks['$' + event] || [];
+	};
+
+	/**
+	 * Check if this emitter has `event` handlers.
+	 *
+	 * @param {String} event
+	 * @return {Boolean}
+	 * @api public
+	 */
+
+	Emitter.prototype.hasListeners = function(event){
+	  return !! this.listeners(event).length;
+	};
 
 
 /***/ },
