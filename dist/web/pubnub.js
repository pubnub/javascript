<<<<<<< HEAD
/*! 4.24.2 / Consumer  */
=======
/*! 4.24.1 / Consumer  */
>>>>>>> 69fba7ea
(function webpackUniversalModuleDefinition(root, factory) {
	if(typeof exports === 'object' && typeof module === 'object')
		module.exports = factory();
	else if(typeof define === 'function' && define.amd)
		define([], factory);
	else if(typeof exports === 'object')
		exports["PubNub"] = factory();
	else
		root["PubNub"] = factory();
})(this, function() {
return /******/ (function(modules) { // webpackBootstrap
/******/ 	// The module cache
/******/ 	var installedModules = {};

/******/ 	// The require function
/******/ 	function __webpack_require__(moduleId) {

/******/ 		// Check if module is in cache
/******/ 		if(installedModules[moduleId])
/******/ 			return installedModules[moduleId].exports;

/******/ 		// Create a new module (and put it into the cache)
/******/ 		var module = installedModules[moduleId] = {
/******/ 			exports: {},
/******/ 			id: moduleId,
/******/ 			loaded: false
/******/ 		};

/******/ 		// Execute the module function
/******/ 		modules[moduleId].call(module.exports, module, module.exports, __webpack_require__);

/******/ 		// Flag the module as loaded
/******/ 		module.loaded = true;

/******/ 		// Return the exports of the module
/******/ 		return module.exports;
/******/ 	}


/******/ 	// expose the modules object (__webpack_modules__)
/******/ 	__webpack_require__.m = modules;

/******/ 	// expose the module cache
/******/ 	__webpack_require__.c = installedModules;

/******/ 	// __webpack_public_path__
/******/ 	__webpack_require__.p = "";

/******/ 	// Load entry module and return exports
/******/ 	return __webpack_require__(0);
/******/ })
/************************************************************************/
/******/ ([
/* 0 */
/***/ (function(module, exports, __webpack_require__) {

	'use strict';

	Object.defineProperty(exports, "__esModule", {
	  value: true
	});

	var _pubnubCommon = __webpack_require__(1);

	var _pubnubCommon2 = _interopRequireDefault(_pubnubCommon);

	var _networking = __webpack_require__(40);

	var _networking2 = _interopRequireDefault(_networking);

	var _web = __webpack_require__(41);

	var _web2 = _interopRequireDefault(_web);

	var _webNode = __webpack_require__(42);

	var _flow_interfaces = __webpack_require__(5);

	function _interopRequireDefault(obj) { return obj && obj.__esModule ? obj : { default: obj }; }

	function _classCallCheck(instance, Constructor) { if (!(instance instanceof Constructor)) { throw new TypeError("Cannot call a class as a function"); } }

	function _possibleConstructorReturn(self, call) { if (!self) { throw new ReferenceError("this hasn't been initialised - super() hasn't been called"); } return call && (typeof call === "object" || typeof call === "function") ? call : self; }

	function _inherits(subClass, superClass) { if (typeof superClass !== "function" && superClass !== null) { throw new TypeError("Super expression must either be null or a function, not " + typeof superClass); } subClass.prototype = Object.create(superClass && superClass.prototype, { constructor: { value: subClass, enumerable: false, writable: true, configurable: true } }); if (superClass) Object.setPrototypeOf ? Object.setPrototypeOf(subClass, superClass) : subClass.__proto__ = superClass; }

	function sendBeacon(url) {
	  if (navigator && navigator.sendBeacon) {
	    navigator.sendBeacon(url);
	  } else {
	    return false;
	  }
	}

	var _class = function (_PubNubCore) {
	  _inherits(_class, _PubNubCore);

	  function _class(setup) {
	    _classCallCheck(this, _class);

	    var _setup$listenToBrowse = setup.listenToBrowserNetworkEvents,
	        listenToBrowserNetworkEvents = _setup$listenToBrowse === undefined ? true : _setup$listenToBrowse;


	    setup.db = _web2.default;
	    setup.sdkFamily = 'Web';
	    setup.networking = new _networking2.default({ del: _webNode.del, get: _webNode.get, post: _webNode.post, sendBeacon: sendBeacon });

	    var _this = _possibleConstructorReturn(this, (_class.__proto__ || Object.getPrototypeOf(_class)).call(this, setup));

	    if (listenToBrowserNetworkEvents) {
	      window.addEventListener('offline', function () {
	        _this.networkDownDetected();
	      });

	      window.addEventListener('online', function () {
	        _this.networkUpDetected();
	      });
	    }
	    return _this;
	  }

	  return _class;
	}(_pubnubCommon2.default);

	exports.default = _class;
	module.exports = exports['default'];

/***/ }),
/* 1 */
/***/ (function(module, exports, __webpack_require__) {

	'use strict';

	Object.defineProperty(exports, "__esModule", {
	  value: true
	});

	var _createClass = function () { function defineProperties(target, props) { for (var i = 0; i < props.length; i++) { var descriptor = props[i]; descriptor.enumerable = descriptor.enumerable || false; descriptor.configurable = true; if ("value" in descriptor) descriptor.writable = true; Object.defineProperty(target, descriptor.key, descriptor); } } return function (Constructor, protoProps, staticProps) { if (protoProps) defineProperties(Constructor.prototype, protoProps); if (staticProps) defineProperties(Constructor, staticProps); return Constructor; }; }();

	var _config = __webpack_require__(2);

	var _config2 = _interopRequireDefault(_config);

	var _index = __webpack_require__(6);

	var _index2 = _interopRequireDefault(_index);

	var _subscription_manager = __webpack_require__(8);

	var _subscription_manager2 = _interopRequireDefault(_subscription_manager);

	var _listener_manager = __webpack_require__(9);

	var _listener_manager2 = _interopRequireDefault(_listener_manager);

	var _endpoint = __webpack_require__(16);

	var _endpoint2 = _interopRequireDefault(_endpoint);

	var _add_channels = __webpack_require__(17);

	var addChannelsChannelGroupConfig = _interopRequireWildcard(_add_channels);

	var _remove_channels = __webpack_require__(18);

	var removeChannelsChannelGroupConfig = _interopRequireWildcard(_remove_channels);

	var _delete_group = __webpack_require__(19);

	var deleteChannelGroupConfig = _interopRequireWildcard(_delete_group);

	var _list_groups = __webpack_require__(20);

	var listChannelGroupsConfig = _interopRequireWildcard(_list_groups);

	var _list_channels = __webpack_require__(21);

	var listChannelsInChannelGroupConfig = _interopRequireWildcard(_list_channels);

	var _add_push_channels = __webpack_require__(22);

	var addPushChannelsConfig = _interopRequireWildcard(_add_push_channels);

	var _remove_push_channels = __webpack_require__(23);

	var removePushChannelsConfig = _interopRequireWildcard(_remove_push_channels);

	var _list_push_channels = __webpack_require__(24);

	var listPushChannelsConfig = _interopRequireWildcard(_list_push_channels);

	var _remove_device = __webpack_require__(25);

	var removeDevicePushConfig = _interopRequireWildcard(_remove_device);

	var _leave = __webpack_require__(26);

	var presenceLeaveEndpointConfig = _interopRequireWildcard(_leave);

	var _where_now = __webpack_require__(27);

	var presenceWhereNowEndpointConfig = _interopRequireWildcard(_where_now);

	var _heartbeat = __webpack_require__(28);

	var presenceHeartbeatEndpointConfig = _interopRequireWildcard(_heartbeat);

	var _get_state = __webpack_require__(29);

	var presenceGetStateConfig = _interopRequireWildcard(_get_state);

	var _set_state = __webpack_require__(30);

	var presenceSetStateConfig = _interopRequireWildcard(_set_state);

	var _here_now = __webpack_require__(31);

	var presenceHereNowConfig = _interopRequireWildcard(_here_now);

	var _audit = __webpack_require__(32);

	var auditEndpointConfig = _interopRequireWildcard(_audit);

	var _grant = __webpack_require__(33);

	var grantEndpointConfig = _interopRequireWildcard(_grant);

	var _publish = __webpack_require__(34);

	var publishEndpointConfig = _interopRequireWildcard(_publish);

	var _get_history = __webpack_require__(35);

	var historyEndpointConfig = _interopRequireWildcard(_get_history);

	var _delete_messages = __webpack_require__(36);

	var deleteMessagesEndpointConfig = _interopRequireWildcard(_delete_messages);

	var _message_counts = __webpack_require__(37);

	var messageCountsEndpointConfig = _interopRequireWildcard(_message_counts);

	var _fetch_messages = __webpack_require__(38);

	var fetchMessagesEndpointConfig = _interopRequireWildcard(_fetch_messages);

	var _time = __webpack_require__(12);

	var timeEndpointConfig = _interopRequireWildcard(_time);

	var _subscribe = __webpack_require__(39);

	var subscribeEndpointConfig = _interopRequireWildcard(_subscribe);

	var _operations = __webpack_require__(13);

	var _operations2 = _interopRequireDefault(_operations);

	var _categories = __webpack_require__(10);

	var _categories2 = _interopRequireDefault(_categories);

	var _flow_interfaces = __webpack_require__(5);

	var _uuid = __webpack_require__(3);

	var _uuid2 = _interopRequireDefault(_uuid);

	function _interopRequireWildcard(obj) { if (obj && obj.__esModule) { return obj; } else { var newObj = {}; if (obj != null) { for (var key in obj) { if (Object.prototype.hasOwnProperty.call(obj, key)) newObj[key] = obj[key]; } } newObj.default = obj; return newObj; } }

	function _interopRequireDefault(obj) { return obj && obj.__esModule ? obj : { default: obj }; }

	function _classCallCheck(instance, Constructor) { if (!(instance instanceof Constructor)) { throw new TypeError("Cannot call a class as a function"); } }

	var _class = function () {
	  function _class(setup) {
	    var _this = this;

	    _classCallCheck(this, _class);

	    var db = setup.db,
	        networking = setup.networking;


	    var config = this._config = new _config2.default({ setup: setup, db: db });
	    var crypto = new _index2.default({ config: config });

	    networking.init(config);

	    var modules = { config: config, networking: networking, crypto: crypto };

	    var timeEndpoint = _endpoint2.default.bind(this, modules, timeEndpointConfig);
	    var leaveEndpoint = _endpoint2.default.bind(this, modules, presenceLeaveEndpointConfig);
	    var heartbeatEndpoint = _endpoint2.default.bind(this, modules, presenceHeartbeatEndpointConfig);
	    var setStateEndpoint = _endpoint2.default.bind(this, modules, presenceSetStateConfig);
	    var subscribeEndpoint = _endpoint2.default.bind(this, modules, subscribeEndpointConfig);

	    var listenerManager = this._listenerManager = new _listener_manager2.default();

	    var subscriptionManager = new _subscription_manager2.default({
	      timeEndpoint: timeEndpoint,
	      leaveEndpoint: leaveEndpoint,
	      heartbeatEndpoint: heartbeatEndpoint,
	      setStateEndpoint: setStateEndpoint,
	      subscribeEndpoint: subscribeEndpoint,
	      crypto: modules.crypto,
	      config: modules.config,
	      listenerManager: listenerManager
	    });

	    this.addListener = listenerManager.addListener.bind(listenerManager);
	    this.removeListener = listenerManager.removeListener.bind(listenerManager);
	    this.removeAllListeners = listenerManager.removeAllListeners.bind(listenerManager);

	    this.channelGroups = {
	      listGroups: _endpoint2.default.bind(this, modules, listChannelGroupsConfig),
	      listChannels: _endpoint2.default.bind(this, modules, listChannelsInChannelGroupConfig),
	      addChannels: _endpoint2.default.bind(this, modules, addChannelsChannelGroupConfig),
	      removeChannels: _endpoint2.default.bind(this, modules, removeChannelsChannelGroupConfig),
	      deleteGroup: _endpoint2.default.bind(this, modules, deleteChannelGroupConfig)
	    };

	    this.push = {
	      addChannels: _endpoint2.default.bind(this, modules, addPushChannelsConfig),
	      removeChannels: _endpoint2.default.bind(this, modules, removePushChannelsConfig),
	      deleteDevice: _endpoint2.default.bind(this, modules, removeDevicePushConfig),
	      listChannels: _endpoint2.default.bind(this, modules, listPushChannelsConfig)
	    };

	    this.hereNow = _endpoint2.default.bind(this, modules, presenceHereNowConfig);
	    this.whereNow = _endpoint2.default.bind(this, modules, presenceWhereNowEndpointConfig);
	    this.getState = _endpoint2.default.bind(this, modules, presenceGetStateConfig);
	    this.setState = subscriptionManager.adaptStateChange.bind(subscriptionManager);

	    this.grant = _endpoint2.default.bind(this, modules, grantEndpointConfig);
	    this.audit = _endpoint2.default.bind(this, modules, auditEndpointConfig);

	    this.publish = _endpoint2.default.bind(this, modules, publishEndpointConfig);

	    this.fire = function (args, callback) {
	      args.replicate = false;
	      args.storeInHistory = false;
	      return _this.publish(args, callback);
	    };

	    this.history = _endpoint2.default.bind(this, modules, historyEndpointConfig);
	    this.deleteMessages = _endpoint2.default.bind(this, modules, deleteMessagesEndpointConfig);
	    this.messageCounts = _endpoint2.default.bind(this, modules, messageCountsEndpointConfig);
	    this.fetchMessages = _endpoint2.default.bind(this, modules, fetchMessagesEndpointConfig);

	    this.time = timeEndpoint;

	    this.subscribe = subscriptionManager.adaptSubscribeChange.bind(subscriptionManager);
	    this.presence = subscriptionManager.adaptPresenceChange.bind(subscriptionManager);
	    this.unsubscribe = subscriptionManager.adaptUnsubscribeChange.bind(subscriptionManager);
	    this.disconnect = subscriptionManager.disconnect.bind(subscriptionManager);
	    this.reconnect = subscriptionManager.reconnect.bind(subscriptionManager);

	    this.destroy = function (isOffline) {
	      subscriptionManager.unsubscribeAll(isOffline);
	      subscriptionManager.disconnect();
	    };

	    this.stop = this.destroy;

	    this.unsubscribeAll = subscriptionManager.unsubscribeAll.bind(subscriptionManager);

	    this.getSubscribedChannels = subscriptionManager.getSubscribedChannels.bind(subscriptionManager);
	    this.getSubscribedChannelGroups = subscriptionManager.getSubscribedChannelGroups.bind(subscriptionManager);

	    this.encrypt = crypto.encrypt.bind(crypto);
	    this.decrypt = crypto.decrypt.bind(crypto);

	    this.getAuthKey = modules.config.getAuthKey.bind(modules.config);
	    this.setAuthKey = modules.config.setAuthKey.bind(modules.config);
	    this.setCipherKey = modules.config.setCipherKey.bind(modules.config);
	    this.getUUID = modules.config.getUUID.bind(modules.config);
	    this.setUUID = modules.config.setUUID.bind(modules.config);
	    this.getFilterExpression = modules.config.getFilterExpression.bind(modules.config);
	    this.setFilterExpression = modules.config.setFilterExpression.bind(modules.config);

	    this.setHeartbeatInterval = modules.config.setHeartbeatInterval.bind(modules.config);

	    if (networking.hasModule('proxy')) {
	      this.setProxy = function (proxy) {
	        modules.config.setProxy(proxy);
	        _this.reconnect();
	      };
	    }
	  }

	  _createClass(_class, [{
	    key: 'getVersion',
	    value: function getVersion() {
	      return this._config.getVersion();
	    }
	  }, {
	    key: 'networkDownDetected',
	    value: function networkDownDetected() {
	      this._listenerManager.announceNetworkDown();

	      if (this._config.restore) {
	        this.disconnect();
	      } else {
	        this.destroy(true);
	      }
	    }
	  }, {
	    key: 'networkUpDetected',
	    value: function networkUpDetected() {
	      this._listenerManager.announceNetworkUp();
	      this.reconnect();
	    }
	  }], [{
	    key: 'generateUUID',
	    value: function generateUUID() {
	      return _uuid2.default.createUUID();
	    }
	  }]);

	  return _class;
	}();

	_class.OPERATIONS = _operations2.default;
	_class.CATEGORIES = _categories2.default;
	exports.default = _class;
	module.exports = exports['default'];

/***/ }),
/* 2 */
/***/ (function(module, exports, __webpack_require__) {

	'use strict';

	Object.defineProperty(exports, "__esModule", {
	  value: true
	});

	var _createClass = function () { function defineProperties(target, props) { for (var i = 0; i < props.length; i++) { var descriptor = props[i]; descriptor.enumerable = descriptor.enumerable || false; descriptor.configurable = true; if ("value" in descriptor) descriptor.writable = true; Object.defineProperty(target, descriptor.key, descriptor); } } return function (Constructor, protoProps, staticProps) { if (protoProps) defineProperties(Constructor.prototype, protoProps); if (staticProps) defineProperties(Constructor, staticProps); return Constructor; }; }();

	var _uuid = __webpack_require__(3);

	var _uuid2 = _interopRequireDefault(_uuid);

	var _flow_interfaces = __webpack_require__(5);

	function _interopRequireDefault(obj) { return obj && obj.__esModule ? obj : { default: obj }; }

	function _classCallCheck(instance, Constructor) { if (!(instance instanceof Constructor)) { throw new TypeError("Cannot call a class as a function"); } }

	var _class = function () {
	  function _class(_ref) {
	    var setup = _ref.setup,
	        db = _ref.db;

	    _classCallCheck(this, _class);

	    this._db = db;

	    this.instanceId = 'pn-' + _uuid2.default.createUUID();
	    this.secretKey = setup.secretKey || setup.secret_key;
	    this.subscribeKey = setup.subscribeKey || setup.subscribe_key;
	    this.publishKey = setup.publishKey || setup.publish_key;
	    this.sdkName = setup.sdkName;
	    this.sdkFamily = setup.sdkFamily;
	    this.partnerId = setup.partnerId;
	    this.setAuthKey(setup.authKey);
	    this.setCipherKey(setup.cipherKey);

	    this.setFilterExpression(setup.filterExpression);

	    this.origin = setup.origin || 'ps.pndsn.com';
	    this.secure = setup.ssl || false;
	    this.restore = setup.restore || false;
	    this.proxy = setup.proxy;
	    this.keepAlive = setup.keepAlive;
	    this.keepAliveSettings = setup.keepAliveSettings;
	    this.autoNetworkDetection = setup.autoNetworkDetection || false;

	    this.dedupeOnSubscribe = setup.dedupeOnSubscribe || false;
	    this.maximumCacheSize = setup.maximumCacheSize || 100;

	    this.customEncrypt = setup.customEncrypt;
	    this.customDecrypt = setup.customDecrypt;

	    if (typeof location !== 'undefined' && location.protocol === 'https:') {
	      this.secure = true;
	    }

	    this.logVerbosity = setup.logVerbosity || false;
	    this.suppressLeaveEvents = setup.suppressLeaveEvents || false;

	    this.announceFailedHeartbeats = setup.announceFailedHeartbeats || true;
	    this.announceSuccessfulHeartbeats = setup.announceSuccessfulHeartbeats || false;

	    this.useInstanceId = setup.useInstanceId || false;
	    this.useRequestId = setup.useRequestId || false;

	    this.requestMessageCountThreshold = setup.requestMessageCountThreshold;

	    this.setTransactionTimeout(setup.transactionalRequestTimeout || 15 * 1000);

	    this.setSubscribeTimeout(setup.subscribeRequestTimeout || 310 * 1000);

	    this.setSendBeaconConfig(setup.useSendBeacon || true);

	    this.setPresenceTimeout(setup.presenceTimeout || 300);

	    if (setup.heartbeatInterval != null) {
	      this.setHeartbeatInterval(setup.heartbeatInterval);
	    }

	    this.setUUID(this._decideUUID(setup.uuid));
	  }

	  _createClass(_class, [{
	    key: 'getAuthKey',
	    value: function getAuthKey() {
	      return this.authKey;
	    }
	  }, {
	    key: 'setAuthKey',
	    value: function setAuthKey(val) {
	      this.authKey = val;
	      return this;
	    }
	  }, {
	    key: 'setCipherKey',
	    value: function setCipherKey(val) {
	      this.cipherKey = val;
	      return this;
	    }
	  }, {
	    key: 'getUUID',
	    value: function getUUID() {
	      return this.UUID;
	    }
	  }, {
	    key: 'setUUID',
	    value: function setUUID(val) {
	      if (this._db && this._db.set) this._db.set(this.subscribeKey + 'uuid', val);
	      this.UUID = val;
	      return this;
	    }
	  }, {
	    key: 'getFilterExpression',
	    value: function getFilterExpression() {
	      return this.filterExpression;
	    }
	  }, {
	    key: 'setFilterExpression',
	    value: function setFilterExpression(val) {
	      this.filterExpression = val;
	      return this;
	    }
	  }, {
	    key: 'getPresenceTimeout',
	    value: function getPresenceTimeout() {
	      return this._presenceTimeout;
	    }
	  }, {
	    key: 'setPresenceTimeout',
	    value: function setPresenceTimeout(val) {
	      this._presenceTimeout = val;
	      this.setHeartbeatInterval(this._presenceTimeout / 2 - 1);
	      return this;
	    }
	  }, {
	    key: 'setProxy',
	    value: function setProxy(proxy) {
	      this.proxy = proxy;
	    }
	  }, {
	    key: 'getHeartbeatInterval',
	    value: function getHeartbeatInterval() {
	      return this._heartbeatInterval;
	    }
	  }, {
	    key: 'setHeartbeatInterval',
	    value: function setHeartbeatInterval(val) {
	      this._heartbeatInterval = val;
	      return this;
	    }
	  }, {
	    key: 'getSubscribeTimeout',
	    value: function getSubscribeTimeout() {
	      return this._subscribeRequestTimeout;
	    }
	  }, {
	    key: 'setSubscribeTimeout',
	    value: function setSubscribeTimeout(val) {
	      this._subscribeRequestTimeout = val;
	      return this;
	    }
	  }, {
	    key: 'getTransactionTimeout',
	    value: function getTransactionTimeout() {
	      return this._transactionalRequestTimeout;
	    }
	  }, {
	    key: 'setTransactionTimeout',
	    value: function setTransactionTimeout(val) {
	      this._transactionalRequestTimeout = val;
	      return this;
	    }
	  }, {
	    key: 'isSendBeaconEnabled',
	    value: function isSendBeaconEnabled() {
	      return this._useSendBeacon;
	    }
	  }, {
	    key: 'setSendBeaconConfig',
	    value: function setSendBeaconConfig(val) {
	      this._useSendBeacon = val;
	      return this;
	    }
	  }, {
	    key: 'getVersion',
	    value: function getVersion() {
<<<<<<< HEAD
	      return '4.24.2';
=======
	      return '4.24.1';
>>>>>>> 69fba7ea
	    }
	  }, {
	    key: '_decideUUID',
	    value: function _decideUUID(providedUUID) {
	      if (providedUUID) {
	        return providedUUID;
	      }

	      if (this._db && this._db.get && this._db.get(this.subscribeKey + 'uuid')) {
	        return this._db.get(this.subscribeKey + 'uuid');
	      }

	      return 'pn-' + _uuid2.default.createUUID();
	    }
	  }]);

	  return _class;
	}();

	exports.default = _class;
	module.exports = exports['default'];

/***/ }),
/* 3 */
/***/ (function(module, exports, __webpack_require__) {

	'use strict';

	Object.defineProperty(exports, "__esModule", {
	  value: true
	});

	var _lilUuid = __webpack_require__(4);

	var _lilUuid2 = _interopRequireDefault(_lilUuid);

	function _interopRequireDefault(obj) { return obj && obj.__esModule ? obj : { default: obj }; }

	exports.default = {
	  createUUID: function createUUID() {
	    if (_lilUuid2.default.uuid) {
	      return _lilUuid2.default.uuid();
	    } else {
	      return (0, _lilUuid2.default)();
	    }
	  }
	};
	module.exports = exports['default'];

/***/ }),
/* 4 */
/***/ (function(module, exports, __webpack_require__) {

	var __WEBPACK_AMD_DEFINE_FACTORY__, __WEBPACK_AMD_DEFINE_ARRAY__, __WEBPACK_AMD_DEFINE_RESULT__;/*! lil-uuid - v0.1 - MIT License - https://github.com/lil-js/uuid */
	(function (root, factory) {
	  if (true) {
	    !(__WEBPACK_AMD_DEFINE_ARRAY__ = [exports], __WEBPACK_AMD_DEFINE_FACTORY__ = (factory), __WEBPACK_AMD_DEFINE_RESULT__ = (typeof __WEBPACK_AMD_DEFINE_FACTORY__ === 'function' ? (__WEBPACK_AMD_DEFINE_FACTORY__.apply(exports, __WEBPACK_AMD_DEFINE_ARRAY__)) : __WEBPACK_AMD_DEFINE_FACTORY__), __WEBPACK_AMD_DEFINE_RESULT__ !== undefined && (module.exports = __WEBPACK_AMD_DEFINE_RESULT__))
	  } else if (typeof exports === 'object') {
	    factory(exports)
	    if (typeof module === 'object' && module !== null) {
	      module.exports = exports.uuid
	    }
	  } else {
	    factory((root.lil = root.lil || {}))
	  }
	}(this, function (exports) {
	  var VERSION = '0.1.0'
	  var uuidRegex = {
	    '3': /^[0-9A-F]{8}-[0-9A-F]{4}-3[0-9A-F]{3}-[0-9A-F]{4}-[0-9A-F]{12}$/i,
	    '4': /^[0-9A-F]{8}-[0-9A-F]{4}-4[0-9A-F]{3}-[89AB][0-9A-F]{3}-[0-9A-F]{12}$/i,
	    '5': /^[0-9A-F]{8}-[0-9A-F]{4}-5[0-9A-F]{3}-[89AB][0-9A-F]{3}-[0-9A-F]{12}$/i,
	    all: /^[0-9A-F]{8}-[0-9A-F]{4}-[0-9A-F]{4}-[0-9A-F]{4}-[0-9A-F]{12}$/i
	  }

	  function uuid() {
	    var uuid = '', i, random
	    for (i = 0; i < 32; i++) {
	      random = Math.random() * 16 | 0;
	      if (i === 8 || i === 12 || i === 16 || i === 20) uuid += '-'
	      uuid += (i === 12 ? 4 : (i === 16 ? (random & 3 | 8) : random)).toString(16)
	    }
	    return uuid
	  }

	  function isUUID(str, version) {
	    var pattern = uuidRegex[version || 'all']
	    return pattern && pattern.test(str) || false
	  }

	  uuid.isUUID = isUUID
	  uuid.VERSION = VERSION

	  exports.uuid = uuid
	  exports.isUUID = isUUID
	}));


/***/ }),
/* 5 */
/***/ (function(module, exports) {

	'use strict';

	module.exports = {};

/***/ }),
/* 6 */
/***/ (function(module, exports, __webpack_require__) {

	'use strict';

	Object.defineProperty(exports, "__esModule", {
	  value: true
	});

	var _createClass = function () { function defineProperties(target, props) { for (var i = 0; i < props.length; i++) { var descriptor = props[i]; descriptor.enumerable = descriptor.enumerable || false; descriptor.configurable = true; if ("value" in descriptor) descriptor.writable = true; Object.defineProperty(target, descriptor.key, descriptor); } } return function (Constructor, protoProps, staticProps) { if (protoProps) defineProperties(Constructor.prototype, protoProps); if (staticProps) defineProperties(Constructor, staticProps); return Constructor; }; }();

	var _config = __webpack_require__(2);

	var _config2 = _interopRequireDefault(_config);

	var _hmacSha = __webpack_require__(7);

	var _hmacSha2 = _interopRequireDefault(_hmacSha);

	function _interopRequireDefault(obj) { return obj && obj.__esModule ? obj : { default: obj }; }

	function _classCallCheck(instance, Constructor) { if (!(instance instanceof Constructor)) { throw new TypeError("Cannot call a class as a function"); } }

	var _class = function () {
	  function _class(_ref) {
	    var config = _ref.config;

	    _classCallCheck(this, _class);

	    this._config = config;

	    this._iv = '0123456789012345';

	    this._allowedKeyEncodings = ['hex', 'utf8', 'base64', 'binary'];
	    this._allowedKeyLengths = [128, 256];
	    this._allowedModes = ['ecb', 'cbc'];

	    this._defaultOptions = {
	      encryptKey: true,
	      keyEncoding: 'utf8',
	      keyLength: 256,
	      mode: 'cbc'
	    };
	  }

	  _createClass(_class, [{
	    key: 'HMACSHA256',
	    value: function HMACSHA256(data) {
	      var hash = _hmacSha2.default.HmacSHA256(data, this._config.secretKey);
	      return hash.toString(_hmacSha2.default.enc.Base64);
	    }
	  }, {
	    key: 'SHA256',
	    value: function SHA256(s) {
	      return _hmacSha2.default.SHA256(s).toString(_hmacSha2.default.enc.Hex);
	    }
	  }, {
	    key: '_parseOptions',
	    value: function _parseOptions(incomingOptions) {
	      var options = incomingOptions || {};
	      if (!options.hasOwnProperty('encryptKey')) options.encryptKey = this._defaultOptions.encryptKey;
	      if (!options.hasOwnProperty('keyEncoding')) options.keyEncoding = this._defaultOptions.keyEncoding;
	      if (!options.hasOwnProperty('keyLength')) options.keyLength = this._defaultOptions.keyLength;
	      if (!options.hasOwnProperty('mode')) options.mode = this._defaultOptions.mode;

	      if (this._allowedKeyEncodings.indexOf(options.keyEncoding.toLowerCase()) === -1) {
	        options.keyEncoding = this._defaultOptions.keyEncoding;
	      }

	      if (this._allowedKeyLengths.indexOf(parseInt(options.keyLength, 10)) === -1) {
	        options.keyLength = this._defaultOptions.keyLength;
	      }

	      if (this._allowedModes.indexOf(options.mode.toLowerCase()) === -1) {
	        options.mode = this._defaultOptions.mode;
	      }

	      return options;
	    }
	  }, {
	    key: '_decodeKey',
	    value: function _decodeKey(key, options) {
	      if (options.keyEncoding === 'base64') {
	        return _hmacSha2.default.enc.Base64.parse(key);
	      } else if (options.keyEncoding === 'hex') {
	        return _hmacSha2.default.enc.Hex.parse(key);
	      } else {
	        return key;
	      }
	    }
	  }, {
	    key: '_getPaddedKey',
	    value: function _getPaddedKey(key, options) {
	      key = this._decodeKey(key, options);
	      if (options.encryptKey) {
	        return _hmacSha2.default.enc.Utf8.parse(this.SHA256(key).slice(0, 32));
	      } else {
	        return key;
	      }
	    }
	  }, {
	    key: '_getMode',
	    value: function _getMode(options) {
	      if (options.mode === 'ecb') {
	        return _hmacSha2.default.mode.ECB;
	      } else {
	        return _hmacSha2.default.mode.CBC;
	      }
	    }
	  }, {
	    key: '_getIV',
	    value: function _getIV(options) {
	      return options.mode === 'cbc' ? _hmacSha2.default.enc.Utf8.parse(this._iv) : null;
	    }
	  }, {
	    key: 'encrypt',
	    value: function encrypt(data, customCipherKey, options) {
	      if (this._config.customEncrypt) {
	        return this._config.customEncrypt(data);
	      } else {
	        return this.pnEncrypt(data, customCipherKey, options);
	      }
	    }
	  }, {
	    key: 'decrypt',
	    value: function decrypt(data, customCipherKey, options) {
	      if (this._config.customDecrypt) {
	        return this._config.customDecrypt(data);
	      } else {
	        return this.pnDecrypt(data, customCipherKey, options);
	      }
	    }
	  }, {
	    key: 'pnEncrypt',
	    value: function pnEncrypt(data, customCipherKey, options) {
	      if (!customCipherKey && !this._config.cipherKey) return data;
	      options = this._parseOptions(options);
	      var iv = this._getIV(options);
	      var mode = this._getMode(options);
	      var cipherKey = this._getPaddedKey(customCipherKey || this._config.cipherKey, options);
	      var encryptedHexArray = _hmacSha2.default.AES.encrypt(data, cipherKey, { iv: iv, mode: mode }).ciphertext;
	      var base64Encrypted = encryptedHexArray.toString(_hmacSha2.default.enc.Base64);
	      return base64Encrypted || data;
	    }
	  }, {
	    key: 'pnDecrypt',
	    value: function pnDecrypt(data, customCipherKey, options) {
	      if (!customCipherKey && !this._config.cipherKey) return data;
	      options = this._parseOptions(options);
	      var iv = this._getIV(options);
	      var mode = this._getMode(options);
	      var cipherKey = this._getPaddedKey(customCipherKey || this._config.cipherKey, options);
	      try {
	        var ciphertext = _hmacSha2.default.enc.Base64.parse(data);
	        var plainJSON = _hmacSha2.default.AES.decrypt({ ciphertext: ciphertext }, cipherKey, { iv: iv, mode: mode }).toString(_hmacSha2.default.enc.Utf8);
	        var plaintext = JSON.parse(plainJSON);
	        return plaintext;
	      } catch (e) {
	        return null;
	      }
	    }
	  }]);

	  return _class;
	}();

	exports.default = _class;
	module.exports = exports['default'];

/***/ }),
/* 7 */
/***/ (function(module, exports) {

	"use strict";

	var CryptoJS = CryptoJS || function (h, s) {
	  var f = {},
	      g = f.lib = {},
	      q = function q() {},
	      m = g.Base = { extend: function extend(a) {
	      q.prototype = this;var c = new q();a && c.mixIn(a);c.hasOwnProperty("init") || (c.init = function () {
	        c.$super.init.apply(this, arguments);
	      });c.init.prototype = c;c.$super = this;return c;
	    }, create: function create() {
	      var a = this.extend();a.init.apply(a, arguments);return a;
	    }, init: function init() {}, mixIn: function mixIn(a) {
	      for (var c in a) {
	        a.hasOwnProperty(c) && (this[c] = a[c]);
	      }a.hasOwnProperty("toString") && (this.toString = a.toString);
	    }, clone: function clone() {
	      return this.init.prototype.extend(this);
	    } },
	      r = g.WordArray = m.extend({ init: function init(a, c) {
	      a = this.words = a || [];this.sigBytes = c != s ? c : 4 * a.length;
	    }, toString: function toString(a) {
	      return (a || k).stringify(this);
	    }, concat: function concat(a) {
	      var c = this.words,
	          d = a.words,
	          b = this.sigBytes;a = a.sigBytes;this.clamp();if (b % 4) for (var e = 0; e < a; e++) {
	        c[b + e >>> 2] |= (d[e >>> 2] >>> 24 - 8 * (e % 4) & 255) << 24 - 8 * ((b + e) % 4);
	      } else if (65535 < d.length) for (e = 0; e < a; e += 4) {
	        c[b + e >>> 2] = d[e >>> 2];
	      } else c.push.apply(c, d);this.sigBytes += a;return this;
	    }, clamp: function clamp() {
	      var a = this.words,
	          c = this.sigBytes;a[c >>> 2] &= 4294967295 << 32 - 8 * (c % 4);a.length = h.ceil(c / 4);
	    }, clone: function clone() {
	      var a = m.clone.call(this);a.words = this.words.slice(0);return a;
	    }, random: function random(a) {
	      for (var c = [], d = 0; d < a; d += 4) {
	        c.push(4294967296 * h.random() | 0);
	      }return new r.init(c, a);
	    } }),
	      l = f.enc = {},
	      k = l.Hex = { stringify: function stringify(a) {
	      var c = a.words;a = a.sigBytes;for (var d = [], b = 0; b < a; b++) {
	        var e = c[b >>> 2] >>> 24 - 8 * (b % 4) & 255;d.push((e >>> 4).toString(16));d.push((e & 15).toString(16));
	      }return d.join("");
	    }, parse: function parse(a) {
	      for (var c = a.length, d = [], b = 0; b < c; b += 2) {
	        d[b >>> 3] |= parseInt(a.substr(b, 2), 16) << 24 - 4 * (b % 8);
	      }return new r.init(d, c / 2);
	    } },
	      n = l.Latin1 = { stringify: function stringify(a) {
	      var c = a.words;a = a.sigBytes;for (var d = [], b = 0; b < a; b++) {
	        d.push(String.fromCharCode(c[b >>> 2] >>> 24 - 8 * (b % 4) & 255));
	      }return d.join("");
	    }, parse: function parse(a) {
	      for (var c = a.length, d = [], b = 0; b < c; b++) {
	        d[b >>> 2] |= (a.charCodeAt(b) & 255) << 24 - 8 * (b % 4);
	      }return new r.init(d, c);
	    } },
	      j = l.Utf8 = { stringify: function stringify(a) {
	      try {
	        return decodeURIComponent(escape(n.stringify(a)));
	      } catch (c) {
	        throw Error("Malformed UTF-8 data");
	      }
	    }, parse: function parse(a) {
	      return n.parse(unescape(encodeURIComponent(a)));
	    } },
	      u = g.BufferedBlockAlgorithm = m.extend({ reset: function reset() {
	      this._data = new r.init();this._nDataBytes = 0;
	    }, _append: function _append(a) {
	      "string" == typeof a && (a = j.parse(a));this._data.concat(a);this._nDataBytes += a.sigBytes;
	    }, _process: function _process(a) {
	      var c = this._data,
	          d = c.words,
	          b = c.sigBytes,
	          e = this.blockSize,
	          f = b / (4 * e),
	          f = a ? h.ceil(f) : h.max((f | 0) - this._minBufferSize, 0);a = f * e;b = h.min(4 * a, b);if (a) {
	        for (var g = 0; g < a; g += e) {
	          this._doProcessBlock(d, g);
	        }g = d.splice(0, a);c.sigBytes -= b;
	      }return new r.init(g, b);
	    }, clone: function clone() {
	      var a = m.clone.call(this);
	      a._data = this._data.clone();return a;
	    }, _minBufferSize: 0 });g.Hasher = u.extend({ cfg: m.extend(), init: function init(a) {
	      this.cfg = this.cfg.extend(a);this.reset();
	    }, reset: function reset() {
	      u.reset.call(this);this._doReset();
	    }, update: function update(a) {
	      this._append(a);this._process();return this;
	    }, finalize: function finalize(a) {
	      a && this._append(a);return this._doFinalize();
	    }, blockSize: 16, _createHelper: function _createHelper(a) {
	      return function (c, d) {
	        return new a.init(d).finalize(c);
	      };
	    }, _createHmacHelper: function _createHmacHelper(a) {
	      return function (c, d) {
	        return new t.HMAC.init(a, d).finalize(c);
	      };
	    } });var t = f.algo = {};return f;
	}(Math);

	(function (h) {
	  for (var s = CryptoJS, f = s.lib, g = f.WordArray, q = f.Hasher, f = s.algo, m = [], r = [], l = function l(a) {
	    return 4294967296 * (a - (a | 0)) | 0;
	  }, k = 2, n = 0; 64 > n;) {
	    var j;a: {
	      j = k;for (var u = h.sqrt(j), t = 2; t <= u; t++) {
	        if (!(j % t)) {
	          j = !1;break a;
	        }
	      }j = !0;
	    }j && (8 > n && (m[n] = l(h.pow(k, 0.5))), r[n] = l(h.pow(k, 1 / 3)), n++);k++;
	  }var a = [],
	      f = f.SHA256 = q.extend({ _doReset: function _doReset() {
	      this._hash = new g.init(m.slice(0));
	    }, _doProcessBlock: function _doProcessBlock(c, d) {
	      for (var b = this._hash.words, e = b[0], f = b[1], g = b[2], j = b[3], h = b[4], m = b[5], n = b[6], q = b[7], p = 0; 64 > p; p++) {
	        if (16 > p) a[p] = c[d + p] | 0;else {
	          var k = a[p - 15],
	              l = a[p - 2];a[p] = ((k << 25 | k >>> 7) ^ (k << 14 | k >>> 18) ^ k >>> 3) + a[p - 7] + ((l << 15 | l >>> 17) ^ (l << 13 | l >>> 19) ^ l >>> 10) + a[p - 16];
	        }k = q + ((h << 26 | h >>> 6) ^ (h << 21 | h >>> 11) ^ (h << 7 | h >>> 25)) + (h & m ^ ~h & n) + r[p] + a[p];l = ((e << 30 | e >>> 2) ^ (e << 19 | e >>> 13) ^ (e << 10 | e >>> 22)) + (e & f ^ e & g ^ f & g);q = n;n = m;m = h;h = j + k | 0;j = g;g = f;f = e;e = k + l | 0;
	      }b[0] = b[0] + e | 0;b[1] = b[1] + f | 0;b[2] = b[2] + g | 0;b[3] = b[3] + j | 0;b[4] = b[4] + h | 0;b[5] = b[5] + m | 0;b[6] = b[6] + n | 0;b[7] = b[7] + q | 0;
	    }, _doFinalize: function _doFinalize() {
	      var a = this._data,
	          d = a.words,
	          b = 8 * this._nDataBytes,
	          e = 8 * a.sigBytes;
	      d[e >>> 5] |= 128 << 24 - e % 32;d[(e + 64 >>> 9 << 4) + 14] = h.floor(b / 4294967296);d[(e + 64 >>> 9 << 4) + 15] = b;a.sigBytes = 4 * d.length;this._process();return this._hash;
	    }, clone: function clone() {
	      var a = q.clone.call(this);a._hash = this._hash.clone();return a;
	    } });s.SHA256 = q._createHelper(f);s.HmacSHA256 = q._createHmacHelper(f);
	})(Math);

	(function () {
	  var h = CryptoJS,
	      s = h.enc.Utf8;h.algo.HMAC = h.lib.Base.extend({ init: function init(f, g) {
	      f = this._hasher = new f.init();"string" == typeof g && (g = s.parse(g));var h = f.blockSize,
	          m = 4 * h;g.sigBytes > m && (g = f.finalize(g));g.clamp();for (var r = this._oKey = g.clone(), l = this._iKey = g.clone(), k = r.words, n = l.words, j = 0; j < h; j++) {
	        k[j] ^= 1549556828, n[j] ^= 909522486;
	      }r.sigBytes = l.sigBytes = m;this.reset();
	    }, reset: function reset() {
	      var f = this._hasher;f.reset();f.update(this._iKey);
	    }, update: function update(f) {
	      this._hasher.update(f);return this;
	    }, finalize: function finalize(f) {
	      var g = this._hasher;f = g.finalize(f);g.reset();return g.finalize(this._oKey.clone().concat(f));
	    } });
	})();

	(function () {
	  var u = CryptoJS,
	      p = u.lib.WordArray;u.enc.Base64 = { stringify: function stringify(d) {
	      var l = d.words,
	          p = d.sigBytes,
	          t = this._map;d.clamp();d = [];for (var r = 0; r < p; r += 3) {
	        for (var w = (l[r >>> 2] >>> 24 - 8 * (r % 4) & 255) << 16 | (l[r + 1 >>> 2] >>> 24 - 8 * ((r + 1) % 4) & 255) << 8 | l[r + 2 >>> 2] >>> 24 - 8 * ((r + 2) % 4) & 255, v = 0; 4 > v && r + 0.75 * v < p; v++) {
	          d.push(t.charAt(w >>> 6 * (3 - v) & 63));
	        }
	      }if (l = t.charAt(64)) for (; d.length % 4;) {
	        d.push(l);
	      }return d.join("");
	    }, parse: function parse(d) {
	      var l = d.length,
	          s = this._map,
	          t = s.charAt(64);t && (t = d.indexOf(t), -1 != t && (l = t));for (var t = [], r = 0, w = 0; w < l; w++) {
	        if (w % 4) {
	          var v = s.indexOf(d.charAt(w - 1)) << 2 * (w % 4),
	              b = s.indexOf(d.charAt(w)) >>> 6 - 2 * (w % 4);t[r >>> 2] |= (v | b) << 24 - 8 * (r % 4);r++;
	        }
	      }return p.create(t, r);
	    }, _map: "ABCDEFGHIJKLMNOPQRSTUVWXYZabcdefghijklmnopqrstuvwxyz0123456789+/=" };
	})();

	(function (u) {
	  function p(b, n, a, c, e, j, k) {
	    b = b + (n & a | ~n & c) + e + k;return (b << j | b >>> 32 - j) + n;
	  }function d(b, n, a, c, e, j, k) {
	    b = b + (n & c | a & ~c) + e + k;return (b << j | b >>> 32 - j) + n;
	  }function l(b, n, a, c, e, j, k) {
	    b = b + (n ^ a ^ c) + e + k;return (b << j | b >>> 32 - j) + n;
	  }function s(b, n, a, c, e, j, k) {
	    b = b + (a ^ (n | ~c)) + e + k;return (b << j | b >>> 32 - j) + n;
	  }for (var t = CryptoJS, r = t.lib, w = r.WordArray, v = r.Hasher, r = t.algo, b = [], x = 0; 64 > x; x++) {
	    b[x] = 4294967296 * u.abs(u.sin(x + 1)) | 0;
	  }r = r.MD5 = v.extend({ _doReset: function _doReset() {
	      this._hash = new w.init([1732584193, 4023233417, 2562383102, 271733878]);
	    },
	    _doProcessBlock: function _doProcessBlock(q, n) {
	      for (var a = 0; 16 > a; a++) {
	        var c = n + a,
	            e = q[c];q[c] = (e << 8 | e >>> 24) & 16711935 | (e << 24 | e >>> 8) & 4278255360;
	      }var a = this._hash.words,
	          c = q[n + 0],
	          e = q[n + 1],
	          j = q[n + 2],
	          k = q[n + 3],
	          z = q[n + 4],
	          r = q[n + 5],
	          t = q[n + 6],
	          w = q[n + 7],
	          v = q[n + 8],
	          A = q[n + 9],
	          B = q[n + 10],
	          C = q[n + 11],
	          u = q[n + 12],
	          D = q[n + 13],
	          E = q[n + 14],
	          x = q[n + 15],
	          f = a[0],
	          m = a[1],
	          g = a[2],
	          h = a[3],
	          f = p(f, m, g, h, c, 7, b[0]),
	          h = p(h, f, m, g, e, 12, b[1]),
	          g = p(g, h, f, m, j, 17, b[2]),
	          m = p(m, g, h, f, k, 22, b[3]),
	          f = p(f, m, g, h, z, 7, b[4]),
	          h = p(h, f, m, g, r, 12, b[5]),
	          g = p(g, h, f, m, t, 17, b[6]),
	          m = p(m, g, h, f, w, 22, b[7]),
	          f = p(f, m, g, h, v, 7, b[8]),
	          h = p(h, f, m, g, A, 12, b[9]),
	          g = p(g, h, f, m, B, 17, b[10]),
	          m = p(m, g, h, f, C, 22, b[11]),
	          f = p(f, m, g, h, u, 7, b[12]),
	          h = p(h, f, m, g, D, 12, b[13]),
	          g = p(g, h, f, m, E, 17, b[14]),
	          m = p(m, g, h, f, x, 22, b[15]),
	          f = d(f, m, g, h, e, 5, b[16]),
	          h = d(h, f, m, g, t, 9, b[17]),
	          g = d(g, h, f, m, C, 14, b[18]),
	          m = d(m, g, h, f, c, 20, b[19]),
	          f = d(f, m, g, h, r, 5, b[20]),
	          h = d(h, f, m, g, B, 9, b[21]),
	          g = d(g, h, f, m, x, 14, b[22]),
	          m = d(m, g, h, f, z, 20, b[23]),
	          f = d(f, m, g, h, A, 5, b[24]),
	          h = d(h, f, m, g, E, 9, b[25]),
	          g = d(g, h, f, m, k, 14, b[26]),
	          m = d(m, g, h, f, v, 20, b[27]),
	          f = d(f, m, g, h, D, 5, b[28]),
	          h = d(h, f, m, g, j, 9, b[29]),
	          g = d(g, h, f, m, w, 14, b[30]),
	          m = d(m, g, h, f, u, 20, b[31]),
	          f = l(f, m, g, h, r, 4, b[32]),
	          h = l(h, f, m, g, v, 11, b[33]),
	          g = l(g, h, f, m, C, 16, b[34]),
	          m = l(m, g, h, f, E, 23, b[35]),
	          f = l(f, m, g, h, e, 4, b[36]),
	          h = l(h, f, m, g, z, 11, b[37]),
	          g = l(g, h, f, m, w, 16, b[38]),
	          m = l(m, g, h, f, B, 23, b[39]),
	          f = l(f, m, g, h, D, 4, b[40]),
	          h = l(h, f, m, g, c, 11, b[41]),
	          g = l(g, h, f, m, k, 16, b[42]),
	          m = l(m, g, h, f, t, 23, b[43]),
	          f = l(f, m, g, h, A, 4, b[44]),
	          h = l(h, f, m, g, u, 11, b[45]),
	          g = l(g, h, f, m, x, 16, b[46]),
	          m = l(m, g, h, f, j, 23, b[47]),
	          f = s(f, m, g, h, c, 6, b[48]),
	          h = s(h, f, m, g, w, 10, b[49]),
	          g = s(g, h, f, m, E, 15, b[50]),
	          m = s(m, g, h, f, r, 21, b[51]),
	          f = s(f, m, g, h, u, 6, b[52]),
	          h = s(h, f, m, g, k, 10, b[53]),
	          g = s(g, h, f, m, B, 15, b[54]),
	          m = s(m, g, h, f, e, 21, b[55]),
	          f = s(f, m, g, h, v, 6, b[56]),
	          h = s(h, f, m, g, x, 10, b[57]),
	          g = s(g, h, f, m, t, 15, b[58]),
	          m = s(m, g, h, f, D, 21, b[59]),
	          f = s(f, m, g, h, z, 6, b[60]),
	          h = s(h, f, m, g, C, 10, b[61]),
	          g = s(g, h, f, m, j, 15, b[62]),
	          m = s(m, g, h, f, A, 21, b[63]);a[0] = a[0] + f | 0;a[1] = a[1] + m | 0;a[2] = a[2] + g | 0;a[3] = a[3] + h | 0;
	    }, _doFinalize: function _doFinalize() {
	      var b = this._data,
	          n = b.words,
	          a = 8 * this._nDataBytes,
	          c = 8 * b.sigBytes;n[c >>> 5] |= 128 << 24 - c % 32;var e = u.floor(a / 4294967296);n[(c + 64 >>> 9 << 4) + 15] = (e << 8 | e >>> 24) & 16711935 | (e << 24 | e >>> 8) & 4278255360;n[(c + 64 >>> 9 << 4) + 14] = (a << 8 | a >>> 24) & 16711935 | (a << 24 | a >>> 8) & 4278255360;b.sigBytes = 4 * (n.length + 1);this._process();b = this._hash;n = b.words;for (a = 0; 4 > a; a++) {
	        c = n[a], n[a] = (c << 8 | c >>> 24) & 16711935 | (c << 24 | c >>> 8) & 4278255360;
	      }return b;
	    }, clone: function clone() {
	      var b = v.clone.call(this);b._hash = this._hash.clone();return b;
	    } });t.MD5 = v._createHelper(r);t.HmacMD5 = v._createHmacHelper(r);
	})(Math);
	(function () {
	  var u = CryptoJS,
	      p = u.lib,
	      d = p.Base,
	      l = p.WordArray,
	      p = u.algo,
	      s = p.EvpKDF = d.extend({ cfg: d.extend({ keySize: 4, hasher: p.MD5, iterations: 1 }), init: function init(d) {
	      this.cfg = this.cfg.extend(d);
	    }, compute: function compute(d, r) {
	      for (var p = this.cfg, s = p.hasher.create(), b = l.create(), u = b.words, q = p.keySize, p = p.iterations; u.length < q;) {
	        n && s.update(n);var n = s.update(d).finalize(r);s.reset();for (var a = 1; a < p; a++) {
	          n = s.finalize(n), s.reset();
	        }b.concat(n);
	      }b.sigBytes = 4 * q;return b;
	    } });u.EvpKDF = function (d, l, p) {
	    return s.create(p).compute(d, l);
	  };
	})();

	CryptoJS.lib.Cipher || function (u) {
	  var p = CryptoJS,
	      d = p.lib,
	      l = d.Base,
	      s = d.WordArray,
	      t = d.BufferedBlockAlgorithm,
	      r = p.enc.Base64,
	      w = p.algo.EvpKDF,
	      v = d.Cipher = t.extend({ cfg: l.extend(), createEncryptor: function createEncryptor(e, a) {
	      return this.create(this._ENC_XFORM_MODE, e, a);
	    }, createDecryptor: function createDecryptor(e, a) {
	      return this.create(this._DEC_XFORM_MODE, e, a);
	    }, init: function init(e, a, b) {
	      this.cfg = this.cfg.extend(b);this._xformMode = e;this._key = a;this.reset();
	    }, reset: function reset() {
	      t.reset.call(this);this._doReset();
	    }, process: function process(e) {
	      this._append(e);return this._process();
	    },
	    finalize: function finalize(e) {
	      e && this._append(e);return this._doFinalize();
	    }, keySize: 4, ivSize: 4, _ENC_XFORM_MODE: 1, _DEC_XFORM_MODE: 2, _createHelper: function _createHelper(e) {
	      return { encrypt: function encrypt(b, k, d) {
	          return ("string" == typeof k ? c : a).encrypt(e, b, k, d);
	        }, decrypt: function decrypt(b, k, d) {
	          return ("string" == typeof k ? c : a).decrypt(e, b, k, d);
	        } };
	    } });d.StreamCipher = v.extend({ _doFinalize: function _doFinalize() {
	      return this._process(!0);
	    }, blockSize: 1 });var b = p.mode = {},
	      x = function x(e, a, b) {
	    var c = this._iv;c ? this._iv = u : c = this._prevBlock;for (var d = 0; d < b; d++) {
	      e[a + d] ^= c[d];
	    }
	  },
	      q = (d.BlockCipherMode = l.extend({ createEncryptor: function createEncryptor(e, a) {
	      return this.Encryptor.create(e, a);
	    }, createDecryptor: function createDecryptor(e, a) {
	      return this.Decryptor.create(e, a);
	    }, init: function init(e, a) {
	      this._cipher = e;this._iv = a;
	    } })).extend();q.Encryptor = q.extend({ processBlock: function processBlock(e, a) {
	      var b = this._cipher,
	          c = b.blockSize;x.call(this, e, a, c);b.encryptBlock(e, a);this._prevBlock = e.slice(a, a + c);
	    } });q.Decryptor = q.extend({ processBlock: function processBlock(e, a) {
	      var b = this._cipher,
	          c = b.blockSize,
	          d = e.slice(a, a + c);b.decryptBlock(e, a);x.call(this, e, a, c);this._prevBlock = d;
	    } });b = b.CBC = q;q = (p.pad = {}).Pkcs7 = { pad: function pad(a, b) {
	      for (var c = 4 * b, c = c - a.sigBytes % c, d = c << 24 | c << 16 | c << 8 | c, l = [], n = 0; n < c; n += 4) {
	        l.push(d);
	      }c = s.create(l, c);a.concat(c);
	    }, unpad: function unpad(a) {
	      a.sigBytes -= a.words[a.sigBytes - 1 >>> 2] & 255;
	    } };d.BlockCipher = v.extend({ cfg: v.cfg.extend({ mode: b, padding: q }), reset: function reset() {
	      v.reset.call(this);var a = this.cfg,
	          b = a.iv,
	          a = a.mode;if (this._xformMode == this._ENC_XFORM_MODE) var c = a.createEncryptor;else c = a.createDecryptor, this._minBufferSize = 1;this._mode = c.call(a, this, b && b.words);
	    }, _doProcessBlock: function _doProcessBlock(a, b) {
	      this._mode.processBlock(a, b);
	    }, _doFinalize: function _doFinalize() {
	      var a = this.cfg.padding;if (this._xformMode == this._ENC_XFORM_MODE) {
	        a.pad(this._data, this.blockSize);var b = this._process(!0);
	      } else b = this._process(!0), a.unpad(b);return b;
	    }, blockSize: 4 });var n = d.CipherParams = l.extend({ init: function init(a) {
	      this.mixIn(a);
	    }, toString: function toString(a) {
	      return (a || this.formatter).stringify(this);
	    } }),
	      b = (p.format = {}).OpenSSL = { stringify: function stringify(a) {
	      var b = a.ciphertext;a = a.salt;return (a ? s.create([1398893684, 1701076831]).concat(a).concat(b) : b).toString(r);
	    }, parse: function parse(a) {
	      a = r.parse(a);var b = a.words;if (1398893684 == b[0] && 1701076831 == b[1]) {
	        var c = s.create(b.slice(2, 4));b.splice(0, 4);a.sigBytes -= 16;
	      }return n.create({ ciphertext: a, salt: c });
	    } },
	      a = d.SerializableCipher = l.extend({ cfg: l.extend({ format: b }), encrypt: function encrypt(a, b, c, d) {
	      d = this.cfg.extend(d);var l = a.createEncryptor(c, d);b = l.finalize(b);l = l.cfg;return n.create({ ciphertext: b, key: c, iv: l.iv, algorithm: a, mode: l.mode, padding: l.padding, blockSize: a.blockSize, formatter: d.format });
	    },
	    decrypt: function decrypt(a, b, c, d) {
	      d = this.cfg.extend(d);b = this._parse(b, d.format);return a.createDecryptor(c, d).finalize(b.ciphertext);
	    }, _parse: function _parse(a, b) {
	      return "string" == typeof a ? b.parse(a, this) : a;
	    } }),
	      p = (p.kdf = {}).OpenSSL = { execute: function execute(a, b, c, d) {
	      d || (d = s.random(8));a = w.create({ keySize: b + c }).compute(a, d);c = s.create(a.words.slice(b), 4 * c);a.sigBytes = 4 * b;return n.create({ key: a, iv: c, salt: d });
	    } },
	      c = d.PasswordBasedCipher = a.extend({ cfg: a.cfg.extend({ kdf: p }), encrypt: function encrypt(b, c, d, l) {
	      l = this.cfg.extend(l);d = l.kdf.execute(d, b.keySize, b.ivSize);l.iv = d.iv;b = a.encrypt.call(this, b, c, d.key, l);b.mixIn(d);return b;
	    }, decrypt: function decrypt(b, c, d, l) {
	      l = this.cfg.extend(l);c = this._parse(c, l.format);d = l.kdf.execute(d, b.keySize, b.ivSize, c.salt);l.iv = d.iv;return a.decrypt.call(this, b, c, d.key, l);
	    } });
	}();

	(function () {
	  for (var u = CryptoJS, p = u.lib.BlockCipher, d = u.algo, l = [], s = [], t = [], r = [], w = [], v = [], b = [], x = [], q = [], n = [], a = [], c = 0; 256 > c; c++) {
	    a[c] = 128 > c ? c << 1 : c << 1 ^ 283;
	  }for (var e = 0, j = 0, c = 0; 256 > c; c++) {
	    var k = j ^ j << 1 ^ j << 2 ^ j << 3 ^ j << 4,
	        k = k >>> 8 ^ k & 255 ^ 99;l[e] = k;s[k] = e;var z = a[e],
	        F = a[z],
	        G = a[F],
	        y = 257 * a[k] ^ 16843008 * k;t[e] = y << 24 | y >>> 8;r[e] = y << 16 | y >>> 16;w[e] = y << 8 | y >>> 24;v[e] = y;y = 16843009 * G ^ 65537 * F ^ 257 * z ^ 16843008 * e;b[k] = y << 24 | y >>> 8;x[k] = y << 16 | y >>> 16;q[k] = y << 8 | y >>> 24;n[k] = y;e ? (e = z ^ a[a[a[G ^ z]]], j ^= a[a[j]]) : e = j = 1;
	  }var H = [0, 1, 2, 4, 8, 16, 32, 64, 128, 27, 54],
	      d = d.AES = p.extend({ _doReset: function _doReset() {
	      for (var a = this._key, c = a.words, d = a.sigBytes / 4, a = 4 * ((this._nRounds = d + 6) + 1), e = this._keySchedule = [], j = 0; j < a; j++) {
	        if (j < d) e[j] = c[j];else {
	          var k = e[j - 1];j % d ? 6 < d && 4 == j % d && (k = l[k >>> 24] << 24 | l[k >>> 16 & 255] << 16 | l[k >>> 8 & 255] << 8 | l[k & 255]) : (k = k << 8 | k >>> 24, k = l[k >>> 24] << 24 | l[k >>> 16 & 255] << 16 | l[k >>> 8 & 255] << 8 | l[k & 255], k ^= H[j / d | 0] << 24);e[j] = e[j - d] ^ k;
	        }
	      }c = this._invKeySchedule = [];for (d = 0; d < a; d++) {
	        j = a - d, k = d % 4 ? e[j] : e[j - 4], c[d] = 4 > d || 4 >= j ? k : b[l[k >>> 24]] ^ x[l[k >>> 16 & 255]] ^ q[l[k >>> 8 & 255]] ^ n[l[k & 255]];
	      }
	    }, encryptBlock: function encryptBlock(a, b) {
	      this._doCryptBlock(a, b, this._keySchedule, t, r, w, v, l);
	    }, decryptBlock: function decryptBlock(a, c) {
	      var d = a[c + 1];a[c + 1] = a[c + 3];a[c + 3] = d;this._doCryptBlock(a, c, this._invKeySchedule, b, x, q, n, s);d = a[c + 1];a[c + 1] = a[c + 3];a[c + 3] = d;
	    }, _doCryptBlock: function _doCryptBlock(a, b, c, d, e, j, l, f) {
	      for (var m = this._nRounds, g = a[b] ^ c[0], h = a[b + 1] ^ c[1], k = a[b + 2] ^ c[2], n = a[b + 3] ^ c[3], p = 4, r = 1; r < m; r++) {
	        var q = d[g >>> 24] ^ e[h >>> 16 & 255] ^ j[k >>> 8 & 255] ^ l[n & 255] ^ c[p++],
	            s = d[h >>> 24] ^ e[k >>> 16 & 255] ^ j[n >>> 8 & 255] ^ l[g & 255] ^ c[p++],
	            t = d[k >>> 24] ^ e[n >>> 16 & 255] ^ j[g >>> 8 & 255] ^ l[h & 255] ^ c[p++],
	            n = d[n >>> 24] ^ e[g >>> 16 & 255] ^ j[h >>> 8 & 255] ^ l[k & 255] ^ c[p++],
	            g = q,
	            h = s,
	            k = t;
	      }q = (f[g >>> 24] << 24 | f[h >>> 16 & 255] << 16 | f[k >>> 8 & 255] << 8 | f[n & 255]) ^ c[p++];s = (f[h >>> 24] << 24 | f[k >>> 16 & 255] << 16 | f[n >>> 8 & 255] << 8 | f[g & 255]) ^ c[p++];t = (f[k >>> 24] << 24 | f[n >>> 16 & 255] << 16 | f[g >>> 8 & 255] << 8 | f[h & 255]) ^ c[p++];n = (f[n >>> 24] << 24 | f[g >>> 16 & 255] << 16 | f[h >>> 8 & 255] << 8 | f[k & 255]) ^ c[p++];a[b] = q;a[b + 1] = s;a[b + 2] = t;a[b + 3] = n;
	    }, keySize: 8 });u.AES = p._createHelper(d);
	})();

	CryptoJS.mode.ECB = function () {
	  var ECB = CryptoJS.lib.BlockCipherMode.extend();

	  ECB.Encryptor = ECB.extend({
	    processBlock: function processBlock(words, offset) {
	      this._cipher.encryptBlock(words, offset);
	    }
	  });

	  ECB.Decryptor = ECB.extend({
	    processBlock: function processBlock(words, offset) {
	      this._cipher.decryptBlock(words, offset);
	    }
	  });

	  return ECB;
	}();

	module.exports = CryptoJS;

/***/ }),
/* 8 */
/***/ (function(module, exports, __webpack_require__) {

	'use strict';

	Object.defineProperty(exports, "__esModule", {
	  value: true
	});

	var _createClass = function () { function defineProperties(target, props) { for (var i = 0; i < props.length; i++) { var descriptor = props[i]; descriptor.enumerable = descriptor.enumerable || false; descriptor.configurable = true; if ("value" in descriptor) descriptor.writable = true; Object.defineProperty(target, descriptor.key, descriptor); } } return function (Constructor, protoProps, staticProps) { if (protoProps) defineProperties(Constructor.prototype, protoProps); if (staticProps) defineProperties(Constructor, staticProps); return Constructor; }; }();

	var _cryptography = __webpack_require__(6);

	var _cryptography2 = _interopRequireDefault(_cryptography);

	var _config2 = __webpack_require__(2);

	var _config3 = _interopRequireDefault(_config2);

	var _listener_manager = __webpack_require__(9);

	var _listener_manager2 = _interopRequireDefault(_listener_manager);

	var _reconnection_manager = __webpack_require__(11);

	var _reconnection_manager2 = _interopRequireDefault(_reconnection_manager);

	var _deduping_manager = __webpack_require__(14);

	var _deduping_manager2 = _interopRequireDefault(_deduping_manager);

	var _utils = __webpack_require__(15);

	var _utils2 = _interopRequireDefault(_utils);

	var _flow_interfaces = __webpack_require__(5);

	var _categories = __webpack_require__(10);

	var _categories2 = _interopRequireDefault(_categories);

	function _interopRequireDefault(obj) { return obj && obj.__esModule ? obj : { default: obj }; }

	function _classCallCheck(instance, Constructor) { if (!(instance instanceof Constructor)) { throw new TypeError("Cannot call a class as a function"); } }

	var _class = function () {
	  function _class(_ref) {
	    var subscribeEndpoint = _ref.subscribeEndpoint,
	        leaveEndpoint = _ref.leaveEndpoint,
	        heartbeatEndpoint = _ref.heartbeatEndpoint,
	        setStateEndpoint = _ref.setStateEndpoint,
	        timeEndpoint = _ref.timeEndpoint,
	        config = _ref.config,
	        crypto = _ref.crypto,
	        listenerManager = _ref.listenerManager;

	    _classCallCheck(this, _class);

	    this._listenerManager = listenerManager;
	    this._config = config;

	    this._leaveEndpoint = leaveEndpoint;
	    this._heartbeatEndpoint = heartbeatEndpoint;
	    this._setStateEndpoint = setStateEndpoint;
	    this._subscribeEndpoint = subscribeEndpoint;

	    this._crypto = crypto;

	    this._channels = {};
	    this._presenceChannels = {};

	    this._heartbeatChannels = {};
	    this._heartbeatChannelGroups = {};

	    this._channelGroups = {};
	    this._presenceChannelGroups = {};

	    this._pendingChannelSubscriptions = [];
	    this._pendingChannelGroupSubscriptions = [];

	    this._currentTimetoken = 0;
	    this._lastTimetoken = 0;
	    this._storedTimetoken = null;

	    this._subscriptionStatusAnnounced = false;

	    this._isOnline = true;

	    this._reconnectionManager = new _reconnection_manager2.default({ timeEndpoint: timeEndpoint });
	    this._dedupingManager = new _deduping_manager2.default({ config: config });
	  }

	  _createClass(_class, [{
	    key: 'adaptStateChange',
	    value: function adaptStateChange(args, callback) {
	      var _this = this;

	      var state = args.state,
	          _args$channels = args.channels,
	          channels = _args$channels === undefined ? [] : _args$channels,
	          _args$channelGroups = args.channelGroups,
	          channelGroups = _args$channelGroups === undefined ? [] : _args$channelGroups;


	      channels.forEach(function (channel) {
	        if (channel in _this._channels) _this._channels[channel].state = state;
	      });

	      channelGroups.forEach(function (channelGroup) {
	        if (channelGroup in _this._channelGroups) {
	          _this._channelGroups[channelGroup].state = state;
	        }
	      });

	      return this._setStateEndpoint({ state: state, channels: channels, channelGroups: channelGroups }, callback);
	    }
	  }, {
	    key: 'adaptPresenceChange',
	    value: function adaptPresenceChange(args) {
	      var _this2 = this;

	      var connected = args.connected,
	          _args$channels2 = args.channels,
	          channels = _args$channels2 === undefined ? [] : _args$channels2,
	          _args$channelGroups2 = args.channelGroups,
	          channelGroups = _args$channelGroups2 === undefined ? [] : _args$channelGroups2;


	      if (connected) {
	        channels.forEach(function (channel) {
	          _this2._heartbeatChannels[channel] = { state: {} };
	        });

	        channelGroups.forEach(function (channelGroup) {
	          _this2._heartbeatChannelGroups[channelGroup] = { state: {} };
	        });
	      } else {
	        channels.forEach(function (channel) {
	          if (channel in _this2._heartbeatChannels) {
	            delete _this2._heartbeatChannels[channel];
	          }
	        });

	        channelGroups.forEach(function (channelGroup) {
	          if (channelGroup in _this2._heartbeatChannelGroups) {
	            delete _this2._heartbeatChannelGroups[channelGroup];
	          }
	        });

	        if (this._config.suppressLeaveEvents === false) {
	          this._leaveEndpoint({ channels: channels, channelGroups: channelGroups }, function (status) {
	            _this2._listenerManager.announceStatus(status);
	          });
	        }
	      }

	      this.reconnect();
	    }
	  }, {
	    key: 'adaptSubscribeChange',
	    value: function adaptSubscribeChange(args) {
	      var _this3 = this;

	      var timetoken = args.timetoken,
	          _args$channels3 = args.channels,
	          channels = _args$channels3 === undefined ? [] : _args$channels3,
	          _args$channelGroups3 = args.channelGroups,
	          channelGroups = _args$channelGroups3 === undefined ? [] : _args$channelGroups3,
	          _args$withPresence = args.withPresence,
	          withPresence = _args$withPresence === undefined ? false : _args$withPresence,
	          _args$withHeartbeats = args.withHeartbeats,
	          withHeartbeats = _args$withHeartbeats === undefined ? false : _args$withHeartbeats;


	      if (!this._config.subscribeKey || this._config.subscribeKey === '') {
	        if (console && console.log) {
	          console.log('subscribe key missing; aborting subscribe');
	        }
	        return;
	      }

	      if (timetoken) {
	        this._lastTimetoken = this._currentTimetoken;
	        this._currentTimetoken = timetoken;
	      }

	      if (this._currentTimetoken !== '0' && this._currentTimetoken !== 0) {
	        this._storedTimetoken = this._currentTimetoken;
	        this._currentTimetoken = 0;
	      }

	      channels.forEach(function (channel) {
	        _this3._channels[channel] = { state: {} };
	        if (withPresence) _this3._presenceChannels[channel] = {};
	        if (withHeartbeats) _this3._heartbeatChannels[channel] = {};

	        _this3._pendingChannelSubscriptions.push(channel);
	      });

	      channelGroups.forEach(function (channelGroup) {
	        _this3._channelGroups[channelGroup] = { state: {} };
	        if (withPresence) _this3._presenceChannelGroups[channelGroup] = {};
	        if (withHeartbeats) _this3._heartbeatChannelGroups[channelGroup] = {};

	        _this3._pendingChannelGroupSubscriptions.push(channelGroup);
	      });

	      this._subscriptionStatusAnnounced = false;
	      this.reconnect();
	    }
	  }, {
	    key: 'adaptUnsubscribeChange',
	    value: function adaptUnsubscribeChange(args, isOffline) {
	      var _this4 = this;

	      var _args$channels4 = args.channels,
	          channels = _args$channels4 === undefined ? [] : _args$channels4,
	          _args$channelGroups4 = args.channelGroups,
	          channelGroups = _args$channelGroups4 === undefined ? [] : _args$channelGroups4;

	      var actualChannels = [];
	      var actualChannelGroups = [];


	      channels.forEach(function (channel) {
	        if (channel in _this4._channels) {
	          delete _this4._channels[channel];
	          actualChannels.push(channel);

	          if (channel in _this4._heartbeatChannels) {
	            delete _this4._heartbeatChannels[channel];
	          }
	        }
	        if (channel in _this4._presenceChannels) {
	          delete _this4._presenceChannels[channel];
	          actualChannels.push(channel);
	        }
	      });

	      channelGroups.forEach(function (channelGroup) {
	        if (channelGroup in _this4._channelGroups) {
	          delete _this4._channelGroups[channelGroup];
	          actualChannelGroups.push(channelGroup);

	          if (channelGroup in _this4._heartbeatChannelGroups) {
	            delete _this4._heartbeatChannelGroups[channelGroup];
	          }
	        }
	        if (channelGroup in _this4._presenceChannelGroups) {
	          delete _this4._channelGroups[channelGroup];
	          actualChannelGroups.push(channelGroup);
	        }
	      });

	      if (actualChannels.length === 0 && actualChannelGroups.length === 0) {
	        return;
	      }

	      if (this._config.suppressLeaveEvents === false && !isOffline) {
	        this._leaveEndpoint({ channels: actualChannels, channelGroups: actualChannelGroups }, function (status) {
	          status.affectedChannels = actualChannels;
	          status.affectedChannelGroups = actualChannelGroups;
	          status.currentTimetoken = _this4._currentTimetoken;
	          status.lastTimetoken = _this4._lastTimetoken;
	          _this4._listenerManager.announceStatus(status);
	        });
	      }

	      if (Object.keys(this._channels).length === 0 && Object.keys(this._presenceChannels).length === 0 && Object.keys(this._channelGroups).length === 0 && Object.keys(this._presenceChannelGroups).length === 0) {
	        this._lastTimetoken = 0;
	        this._currentTimetoken = 0;
	        this._storedTimetoken = null;
	        this._region = null;
	        this._reconnectionManager.stopPolling();
	      }

	      this.reconnect();
	    }
	  }, {
	    key: 'unsubscribeAll',
	    value: function unsubscribeAll(isOffline) {
	      this.adaptUnsubscribeChange({
	        channels: this.getSubscribedChannels(),
	        channelGroups: this.getSubscribedChannelGroups()
	      }, isOffline);
	    }
	  }, {
	    key: 'getHeartbeatChannels',
	    value: function getHeartbeatChannels() {
	      return Object.keys(this._heartbeatChannels);
	    }
	  }, {
	    key: 'getHeartbeatChannelGroups',
	    value: function getHeartbeatChannelGroups() {
	      return Object.keys(this._heartbeatChannelGroups);
	    }
	  }, {
	    key: 'getSubscribedChannels',
	    value: function getSubscribedChannels() {
	      return Object.keys(this._channels);
	    }
	  }, {
	    key: 'getSubscribedChannelGroups',
	    value: function getSubscribedChannelGroups() {
	      return Object.keys(this._channelGroups);
	    }
	  }, {
	    key: 'reconnect',
	    value: function reconnect() {
	      this._startSubscribeLoop();
	      this._registerHeartbeatTimer();
	    }
	  }, {
	    key: 'disconnect',
	    value: function disconnect() {
	      this._stopSubscribeLoop();
	      this._stopHeartbeatTimer();
	      this._reconnectionManager.stopPolling();
	    }
	  }, {
	    key: '_registerHeartbeatTimer',
	    value: function _registerHeartbeatTimer() {
	      this._stopHeartbeatTimer();

	      if (this._config.getHeartbeatInterval() === 0) {
	        return;
	      }

	      this._performHeartbeatLoop();
	      this._heartbeatTimer = setInterval(this._performHeartbeatLoop.bind(this), this._config.getHeartbeatInterval() * 1000);
	    }
	  }, {
	    key: '_stopHeartbeatTimer',
	    value: function _stopHeartbeatTimer() {
	      if (this._heartbeatTimer) {
	        clearInterval(this._heartbeatTimer);
	        this._heartbeatTimer = null;
	      }
	    }
	  }, {
	    key: '_performHeartbeatLoop',
	    value: function _performHeartbeatLoop() {
	      var _this5 = this;

	      var heartbeatChannels = this.getHeartbeatChannels();

	      var heartbeatChannelGroups = this.getHeartbeatChannelGroups();

	      var presenceState = {};

	      if (heartbeatChannels.length === 0 && heartbeatChannelGroups.length === 0) {
	        return;
	      }

	      this.getSubscribedChannels().forEach(function (channel) {
	        var channelState = _this5._channels[channel].state;
	        if (Object.keys(channelState).length) {
	          presenceState[channel] = channelState;
	        }
	      });

	      this.getSubscribedChannelGroups().forEach(function (channelGroup) {
	        var channelGroupState = _this5._channelGroups[channelGroup].state;
	        if (Object.keys(channelGroupState).length) {
	          presenceState[channelGroup] = channelGroupState;
	        }
	      });

	      var onHeartbeat = function onHeartbeat(status) {
	        if (status.error && _this5._config.announceFailedHeartbeats) {
	          _this5._listenerManager.announceStatus(status);
	        }

	        if (status.error && _this5._config.autoNetworkDetection && _this5._isOnline) {
	          _this5._isOnline = false;
	          _this5.disconnect();
	          _this5._listenerManager.announceNetworkDown();
	          _this5.reconnect();
	        }

	        if (!status.error && _this5._config.announceSuccessfulHeartbeats) {
	          _this5._listenerManager.announceStatus(status);
	        }
	      };

	      this._heartbeatEndpoint({
	        channels: heartbeatChannels,
	        channelGroups: heartbeatChannelGroups,
	        state: presenceState
	      }, onHeartbeat.bind(this));
	    }
	  }, {
	    key: '_startSubscribeLoop',
	    value: function _startSubscribeLoop() {
	      var _this6 = this;

	      this._stopSubscribeLoop();
	      var presenceState = {};
	      var channels = [];
	      var channelGroups = [];

	      Object.keys(this._channels).forEach(function (channel) {
	        var channelState = _this6._channels[channel].state;

	        if (Object.keys(channelState).length) {
	          presenceState[channel] = channelState;
	        }

	        channels.push(channel);
	      });
	      Object.keys(this._presenceChannels).forEach(function (channel) {
	        channels.push(channel + '-pnpres');
	      });

	      Object.keys(this._channelGroups).forEach(function (channelGroup) {
	        var channelGroupState = _this6._channelGroups[channelGroup].state;

	        if (Object.keys(channelGroupState).length) {
	          presenceState[channelGroup] = channelGroupState;
	        }

	        channelGroups.push(channelGroup);
	      });
	      Object.keys(this._presenceChannelGroups).forEach(function (channelGroup) {
	        channelGroups.push(channelGroup + '-pnpres');
	      });

	      if (channels.length === 0 && channelGroups.length === 0) {
	        return;
	      }

	      var subscribeArgs = {
	        channels: channels,
	        channelGroups: channelGroups,
	        state: presenceState,
	        timetoken: this._currentTimetoken,
	        filterExpression: this._config.filterExpression,
	        region: this._region
	      };

	      this._subscribeCall = this._subscribeEndpoint(subscribeArgs, this._processSubscribeResponse.bind(this));
	    }
	  }, {
	    key: '_processSubscribeResponse',
	    value: function _processSubscribeResponse(status, payload) {
	      var _this7 = this;

	      if (status.error) {
	        if (status.category === _categories2.default.PNTimeoutCategory) {
	          this._startSubscribeLoop();
	        } else if (status.category === _categories2.default.PNNetworkIssuesCategory) {
	          this.disconnect();

	          if (status.error && this._config.autoNetworkDetection && this._isOnline) {
	            this._isOnline = false;
	            this._listenerManager.announceNetworkDown();
	          }

	          this._reconnectionManager.onReconnection(function () {
	            if (_this7._config.autoNetworkDetection && !_this7._isOnline) {
	              _this7._isOnline = true;
	              _this7._listenerManager.announceNetworkUp();
	            }
	            _this7.reconnect();
	            _this7._subscriptionStatusAnnounced = true;
	            var reconnectedAnnounce = {
	              category: _categories2.default.PNReconnectedCategory,
	              operation: status.operation,
	              lastTimetoken: _this7._lastTimetoken,
	              currentTimetoken: _this7._currentTimetoken
	            };
	            _this7._listenerManager.announceStatus(reconnectedAnnounce);
	          });

	          this._reconnectionManager.startPolling();
	          this._listenerManager.announceStatus(status);
	        } else if (status.category === _categories2.default.PNBadRequestCategory) {
	          this._stopHeartbeatTimer();
	          this._listenerManager.announceStatus(status);
	        } else {
	          this._listenerManager.announceStatus(status);
	        }

	        return;
	      }

	      if (this._storedTimetoken) {
	        this._currentTimetoken = this._storedTimetoken;
	        this._storedTimetoken = null;
	      } else {
	        this._lastTimetoken = this._currentTimetoken;
	        this._currentTimetoken = payload.metadata.timetoken;
	      }

	      if (!this._subscriptionStatusAnnounced) {
	        var connectedAnnounce = {};
	        connectedAnnounce.category = _categories2.default.PNConnectedCategory;
	        connectedAnnounce.operation = status.operation;
	        connectedAnnounce.affectedChannels = this._pendingChannelSubscriptions;
	        connectedAnnounce.subscribedChannels = this.getSubscribedChannels();
	        connectedAnnounce.affectedChannelGroups = this._pendingChannelGroupSubscriptions;
	        connectedAnnounce.lastTimetoken = this._lastTimetoken;
	        connectedAnnounce.currentTimetoken = this._currentTimetoken;
	        this._subscriptionStatusAnnounced = true;
	        this._listenerManager.announceStatus(connectedAnnounce);

	        this._pendingChannelSubscriptions = [];
	        this._pendingChannelGroupSubscriptions = [];
	      }

	      var messages = payload.messages || [];
	      var _config = this._config,
	          requestMessageCountThreshold = _config.requestMessageCountThreshold,
	          dedupeOnSubscribe = _config.dedupeOnSubscribe;


	      if (requestMessageCountThreshold && messages.length >= requestMessageCountThreshold) {
	        var countAnnouncement = {};
	        countAnnouncement.category = _categories2.default.PNRequestMessageCountExceededCategory;
	        countAnnouncement.operation = status.operation;
	        this._listenerManager.announceStatus(countAnnouncement);
	      }

	      messages.forEach(function (message) {
	        var channel = message.channel;
	        var subscriptionMatch = message.subscriptionMatch;
	        var publishMetaData = message.publishMetaData;

	        if (channel === subscriptionMatch) {
	          subscriptionMatch = null;
	        }

	        if (dedupeOnSubscribe) {
	          if (_this7._dedupingManager.isDuplicate(message)) {
	            return;
	          } else {
	            _this7._dedupingManager.addEntry(message);
	          }
	        }

	        if (_utils2.default.endsWith(message.channel, '-pnpres')) {
	          var announce = {};
	          announce.channel = null;
	          announce.subscription = null;

	          announce.actualChannel = subscriptionMatch != null ? channel : null;
	          announce.subscribedChannel = subscriptionMatch != null ? subscriptionMatch : channel;


	          if (channel) {
	            announce.channel = channel.substring(0, channel.lastIndexOf('-pnpres'));
	          }

	          if (subscriptionMatch) {
	            announce.subscription = subscriptionMatch.substring(0, subscriptionMatch.lastIndexOf('-pnpres'));
	          }

	          announce.action = message.payload.action;
	          announce.state = message.payload.data;
	          announce.timetoken = publishMetaData.publishTimetoken;
	          announce.occupancy = message.payload.occupancy;
	          announce.uuid = message.payload.uuid;
	          announce.timestamp = message.payload.timestamp;

	          if (message.payload.join) {
	            announce.join = message.payload.join;
	          }

	          if (message.payload.leave) {
	            announce.leave = message.payload.leave;
	          }

	          if (message.payload.timeout) {
	            announce.timeout = message.payload.timeout;
	          }

	          _this7._listenerManager.announcePresence(announce);
	        } else {
	          var _announce = {};
	          _announce.channel = null;
	          _announce.subscription = null;

	          _announce.actualChannel = subscriptionMatch != null ? channel : null;
	          _announce.subscribedChannel = subscriptionMatch != null ? subscriptionMatch : channel;


	          _announce.channel = channel;
	          _announce.subscription = subscriptionMatch;
	          _announce.timetoken = publishMetaData.publishTimetoken;
	          _announce.publisher = message.issuingClientId;

	          if (message.userMetadata) {
	            _announce.userMetadata = message.userMetadata;
	          }

	          if (_this7._config.cipherKey) {
	            _announce.message = _this7._crypto.decrypt(message.payload);
	          } else {
	            _announce.message = message.payload;
	          }

	          _this7._listenerManager.announceMessage(_announce);
	        }
	      });

	      this._region = payload.metadata.region;
	      this._startSubscribeLoop();
	    }
	  }, {
	    key: '_stopSubscribeLoop',
	    value: function _stopSubscribeLoop() {
	      if (this._subscribeCall) {
	        if (typeof this._subscribeCall.abort === 'function') {
	          this._subscribeCall.abort();
	        }
	        this._subscribeCall = null;
	      }
	    }
	  }]);

	  return _class;
	}();

	exports.default = _class;
	module.exports = exports['default'];

/***/ }),
/* 9 */
/***/ (function(module, exports, __webpack_require__) {

	'use strict';

	Object.defineProperty(exports, "__esModule", {
	  value: true
	});

	var _createClass = function () { function defineProperties(target, props) { for (var i = 0; i < props.length; i++) { var descriptor = props[i]; descriptor.enumerable = descriptor.enumerable || false; descriptor.configurable = true; if ("value" in descriptor) descriptor.writable = true; Object.defineProperty(target, descriptor.key, descriptor); } } return function (Constructor, protoProps, staticProps) { if (protoProps) defineProperties(Constructor.prototype, protoProps); if (staticProps) defineProperties(Constructor, staticProps); return Constructor; }; }();

	var _flow_interfaces = __webpack_require__(5);

	var _categories = __webpack_require__(10);

	var _categories2 = _interopRequireDefault(_categories);

	function _interopRequireDefault(obj) { return obj && obj.__esModule ? obj : { default: obj }; }

	function _classCallCheck(instance, Constructor) { if (!(instance instanceof Constructor)) { throw new TypeError("Cannot call a class as a function"); } }

	var _class = function () {
	  function _class() {
	    _classCallCheck(this, _class);

	    this._listeners = [];
	  }

	  _createClass(_class, [{
	    key: 'addListener',
	    value: function addListener(newListeners) {
	      this._listeners.push(newListeners);
	    }
	  }, {
	    key: 'removeListener',
	    value: function removeListener(deprecatedListener) {
	      var newListeners = [];

	      this._listeners.forEach(function (listener) {
	        if (listener !== deprecatedListener) newListeners.push(listener);
	      });

	      this._listeners = newListeners;
	    }
	  }, {
	    key: 'removeAllListeners',
	    value: function removeAllListeners() {
	      this._listeners = [];
	    }
	  }, {
	    key: 'announcePresence',
	    value: function announcePresence(announce) {
	      this._listeners.forEach(function (listener) {
	        if (listener.presence) listener.presence(announce);
	      });
	    }
	  }, {
	    key: 'announceStatus',
	    value: function announceStatus(announce) {
	      this._listeners.forEach(function (listener) {
	        if (listener.status) listener.status(announce);
	      });
	    }
	  }, {
	    key: 'announceMessage',
	    value: function announceMessage(announce) {
	      this._listeners.forEach(function (listener) {
	        if (listener.message) listener.message(announce);
	      });
	    }
	  }, {
	    key: 'announceNetworkUp',
	    value: function announceNetworkUp() {
	      var networkStatus = {};
	      networkStatus.category = _categories2.default.PNNetworkUpCategory;
	      this.announceStatus(networkStatus);
	    }
	  }, {
	    key: 'announceNetworkDown',
	    value: function announceNetworkDown() {
	      var networkStatus = {};
	      networkStatus.category = _categories2.default.PNNetworkDownCategory;
	      this.announceStatus(networkStatus);
	    }
	  }]);

	  return _class;
	}();

	exports.default = _class;
	module.exports = exports['default'];

/***/ }),
/* 10 */
/***/ (function(module, exports) {

	'use strict';

	Object.defineProperty(exports, "__esModule", {
	  value: true
	});
	exports.default = {
	  PNNetworkUpCategory: 'PNNetworkUpCategory',

	  PNNetworkDownCategory: 'PNNetworkDownCategory',

	  PNNetworkIssuesCategory: 'PNNetworkIssuesCategory',

	  PNTimeoutCategory: 'PNTimeoutCategory',

	  PNBadRequestCategory: 'PNBadRequestCategory',

	  PNAccessDeniedCategory: 'PNAccessDeniedCategory',

	  PNUnknownCategory: 'PNUnknownCategory',

	  PNReconnectedCategory: 'PNReconnectedCategory',

	  PNConnectedCategory: 'PNConnectedCategory',

	  PNRequestMessageCountExceededCategory: 'PNRequestMessageCountExceededCategory'

	};
	module.exports = exports['default'];

/***/ }),
/* 11 */
/***/ (function(module, exports, __webpack_require__) {

	'use strict';

	Object.defineProperty(exports, "__esModule", {
	  value: true
	});

	var _createClass = function () { function defineProperties(target, props) { for (var i = 0; i < props.length; i++) { var descriptor = props[i]; descriptor.enumerable = descriptor.enumerable || false; descriptor.configurable = true; if ("value" in descriptor) descriptor.writable = true; Object.defineProperty(target, descriptor.key, descriptor); } } return function (Constructor, protoProps, staticProps) { if (protoProps) defineProperties(Constructor.prototype, protoProps); if (staticProps) defineProperties(Constructor, staticProps); return Constructor; }; }();

	var _time = __webpack_require__(12);

	var _time2 = _interopRequireDefault(_time);

	var _flow_interfaces = __webpack_require__(5);

	function _interopRequireDefault(obj) { return obj && obj.__esModule ? obj : { default: obj }; }

	function _classCallCheck(instance, Constructor) { if (!(instance instanceof Constructor)) { throw new TypeError("Cannot call a class as a function"); } }

	var _class = function () {
	  function _class(_ref) {
	    var timeEndpoint = _ref.timeEndpoint;

	    _classCallCheck(this, _class);

	    this._timeEndpoint = timeEndpoint;
	  }

	  _createClass(_class, [{
	    key: 'onReconnection',
	    value: function onReconnection(reconnectionCallback) {
	      this._reconnectionCallback = reconnectionCallback;
	    }
	  }, {
	    key: 'startPolling',
	    value: function startPolling() {
	      this._timeTimer = setInterval(this._performTimeLoop.bind(this), 3000);
	    }
	  }, {
	    key: 'stopPolling',
	    value: function stopPolling() {
	      clearInterval(this._timeTimer);
	    }
	  }, {
	    key: '_performTimeLoop',
	    value: function _performTimeLoop() {
	      var _this = this;

	      this._timeEndpoint(function (status) {
	        if (!status.error) {
	          clearInterval(_this._timeTimer);
	          _this._reconnectionCallback();
	        }
	      });
	    }
	  }]);

	  return _class;
	}();

	exports.default = _class;
	module.exports = exports['default'];

/***/ }),
/* 12 */
/***/ (function(module, exports, __webpack_require__) {

	'use strict';

	Object.defineProperty(exports, "__esModule", {
	  value: true
	});
	exports.getOperation = getOperation;
	exports.getURL = getURL;
	exports.getRequestTimeout = getRequestTimeout;
	exports.prepareParams = prepareParams;
	exports.isAuthSupported = isAuthSupported;
	exports.handleResponse = handleResponse;
	exports.validateParams = validateParams;

	var _flow_interfaces = __webpack_require__(5);

	var _operations = __webpack_require__(13);

	var _operations2 = _interopRequireDefault(_operations);

	function _interopRequireDefault(obj) { return obj && obj.__esModule ? obj : { default: obj }; }

	function getOperation() {
	  return _operations2.default.PNTimeOperation;
	}

	function getURL() {
	  return '/time/0';
	}

	function getRequestTimeout(_ref) {
	  var config = _ref.config;

	  return config.getTransactionTimeout();
	}

	function prepareParams() {
	  return {};
	}

	function isAuthSupported() {
	  return false;
	}

	function handleResponse(modules, serverResponse) {
	  return {
	    timetoken: serverResponse[0]
	  };
	}

	function validateParams() {}

/***/ }),
/* 13 */
/***/ (function(module, exports) {

	'use strict';

	Object.defineProperty(exports, "__esModule", {
	  value: true
	});
	exports.default = {
	  PNTimeOperation: 'PNTimeOperation',

	  PNHistoryOperation: 'PNHistoryOperation',
	  PNDeleteMessagesOperation: 'PNDeleteMessagesOperation',
	  PNFetchMessagesOperation: 'PNFetchMessagesOperation',
	  PNMessageCounts: 'PNMessageCountsOperation',

	  PNSubscribeOperation: 'PNSubscribeOperation',
	  PNUnsubscribeOperation: 'PNUnsubscribeOperation',
	  PNPublishOperation: 'PNPublishOperation',

	  PNPushNotificationEnabledChannelsOperation: 'PNPushNotificationEnabledChannelsOperation',
	  PNRemoveAllPushNotificationsOperation: 'PNRemoveAllPushNotificationsOperation',

	  PNWhereNowOperation: 'PNWhereNowOperation',
	  PNSetStateOperation: 'PNSetStateOperation',
	  PNHereNowOperation: 'PNHereNowOperation',
	  PNGetStateOperation: 'PNGetStateOperation',
	  PNHeartbeatOperation: 'PNHeartbeatOperation',

	  PNChannelGroupsOperation: 'PNChannelGroupsOperation',
	  PNRemoveGroupOperation: 'PNRemoveGroupOperation',
	  PNChannelsForGroupOperation: 'PNChannelsForGroupOperation',
	  PNAddChannelsToGroupOperation: 'PNAddChannelsToGroupOperation',
	  PNRemoveChannelsFromGroupOperation: 'PNRemoveChannelsFromGroupOperation',

	  PNAccessManagerGrant: 'PNAccessManagerGrant',
	  PNAccessManagerAudit: 'PNAccessManagerAudit'
	};
	module.exports = exports['default'];

/***/ }),
/* 14 */
/***/ (function(module, exports, __webpack_require__) {

	'use strict';

	Object.defineProperty(exports, "__esModule", {
	  value: true
	});

	var _createClass = function () { function defineProperties(target, props) { for (var i = 0; i < props.length; i++) { var descriptor = props[i]; descriptor.enumerable = descriptor.enumerable || false; descriptor.configurable = true; if ("value" in descriptor) descriptor.writable = true; Object.defineProperty(target, descriptor.key, descriptor); } } return function (Constructor, protoProps, staticProps) { if (protoProps) defineProperties(Constructor.prototype, protoProps); if (staticProps) defineProperties(Constructor, staticProps); return Constructor; }; }();

	var _config = __webpack_require__(2);

	var _config2 = _interopRequireDefault(_config);

	var _flow_interfaces = __webpack_require__(5);

	function _interopRequireDefault(obj) { return obj && obj.__esModule ? obj : { default: obj }; }

	function _classCallCheck(instance, Constructor) { if (!(instance instanceof Constructor)) { throw new TypeError("Cannot call a class as a function"); } }

	var hashCode = function hashCode(payload) {
	  var hash = 0;
	  if (payload.length === 0) return hash;
	  for (var i = 0; i < payload.length; i += 1) {
	    var character = payload.charCodeAt(i);
	    hash = (hash << 5) - hash + character;
	    hash = hash & hash;
	  }
	  return hash;
	};

	var _class = function () {
	  function _class(_ref) {
	    var config = _ref.config;

	    _classCallCheck(this, _class);

	    this.hashHistory = [];
	    this._config = config;
	  }

	  _createClass(_class, [{
	    key: 'getKey',
	    value: function getKey(message) {
	      var hashedPayload = hashCode(JSON.stringify(message.payload)).toString();
	      var timetoken = message.publishMetaData.publishTimetoken;
	      return timetoken + '-' + hashedPayload;
	    }
	  }, {
	    key: 'isDuplicate',
	    value: function isDuplicate(message) {
	      return this.hashHistory.includes(this.getKey(message));
	    }
	  }, {
	    key: 'addEntry',
	    value: function addEntry(message) {
	      if (this.hashHistory.length >= this._config.maximumCacheSize) {
	        this.hashHistory.shift();
	      }

	      this.hashHistory.push(this.getKey(message));
	    }
	  }, {
	    key: 'clearHistory',
	    value: function clearHistory() {
	      this.hashHistory = [];
	    }
	  }]);

	  return _class;
	}();

	exports.default = _class;
	module.exports = exports['default'];

/***/ }),
/* 15 */
/***/ (function(module, exports) {

	'use strict';

	function objectToList(o) {
	  var l = [];
	  Object.keys(o).forEach(function (key) {
	    return l.push(key);
	  });
	  return l;
	}

	function encodeString(input) {
	  return encodeURIComponent(input).replace(/[!~*'()]/g, function (x) {
	    return '%' + x.charCodeAt(0).toString(16).toUpperCase();
	  });
	}

	function objectToListSorted(o) {
	  return objectToList(o).sort();
	}

	function signPamFromParams(params) {
	  var l = objectToListSorted(params);
	  return l.map(function (paramKey) {
	    return paramKey + '=' + encodeString(params[paramKey]);
	  }).join('&');
	}

	function endsWith(searchString, suffix) {
	  return searchString.indexOf(suffix, this.length - suffix.length) !== -1;
	}

	function createPromise() {
	  var successResolve = void 0;
	  var failureResolve = void 0;
	  var promise = new Promise(function (fulfill, reject) {
	    successResolve = fulfill;
	    failureResolve = reject;
	  });

	  return { promise: promise, reject: failureResolve, fulfill: successResolve };
	}

	module.exports = { signPamFromParams: signPamFromParams, endsWith: endsWith, createPromise: createPromise, encodeString: encodeString };

/***/ }),
/* 16 */
/***/ (function(module, exports, __webpack_require__) {

	'use strict';

	Object.defineProperty(exports, "__esModule", {
	  value: true
	});

	exports.default = function (modules, endpoint) {
	  var networking = modules.networking,
	      config = modules.config;

	  var callback = null;
	  var promiseComponent = null;
	  var incomingParams = {};

	  if (endpoint.getOperation() === _operations2.default.PNTimeOperation || endpoint.getOperation() === _operations2.default.PNChannelGroupsOperation) {
	    callback = arguments.length <= 2 ? undefined : arguments[2];
	  } else {
	    incomingParams = arguments.length <= 2 ? undefined : arguments[2];
	    callback = arguments.length <= 3 ? undefined : arguments[3];
	  }

	  if (typeof Promise !== 'undefined' && !callback) {
	    promiseComponent = _utils2.default.createPromise();
	  }

	  var validationResult = endpoint.validateParams(modules, incomingParams);

	  if (validationResult) {
	    if (callback) {
	      return callback(createValidationError(validationResult));
	    } else if (promiseComponent) {
	      promiseComponent.reject(new PubNubError('Validation failed, check status for details', createValidationError(validationResult)));
	      return promiseComponent.promise;
	    }
	    return;
	  }

	  var outgoingParams = endpoint.prepareParams(modules, incomingParams);
	  var url = decideURL(endpoint, modules, incomingParams);
	  var callInstance = void 0;
	  var networkingParams = { url: url,
	    operation: endpoint.getOperation(),
	    timeout: endpoint.getRequestTimeout(modules)
	  };

	  outgoingParams.uuid = config.UUID;
	  outgoingParams.pnsdk = generatePNSDK(config);

	  if (config.useInstanceId) {
	    outgoingParams.instanceid = config.instanceId;
	  }

	  if (config.useRequestId) {
	    outgoingParams.requestid = _uuid2.default.createUUID();
	  }

	  if (endpoint.isAuthSupported() && config.getAuthKey()) {
	    outgoingParams.auth = config.getAuthKey();
	  }

	  if (config.secretKey) {
	    signRequest(modules, url, outgoingParams);
	  }

	  var onResponse = function onResponse(status, payload) {
	    if (status.error) {
	      if (callback) {
	        callback(status);
	      } else if (promiseComponent) {
	        promiseComponent.reject(new PubNubError('PubNub call failed, check status for details', status));
	      }
	      return;
	    }

	    var parsedPayload = endpoint.handleResponse(modules, payload, incomingParams);

	    if (callback) {
	      callback(status, parsedPayload);
	    } else if (promiseComponent) {
	      promiseComponent.fulfill(parsedPayload);
	    }
	  };

	  if (endpoint.usePost && endpoint.usePost(modules, incomingParams)) {
	    var payload = endpoint.postPayload(modules, incomingParams);
	    callInstance = networking.POST(outgoingParams, payload, networkingParams, onResponse);
	  } else if (endpoint.useDelete && endpoint.useDelete()) {
	    callInstance = networking.DELETE(outgoingParams, networkingParams, onResponse);
	  } else {
	    callInstance = networking.GET(outgoingParams, networkingParams, onResponse);
	  }

	  if (endpoint.getOperation() === _operations2.default.PNSubscribeOperation) {
	    return callInstance;
	  }

	  if (promiseComponent) {
	    return promiseComponent.promise;
	  }
	};

	var _uuid = __webpack_require__(3);

	var _uuid2 = _interopRequireDefault(_uuid);

	var _flow_interfaces = __webpack_require__(5);

	var _utils = __webpack_require__(15);

	var _utils2 = _interopRequireDefault(_utils);

	var _config = __webpack_require__(2);

	var _config2 = _interopRequireDefault(_config);

	var _operations = __webpack_require__(13);

	var _operations2 = _interopRequireDefault(_operations);

	function _interopRequireDefault(obj) { return obj && obj.__esModule ? obj : { default: obj }; }

	function _classCallCheck(instance, Constructor) { if (!(instance instanceof Constructor)) { throw new TypeError("Cannot call a class as a function"); } }

	function _possibleConstructorReturn(self, call) { if (!self) { throw new ReferenceError("this hasn't been initialised - super() hasn't been called"); } return call && (typeof call === "object" || typeof call === "function") ? call : self; }

	function _inherits(subClass, superClass) { if (typeof superClass !== "function" && superClass !== null) { throw new TypeError("Super expression must either be null or a function, not " + typeof superClass); } subClass.prototype = Object.create(superClass && superClass.prototype, { constructor: { value: subClass, enumerable: false, writable: true, configurable: true } }); if (superClass) Object.setPrototypeOf ? Object.setPrototypeOf(subClass, superClass) : subClass.__proto__ = superClass; }

	var PubNubError = function (_Error) {
	  _inherits(PubNubError, _Error);

	  function PubNubError(message, status) {
	    _classCallCheck(this, PubNubError);

	    var _this = _possibleConstructorReturn(this, (PubNubError.__proto__ || Object.getPrototypeOf(PubNubError)).call(this, message));

	    _this.name = _this.constructor.name;
	    _this.status = status;
	    _this.message = message;
	    return _this;
	  }

	  return PubNubError;
	}(Error);

	function createError(errorPayload, type) {
	  errorPayload.type = type;
	  errorPayload.error = true;
	  return errorPayload;
	}

	function createValidationError(message) {
	  return createError({ message: message }, 'validationError');
	}

	function decideURL(endpoint, modules, incomingParams) {
	  if (endpoint.usePost && endpoint.usePost(modules, incomingParams)) {
	    return endpoint.postURL(modules, incomingParams);
	  } else {
	    return endpoint.getURL(modules, incomingParams);
	  }
	}

	function generatePNSDK(config) {
	  if (config.sdkName) {
	    return config.sdkName;
	  }

	  var base = 'PubNub-JS-' + config.sdkFamily;

	  if (config.partnerId) {
	    base += '-' + config.partnerId;
	  }

	  base += '/' + config.getVersion();

	  return base;
	}

	function signRequest(modules, url, outgoingParams) {
	  var config = modules.config,
	      crypto = modules.crypto;


	  outgoingParams.timestamp = Math.floor(new Date().getTime() / 1000);
	  var signInput = config.subscribeKey + '\n' + config.publishKey + '\n' + url + '\n';
	  signInput += _utils2.default.signPamFromParams(outgoingParams);

	  var signature = crypto.HMACSHA256(signInput);
	  signature = signature.replace(/\+/g, '-');
	  signature = signature.replace(/\//g, '_');

	  outgoingParams.signature = signature;
	}

	module.exports = exports['default'];

/***/ }),
/* 17 */
/***/ (function(module, exports, __webpack_require__) {

	'use strict';

	Object.defineProperty(exports, "__esModule", {
	  value: true
	});
	exports.getOperation = getOperation;
	exports.validateParams = validateParams;
	exports.getURL = getURL;
	exports.getRequestTimeout = getRequestTimeout;
	exports.isAuthSupported = isAuthSupported;
	exports.prepareParams = prepareParams;
	exports.handleResponse = handleResponse;

	var _flow_interfaces = __webpack_require__(5);

	var _operations = __webpack_require__(13);

	var _operations2 = _interopRequireDefault(_operations);

	var _utils = __webpack_require__(15);

	var _utils2 = _interopRequireDefault(_utils);

	function _interopRequireDefault(obj) { return obj && obj.__esModule ? obj : { default: obj }; }

	function getOperation() {
	  return _operations2.default.PNAddChannelsToGroupOperation;
	}

	function validateParams(modules, incomingParams) {
	  var channels = incomingParams.channels,
	      channelGroup = incomingParams.channelGroup;
	  var config = modules.config;


	  if (!channelGroup) return 'Missing Channel Group';
	  if (!channels || channels.length === 0) return 'Missing Channels';
	  if (!config.subscribeKey) return 'Missing Subscribe Key';
	}

	function getURL(modules, incomingParams) {
	  var channelGroup = incomingParams.channelGroup;
	  var config = modules.config;

	  return '/v1/channel-registration/sub-key/' + config.subscribeKey + '/channel-group/' + _utils2.default.encodeString(channelGroup);
	}

	function getRequestTimeout(_ref) {
	  var config = _ref.config;

	  return config.getTransactionTimeout();
	}

	function isAuthSupported() {
	  return true;
	}

	function prepareParams(modules, incomingParams) {
	  var _incomingParams$chann = incomingParams.channels,
	      channels = _incomingParams$chann === undefined ? [] : _incomingParams$chann;


	  return {
	    add: channels.join(',')
	  };
	}

	function handleResponse() {
	  return {};
	}

/***/ }),
/* 18 */
/***/ (function(module, exports, __webpack_require__) {

	'use strict';

	Object.defineProperty(exports, "__esModule", {
	  value: true
	});
	exports.getOperation = getOperation;
	exports.validateParams = validateParams;
	exports.getURL = getURL;
	exports.getRequestTimeout = getRequestTimeout;
	exports.isAuthSupported = isAuthSupported;
	exports.prepareParams = prepareParams;
	exports.handleResponse = handleResponse;

	var _flow_interfaces = __webpack_require__(5);

	var _operations = __webpack_require__(13);

	var _operations2 = _interopRequireDefault(_operations);

	var _utils = __webpack_require__(15);

	var _utils2 = _interopRequireDefault(_utils);

	function _interopRequireDefault(obj) { return obj && obj.__esModule ? obj : { default: obj }; }

	function getOperation() {
	  return _operations2.default.PNRemoveChannelsFromGroupOperation;
	}

	function validateParams(modules, incomingParams) {
	  var channels = incomingParams.channels,
	      channelGroup = incomingParams.channelGroup;
	  var config = modules.config;


	  if (!channelGroup) return 'Missing Channel Group';
	  if (!channels || channels.length === 0) return 'Missing Channels';
	  if (!config.subscribeKey) return 'Missing Subscribe Key';
	}

	function getURL(modules, incomingParams) {
	  var channelGroup = incomingParams.channelGroup;
	  var config = modules.config;

	  return '/v1/channel-registration/sub-key/' + config.subscribeKey + '/channel-group/' + _utils2.default.encodeString(channelGroup);
	}

	function getRequestTimeout(_ref) {
	  var config = _ref.config;

	  return config.getTransactionTimeout();
	}

	function isAuthSupported() {
	  return true;
	}

	function prepareParams(modules, incomingParams) {
	  var _incomingParams$chann = incomingParams.channels,
	      channels = _incomingParams$chann === undefined ? [] : _incomingParams$chann;


	  return {
	    remove: channels.join(',')
	  };
	}

	function handleResponse() {
	  return {};
	}

/***/ }),
/* 19 */
/***/ (function(module, exports, __webpack_require__) {

	'use strict';

	Object.defineProperty(exports, "__esModule", {
	  value: true
	});
	exports.getOperation = getOperation;
	exports.validateParams = validateParams;
	exports.getURL = getURL;
	exports.isAuthSupported = isAuthSupported;
	exports.getRequestTimeout = getRequestTimeout;
	exports.prepareParams = prepareParams;
	exports.handleResponse = handleResponse;

	var _flow_interfaces = __webpack_require__(5);

	var _operations = __webpack_require__(13);

	var _operations2 = _interopRequireDefault(_operations);

	var _utils = __webpack_require__(15);

	var _utils2 = _interopRequireDefault(_utils);

	function _interopRequireDefault(obj) { return obj && obj.__esModule ? obj : { default: obj }; }

	function getOperation() {
	  return _operations2.default.PNRemoveGroupOperation;
	}

	function validateParams(modules, incomingParams) {
	  var channelGroup = incomingParams.channelGroup;
	  var config = modules.config;


	  if (!channelGroup) return 'Missing Channel Group';
	  if (!config.subscribeKey) return 'Missing Subscribe Key';
	}

	function getURL(modules, incomingParams) {
	  var channelGroup = incomingParams.channelGroup;
	  var config = modules.config;

	  return '/v1/channel-registration/sub-key/' + config.subscribeKey + '/channel-group/' + _utils2.default.encodeString(channelGroup) + '/remove';
	}

	function isAuthSupported() {
	  return true;
	}

	function getRequestTimeout(_ref) {
	  var config = _ref.config;

	  return config.getTransactionTimeout();
	}

	function prepareParams() {
	  return {};
	}

	function handleResponse() {
	  return {};
	}

/***/ }),
/* 20 */
/***/ (function(module, exports, __webpack_require__) {

	'use strict';

	Object.defineProperty(exports, "__esModule", {
	  value: true
	});
	exports.getOperation = getOperation;
	exports.validateParams = validateParams;
	exports.getURL = getURL;
	exports.getRequestTimeout = getRequestTimeout;
	exports.isAuthSupported = isAuthSupported;
	exports.prepareParams = prepareParams;
	exports.handleResponse = handleResponse;

	var _flow_interfaces = __webpack_require__(5);

	var _operations = __webpack_require__(13);

	var _operations2 = _interopRequireDefault(_operations);

	function _interopRequireDefault(obj) { return obj && obj.__esModule ? obj : { default: obj }; }

	function getOperation() {
	  return _operations2.default.PNChannelGroupsOperation;
	}

	function validateParams(modules) {
	  var config = modules.config;


	  if (!config.subscribeKey) return 'Missing Subscribe Key';
	}

	function getURL(modules) {
	  var config = modules.config;

	  return '/v1/channel-registration/sub-key/' + config.subscribeKey + '/channel-group';
	}

	function getRequestTimeout(_ref) {
	  var config = _ref.config;

	  return config.getTransactionTimeout();
	}

	function isAuthSupported() {
	  return true;
	}

	function prepareParams() {
	  return {};
	}

	function handleResponse(modules, serverResponse) {
	  return {
	    groups: serverResponse.payload.groups
	  };
	}

/***/ }),
/* 21 */
/***/ (function(module, exports, __webpack_require__) {

	'use strict';

	Object.defineProperty(exports, "__esModule", {
	  value: true
	});
	exports.getOperation = getOperation;
	exports.validateParams = validateParams;
	exports.getURL = getURL;
	exports.getRequestTimeout = getRequestTimeout;
	exports.isAuthSupported = isAuthSupported;
	exports.prepareParams = prepareParams;
	exports.handleResponse = handleResponse;

	var _flow_interfaces = __webpack_require__(5);

	var _operations = __webpack_require__(13);

	var _operations2 = _interopRequireDefault(_operations);

	var _utils = __webpack_require__(15);

	var _utils2 = _interopRequireDefault(_utils);

	function _interopRequireDefault(obj) { return obj && obj.__esModule ? obj : { default: obj }; }

	function getOperation() {
	  return _operations2.default.PNChannelsForGroupOperation;
	}

	function validateParams(modules, incomingParams) {
	  var channelGroup = incomingParams.channelGroup;
	  var config = modules.config;


	  if (!channelGroup) return 'Missing Channel Group';
	  if (!config.subscribeKey) return 'Missing Subscribe Key';
	}

	function getURL(modules, incomingParams) {
	  var channelGroup = incomingParams.channelGroup;
	  var config = modules.config;

	  return '/v1/channel-registration/sub-key/' + config.subscribeKey + '/channel-group/' + _utils2.default.encodeString(channelGroup);
	}

	function getRequestTimeout(_ref) {
	  var config = _ref.config;

	  return config.getTransactionTimeout();
	}

	function isAuthSupported() {
	  return true;
	}

	function prepareParams() {
	  return {};
	}

	function handleResponse(modules, serverResponse) {
	  return {
	    channels: serverResponse.payload.channels
	  };
	}

/***/ }),
/* 22 */
/***/ (function(module, exports, __webpack_require__) {

	'use strict';

	Object.defineProperty(exports, "__esModule", {
	  value: true
	});
	exports.getOperation = getOperation;
	exports.validateParams = validateParams;
	exports.getURL = getURL;
	exports.getRequestTimeout = getRequestTimeout;
	exports.isAuthSupported = isAuthSupported;
	exports.prepareParams = prepareParams;
	exports.handleResponse = handleResponse;

	var _flow_interfaces = __webpack_require__(5);

	var _operations = __webpack_require__(13);

	var _operations2 = _interopRequireDefault(_operations);

	function _interopRequireDefault(obj) { return obj && obj.__esModule ? obj : { default: obj }; }

	function getOperation() {
	  return _operations2.default.PNPushNotificationEnabledChannelsOperation;
	}

	function validateParams(modules, incomingParams) {
	  var device = incomingParams.device,
	      pushGateway = incomingParams.pushGateway,
	      channels = incomingParams.channels;
	  var config = modules.config;


	  if (!device) return 'Missing Device ID (device)';
	  if (!pushGateway) return 'Missing GW Type (pushGateway: gcm or apns)';
	  if (!channels || channels.length === 0) return 'Missing Channels';
	  if (!config.subscribeKey) return 'Missing Subscribe Key';
	}

	function getURL(modules, incomingParams) {
	  var device = incomingParams.device;
	  var config = modules.config;

	  return '/v1/push/sub-key/' + config.subscribeKey + '/devices/' + device;
	}

	function getRequestTimeout(_ref) {
	  var config = _ref.config;

	  return config.getTransactionTimeout();
	}

	function isAuthSupported() {
	  return true;
	}

	function prepareParams(modules, incomingParams) {
	  var pushGateway = incomingParams.pushGateway,
	      _incomingParams$chann = incomingParams.channels,
	      channels = _incomingParams$chann === undefined ? [] : _incomingParams$chann;

	  return { type: pushGateway, add: channels.join(',') };
	}

	function handleResponse() {
	  return {};
	}

/***/ }),
/* 23 */
/***/ (function(module, exports, __webpack_require__) {

	'use strict';

	Object.defineProperty(exports, "__esModule", {
	  value: true
	});
	exports.getOperation = getOperation;
	exports.validateParams = validateParams;
	exports.getURL = getURL;
	exports.getRequestTimeout = getRequestTimeout;
	exports.isAuthSupported = isAuthSupported;
	exports.prepareParams = prepareParams;
	exports.handleResponse = handleResponse;

	var _flow_interfaces = __webpack_require__(5);

	var _operations = __webpack_require__(13);

	var _operations2 = _interopRequireDefault(_operations);

	function _interopRequireDefault(obj) { return obj && obj.__esModule ? obj : { default: obj }; }

	function getOperation() {
	  return _operations2.default.PNPushNotificationEnabledChannelsOperation;
	}

	function validateParams(modules, incomingParams) {
	  var device = incomingParams.device,
	      pushGateway = incomingParams.pushGateway,
	      channels = incomingParams.channels;
	  var config = modules.config;


	  if (!device) return 'Missing Device ID (device)';
	  if (!pushGateway) return 'Missing GW Type (pushGateway: gcm or apns)';
	  if (!channels || channels.length === 0) return 'Missing Channels';
	  if (!config.subscribeKey) return 'Missing Subscribe Key';
	}

	function getURL(modules, incomingParams) {
	  var device = incomingParams.device;
	  var config = modules.config;

	  return '/v1/push/sub-key/' + config.subscribeKey + '/devices/' + device;
	}

	function getRequestTimeout(_ref) {
	  var config = _ref.config;

	  return config.getTransactionTimeout();
	}

	function isAuthSupported() {
	  return true;
	}

	function prepareParams(modules, incomingParams) {
	  var pushGateway = incomingParams.pushGateway,
	      _incomingParams$chann = incomingParams.channels,
	      channels = _incomingParams$chann === undefined ? [] : _incomingParams$chann;

	  return { type: pushGateway, remove: channels.join(',') };
	}

	function handleResponse() {
	  return {};
	}

/***/ }),
/* 24 */
/***/ (function(module, exports, __webpack_require__) {

	'use strict';

	Object.defineProperty(exports, "__esModule", {
	  value: true
	});
	exports.getOperation = getOperation;
	exports.validateParams = validateParams;
	exports.getURL = getURL;
	exports.getRequestTimeout = getRequestTimeout;
	exports.isAuthSupported = isAuthSupported;
	exports.prepareParams = prepareParams;
	exports.handleResponse = handleResponse;

	var _flow_interfaces = __webpack_require__(5);

	var _operations = __webpack_require__(13);

	var _operations2 = _interopRequireDefault(_operations);

	function _interopRequireDefault(obj) { return obj && obj.__esModule ? obj : { default: obj }; }

	function getOperation() {
	  return _operations2.default.PNPushNotificationEnabledChannelsOperation;
	}

	function validateParams(modules, incomingParams) {
	  var device = incomingParams.device,
	      pushGateway = incomingParams.pushGateway;
	  var config = modules.config;


	  if (!device) return 'Missing Device ID (device)';
	  if (!pushGateway) return 'Missing GW Type (pushGateway: gcm or apns)';
	  if (!config.subscribeKey) return 'Missing Subscribe Key';
	}

	function getURL(modules, incomingParams) {
	  var device = incomingParams.device;
	  var config = modules.config;

	  return '/v1/push/sub-key/' + config.subscribeKey + '/devices/' + device;
	}

	function getRequestTimeout(_ref) {
	  var config = _ref.config;

	  return config.getTransactionTimeout();
	}

	function isAuthSupported() {
	  return true;
	}

	function prepareParams(modules, incomingParams) {
	  var pushGateway = incomingParams.pushGateway;

	  return { type: pushGateway };
	}

	function handleResponse(modules, serverResponse) {
	  return { channels: serverResponse };
	}

/***/ }),
/* 25 */
/***/ (function(module, exports, __webpack_require__) {

	'use strict';

	Object.defineProperty(exports, "__esModule", {
	  value: true
	});
	exports.getOperation = getOperation;
	exports.validateParams = validateParams;
	exports.getURL = getURL;
	exports.getRequestTimeout = getRequestTimeout;
	exports.isAuthSupported = isAuthSupported;
	exports.prepareParams = prepareParams;
	exports.handleResponse = handleResponse;

	var _flow_interfaces = __webpack_require__(5);

	var _operations = __webpack_require__(13);

	var _operations2 = _interopRequireDefault(_operations);

	function _interopRequireDefault(obj) { return obj && obj.__esModule ? obj : { default: obj }; }

	function getOperation() {
	  return _operations2.default.PNRemoveAllPushNotificationsOperation;
	}

	function validateParams(modules, incomingParams) {
	  var device = incomingParams.device,
	      pushGateway = incomingParams.pushGateway;
	  var config = modules.config;


	  if (!device) return 'Missing Device ID (device)';
	  if (!pushGateway) return 'Missing GW Type (pushGateway: gcm or apns)';
	  if (!config.subscribeKey) return 'Missing Subscribe Key';
	}

	function getURL(modules, incomingParams) {
	  var device = incomingParams.device;
	  var config = modules.config;

	  return '/v1/push/sub-key/' + config.subscribeKey + '/devices/' + device + '/remove';
	}

	function getRequestTimeout(_ref) {
	  var config = _ref.config;

	  return config.getTransactionTimeout();
	}

	function isAuthSupported() {
	  return true;
	}

	function prepareParams(modules, incomingParams) {
	  var pushGateway = incomingParams.pushGateway;

	  return { type: pushGateway };
	}

	function handleResponse() {
	  return {};
	}

/***/ }),
/* 26 */
/***/ (function(module, exports, __webpack_require__) {

	'use strict';

	Object.defineProperty(exports, "__esModule", {
	  value: true
	});
	exports.getOperation = getOperation;
	exports.validateParams = validateParams;
	exports.getURL = getURL;
	exports.getRequestTimeout = getRequestTimeout;
	exports.isAuthSupported = isAuthSupported;
	exports.prepareParams = prepareParams;
	exports.handleResponse = handleResponse;

	var _flow_interfaces = __webpack_require__(5);

	var _operations = __webpack_require__(13);

	var _operations2 = _interopRequireDefault(_operations);

	var _utils = __webpack_require__(15);

	var _utils2 = _interopRequireDefault(_utils);

	function _interopRequireDefault(obj) { return obj && obj.__esModule ? obj : { default: obj }; }

	function getOperation() {
	  return _operations2.default.PNUnsubscribeOperation;
	}

	function validateParams(modules) {
	  var config = modules.config;


	  if (!config.subscribeKey) return 'Missing Subscribe Key';
	}

	function getURL(modules, incomingParams) {
	  var config = modules.config;
	  var _incomingParams$chann = incomingParams.channels,
	      channels = _incomingParams$chann === undefined ? [] : _incomingParams$chann;

	  var stringifiedChannels = channels.length > 0 ? channels.join(',') : ',';
	  return '/v2/presence/sub-key/' + config.subscribeKey + '/channel/' + _utils2.default.encodeString(stringifiedChannels) + '/leave';
	}

	function getRequestTimeout(_ref) {
	  var config = _ref.config;

	  return config.getTransactionTimeout();
	}

	function isAuthSupported() {
	  return true;
	}

	function prepareParams(modules, incomingParams) {
	  var _incomingParams$chann2 = incomingParams.channelGroups,
	      channelGroups = _incomingParams$chann2 === undefined ? [] : _incomingParams$chann2;

	  var params = {};

	  if (channelGroups.length > 0) {
	    params['channel-group'] = channelGroups.join(',');
	  }

	  return params;
	}

	function handleResponse() {
	  return {};
	}

/***/ }),
/* 27 */
/***/ (function(module, exports, __webpack_require__) {

	'use strict';

	Object.defineProperty(exports, "__esModule", {
	  value: true
	});
	exports.getOperation = getOperation;
	exports.validateParams = validateParams;
	exports.getURL = getURL;
	exports.getRequestTimeout = getRequestTimeout;
	exports.isAuthSupported = isAuthSupported;
	exports.prepareParams = prepareParams;
	exports.handleResponse = handleResponse;

	var _flow_interfaces = __webpack_require__(5);

	var _operations = __webpack_require__(13);

	var _operations2 = _interopRequireDefault(_operations);

	function _interopRequireDefault(obj) { return obj && obj.__esModule ? obj : { default: obj }; }

	function getOperation() {
	  return _operations2.default.PNWhereNowOperation;
	}

	function validateParams(modules) {
	  var config = modules.config;


	  if (!config.subscribeKey) return 'Missing Subscribe Key';
	}

	function getURL(modules, incomingParams) {
	  var config = modules.config;
	  var _incomingParams$uuid = incomingParams.uuid,
	      uuid = _incomingParams$uuid === undefined ? config.UUID : _incomingParams$uuid;

	  return '/v2/presence/sub-key/' + config.subscribeKey + '/uuid/' + uuid;
	}

	function getRequestTimeout(_ref) {
	  var config = _ref.config;

	  return config.getTransactionTimeout();
	}

	function isAuthSupported() {
	  return true;
	}

	function prepareParams() {
	  return {};
	}

	function handleResponse(modules, serverResponse) {
	  if (!serverResponse.payload) {
	    return { channels: [] };
	  }
	  return { channels: serverResponse.payload.channels };
	}

/***/ }),
/* 28 */
/***/ (function(module, exports, __webpack_require__) {

	'use strict';

	Object.defineProperty(exports, "__esModule", {
	  value: true
	});
	exports.getOperation = getOperation;
	exports.validateParams = validateParams;
	exports.getURL = getURL;
	exports.isAuthSupported = isAuthSupported;
	exports.getRequestTimeout = getRequestTimeout;
	exports.prepareParams = prepareParams;
	exports.handleResponse = handleResponse;

	var _flow_interfaces = __webpack_require__(5);

	var _operations = __webpack_require__(13);

	var _operations2 = _interopRequireDefault(_operations);

	var _utils = __webpack_require__(15);

	var _utils2 = _interopRequireDefault(_utils);

	function _interopRequireDefault(obj) { return obj && obj.__esModule ? obj : { default: obj }; }

	function getOperation() {
	  return _operations2.default.PNHeartbeatOperation;
	}

	function validateParams(modules) {
	  var config = modules.config;


	  if (!config.subscribeKey) return 'Missing Subscribe Key';
	}

	function getURL(modules, incomingParams) {
	  var config = modules.config;
	  var _incomingParams$chann = incomingParams.channels,
	      channels = _incomingParams$chann === undefined ? [] : _incomingParams$chann;

	  var stringifiedChannels = channels.length > 0 ? channels.join(',') : ',';
	  return '/v2/presence/sub-key/' + config.subscribeKey + '/channel/' + _utils2.default.encodeString(stringifiedChannels) + '/heartbeat';
	}

	function isAuthSupported() {
	  return true;
	}

	function getRequestTimeout(_ref) {
	  var config = _ref.config;

	  return config.getTransactionTimeout();
	}

	function prepareParams(modules, incomingParams) {
	  var _incomingParams$chann2 = incomingParams.channelGroups,
	      channelGroups = _incomingParams$chann2 === undefined ? [] : _incomingParams$chann2,
	      _incomingParams$state = incomingParams.state,
	      state = _incomingParams$state === undefined ? {} : _incomingParams$state;
	  var config = modules.config;

	  var params = {};

	  if (channelGroups.length > 0) {
	    params['channel-group'] = channelGroups.join(',');
	  }

	  params.state = JSON.stringify(state);
	  params.heartbeat = config.getPresenceTimeout();
	  return params;
	}

	function handleResponse() {
	  return {};
	}

/***/ }),
/* 29 */
/***/ (function(module, exports, __webpack_require__) {

	'use strict';

	Object.defineProperty(exports, "__esModule", {
	  value: true
	});
	exports.getOperation = getOperation;
	exports.validateParams = validateParams;
	exports.getURL = getURL;
	exports.getRequestTimeout = getRequestTimeout;
	exports.isAuthSupported = isAuthSupported;
	exports.prepareParams = prepareParams;
	exports.handleResponse = handleResponse;

	var _flow_interfaces = __webpack_require__(5);

	var _operations = __webpack_require__(13);

	var _operations2 = _interopRequireDefault(_operations);

	var _utils = __webpack_require__(15);

	var _utils2 = _interopRequireDefault(_utils);

	function _interopRequireDefault(obj) { return obj && obj.__esModule ? obj : { default: obj }; }

	function getOperation() {
	  return _operations2.default.PNGetStateOperation;
	}

	function validateParams(modules) {
	  var config = modules.config;


	  if (!config.subscribeKey) return 'Missing Subscribe Key';
	}

	function getURL(modules, incomingParams) {
	  var config = modules.config;
	  var _incomingParams$uuid = incomingParams.uuid,
	      uuid = _incomingParams$uuid === undefined ? config.UUID : _incomingParams$uuid,
	      _incomingParams$chann = incomingParams.channels,
	      channels = _incomingParams$chann === undefined ? [] : _incomingParams$chann;

	  var stringifiedChannels = channels.length > 0 ? channels.join(',') : ',';
	  return '/v2/presence/sub-key/' + config.subscribeKey + '/channel/' + _utils2.default.encodeString(stringifiedChannels) + '/uuid/' + uuid;
	}

	function getRequestTimeout(_ref) {
	  var config = _ref.config;

	  return config.getTransactionTimeout();
	}

	function isAuthSupported() {
	  return true;
	}

	function prepareParams(modules, incomingParams) {
	  var _incomingParams$chann2 = incomingParams.channelGroups,
	      channelGroups = _incomingParams$chann2 === undefined ? [] : _incomingParams$chann2;

	  var params = {};

	  if (channelGroups.length > 0) {
	    params['channel-group'] = channelGroups.join(',');
	  }

	  return params;
	}

	function handleResponse(modules, serverResponse, incomingParams) {
	  var _incomingParams$chann3 = incomingParams.channels,
	      channels = _incomingParams$chann3 === undefined ? [] : _incomingParams$chann3,
	      _incomingParams$chann4 = incomingParams.channelGroups,
	      channelGroups = _incomingParams$chann4 === undefined ? [] : _incomingParams$chann4;

	  var channelsResponse = {};

	  if (channels.length === 1 && channelGroups.length === 0) {
	    channelsResponse[channels[0]] = serverResponse.payload;
	  } else {
	    channelsResponse = serverResponse.payload;
	  }

	  return { channels: channelsResponse };
	}

/***/ }),
/* 30 */
/***/ (function(module, exports, __webpack_require__) {

	'use strict';

	Object.defineProperty(exports, "__esModule", {
	  value: true
	});
	exports.getOperation = getOperation;
	exports.validateParams = validateParams;
	exports.getURL = getURL;
	exports.getRequestTimeout = getRequestTimeout;
	exports.isAuthSupported = isAuthSupported;
	exports.prepareParams = prepareParams;
	exports.handleResponse = handleResponse;

	var _flow_interfaces = __webpack_require__(5);

	var _operations = __webpack_require__(13);

	var _operations2 = _interopRequireDefault(_operations);

	var _utils = __webpack_require__(15);

	var _utils2 = _interopRequireDefault(_utils);

	function _interopRequireDefault(obj) { return obj && obj.__esModule ? obj : { default: obj }; }

	function getOperation() {
	  return _operations2.default.PNSetStateOperation;
	}

	function validateParams(modules, incomingParams) {
	  var config = modules.config;
	  var state = incomingParams.state,
	      _incomingParams$chann = incomingParams.channels,
	      channels = _incomingParams$chann === undefined ? [] : _incomingParams$chann,
	      _incomingParams$chann2 = incomingParams.channelGroups,
	      channelGroups = _incomingParams$chann2 === undefined ? [] : _incomingParams$chann2;


	  if (!state) return 'Missing State';
	  if (!config.subscribeKey) return 'Missing Subscribe Key';
	  if (channels.length === 0 && channelGroups.length === 0) return 'Please provide a list of channels and/or channel-groups';
	}

	function getURL(modules, incomingParams) {
	  var config = modules.config;
	  var _incomingParams$chann3 = incomingParams.channels,
	      channels = _incomingParams$chann3 === undefined ? [] : _incomingParams$chann3;

	  var stringifiedChannels = channels.length > 0 ? channels.join(',') : ',';
	  return '/v2/presence/sub-key/' + config.subscribeKey + '/channel/' + _utils2.default.encodeString(stringifiedChannels) + '/uuid/' + config.UUID + '/data';
	}

	function getRequestTimeout(_ref) {
	  var config = _ref.config;

	  return config.getTransactionTimeout();
	}

	function isAuthSupported() {
	  return true;
	}

	function prepareParams(modules, incomingParams) {
	  var state = incomingParams.state,
	      _incomingParams$chann4 = incomingParams.channelGroups,
	      channelGroups = _incomingParams$chann4 === undefined ? [] : _incomingParams$chann4;

	  var params = {};

	  params.state = JSON.stringify(state);

	  if (channelGroups.length > 0) {
	    params['channel-group'] = channelGroups.join(',');
	  }

	  return params;
	}

	function handleResponse(modules, serverResponse) {
	  return { state: serverResponse.payload };
	}

/***/ }),
/* 31 */
/***/ (function(module, exports, __webpack_require__) {

	'use strict';

	Object.defineProperty(exports, "__esModule", {
	  value: true
	});
	exports.getOperation = getOperation;
	exports.validateParams = validateParams;
	exports.getURL = getURL;
	exports.getRequestTimeout = getRequestTimeout;
	exports.isAuthSupported = isAuthSupported;
	exports.prepareParams = prepareParams;
	exports.handleResponse = handleResponse;

	var _flow_interfaces = __webpack_require__(5);

	var _operations = __webpack_require__(13);

	var _operations2 = _interopRequireDefault(_operations);

	var _utils = __webpack_require__(15);

	var _utils2 = _interopRequireDefault(_utils);

	function _interopRequireDefault(obj) { return obj && obj.__esModule ? obj : { default: obj }; }

	function getOperation() {
	  return _operations2.default.PNHereNowOperation;
	}

	function validateParams(modules) {
	  var config = modules.config;


	  if (!config.subscribeKey) return 'Missing Subscribe Key';
	}

	function getURL(modules, incomingParams) {
	  var config = modules.config;
	  var _incomingParams$chann = incomingParams.channels,
	      channels = _incomingParams$chann === undefined ? [] : _incomingParams$chann,
	      _incomingParams$chann2 = incomingParams.channelGroups,
	      channelGroups = _incomingParams$chann2 === undefined ? [] : _incomingParams$chann2;

	  var baseURL = '/v2/presence/sub-key/' + config.subscribeKey;

	  if (channels.length > 0 || channelGroups.length > 0) {
	    var stringifiedChannels = channels.length > 0 ? channels.join(',') : ',';
	    baseURL += '/channel/' + _utils2.default.encodeString(stringifiedChannels);
	  }

	  return baseURL;
	}

	function getRequestTimeout(_ref) {
	  var config = _ref.config;

	  return config.getTransactionTimeout();
	}

	function isAuthSupported() {
	  return true;
	}

	function prepareParams(modules, incomingParams) {
	  var _incomingParams$chann3 = incomingParams.channelGroups,
	      channelGroups = _incomingParams$chann3 === undefined ? [] : _incomingParams$chann3,
	      _incomingParams$inclu = incomingParams.includeUUIDs,
	      includeUUIDs = _incomingParams$inclu === undefined ? true : _incomingParams$inclu,
	      _incomingParams$inclu2 = incomingParams.includeState,
	      includeState = _incomingParams$inclu2 === undefined ? false : _incomingParams$inclu2;

	  var params = {};

	  if (!includeUUIDs) params.disable_uuids = 1;
	  if (includeState) params.state = 1;

	  if (channelGroups.length > 0) {
	    params['channel-group'] = channelGroups.join(',');
	  }

	  return params;
	}

	function handleResponse(modules, serverResponse, incomingParams) {
	  var _incomingParams$chann4 = incomingParams.channels,
	      channels = _incomingParams$chann4 === undefined ? [] : _incomingParams$chann4,
	      _incomingParams$chann5 = incomingParams.channelGroups,
	      channelGroups = _incomingParams$chann5 === undefined ? [] : _incomingParams$chann5,
	      _incomingParams$inclu3 = incomingParams.includeUUIDs,
	      includeUUIDs = _incomingParams$inclu3 === undefined ? true : _incomingParams$inclu3,
	      _incomingParams$inclu4 = incomingParams.includeState,
	      includeState = _incomingParams$inclu4 === undefined ? false : _incomingParams$inclu4;


	  var prepareSingularChannel = function prepareSingularChannel() {
	    var response = {};
	    var occupantsList = [];
	    response.totalChannels = 1;
	    response.totalOccupancy = serverResponse.occupancy;
	    response.channels = {};
	    response.channels[channels[0]] = {
	      occupants: occupantsList,
	      name: channels[0],
	      occupancy: serverResponse.occupancy
	    };

	    if (includeUUIDs && serverResponse.uuids) {
	      serverResponse.uuids.forEach(function (uuidEntry) {
	        if (includeState) {
	          occupantsList.push({ state: uuidEntry.state, uuid: uuidEntry.uuid });
	        } else {
	          occupantsList.push({ state: null, uuid: uuidEntry });
	        }
	      });
	    }

	    return response;
	  };

	  var prepareMultipleChannel = function prepareMultipleChannel() {
	    var response = {};
	    response.totalChannels = serverResponse.payload.total_channels;
	    response.totalOccupancy = serverResponse.payload.total_occupancy;
	    response.channels = {};

	    Object.keys(serverResponse.payload.channels).forEach(function (channelName) {
	      var channelEntry = serverResponse.payload.channels[channelName];
	      var occupantsList = [];
	      response.channels[channelName] = {
	        occupants: occupantsList,
	        name: channelName,
	        occupancy: channelEntry.occupancy
	      };

	      if (includeUUIDs) {
	        channelEntry.uuids.forEach(function (uuidEntry) {
	          if (includeState) {
	            occupantsList.push({ state: uuidEntry.state, uuid: uuidEntry.uuid });
	          } else {
	            occupantsList.push({ state: null, uuid: uuidEntry });
	          }
	        });
	      }

	      return response;
	    });

	    return response;
	  };

	  var response = void 0;
	  if (channels.length > 1 || channelGroups.length > 0 || channelGroups.length === 0 && channels.length === 0) {
	    response = prepareMultipleChannel();
	  } else {
	    response = prepareSingularChannel();
	  }

	  return response;
	}

/***/ }),
/* 32 */
/***/ (function(module, exports, __webpack_require__) {

	'use strict';

	Object.defineProperty(exports, "__esModule", {
	  value: true
	});
	exports.getOperation = getOperation;
	exports.validateParams = validateParams;
	exports.getURL = getURL;
	exports.getRequestTimeout = getRequestTimeout;
	exports.isAuthSupported = isAuthSupported;
	exports.prepareParams = prepareParams;
	exports.handleResponse = handleResponse;

	var _flow_interfaces = __webpack_require__(5);

	var _operations = __webpack_require__(13);

	var _operations2 = _interopRequireDefault(_operations);

	function _interopRequireDefault(obj) { return obj && obj.__esModule ? obj : { default: obj }; }

	function getOperation() {
	  return _operations2.default.PNAccessManagerAudit;
	}

	function validateParams(modules) {
	  var config = modules.config;


	  if (!config.subscribeKey) return 'Missing Subscribe Key';
	}

	function getURL(modules) {
	  var config = modules.config;

	  return '/v2/auth/audit/sub-key/' + config.subscribeKey;
	}

	function getRequestTimeout(_ref) {
	  var config = _ref.config;

	  return config.getTransactionTimeout();
	}

	function isAuthSupported() {
	  return false;
	}

	function prepareParams(modules, incomingParams) {
	  var channel = incomingParams.channel,
	      channelGroup = incomingParams.channelGroup,
	      _incomingParams$authK = incomingParams.authKeys,
	      authKeys = _incomingParams$authK === undefined ? [] : _incomingParams$authK;

	  var params = {};

	  if (channel) {
	    params.channel = channel;
	  }

	  if (channelGroup) {
	    params['channel-group'] = channelGroup;
	  }

	  if (authKeys.length > 0) {
	    params.auth = authKeys.join(',');
	  }

	  return params;
	}

	function handleResponse(modules, serverResponse) {
	  return serverResponse.payload;
	}

/***/ }),
/* 33 */
/***/ (function(module, exports, __webpack_require__) {

	'use strict';

	Object.defineProperty(exports, "__esModule", {
	  value: true
	});
	exports.getOperation = getOperation;
	exports.validateParams = validateParams;
	exports.getURL = getURL;
	exports.getRequestTimeout = getRequestTimeout;
	exports.isAuthSupported = isAuthSupported;
	exports.prepareParams = prepareParams;
	exports.handleResponse = handleResponse;

	var _flow_interfaces = __webpack_require__(5);

	var _operations = __webpack_require__(13);

	var _operations2 = _interopRequireDefault(_operations);

	function _interopRequireDefault(obj) { return obj && obj.__esModule ? obj : { default: obj }; }

	function getOperation() {
	  return _operations2.default.PNAccessManagerGrant;
	}

	function validateParams(modules) {
	  var config = modules.config;


	  if (!config.subscribeKey) return 'Missing Subscribe Key';
	  if (!config.publishKey) return 'Missing Publish Key';
	  if (!config.secretKey) return 'Missing Secret Key';
	}

	function getURL(modules) {
	  var config = modules.config;

	  return '/v2/auth/grant/sub-key/' + config.subscribeKey;
	}

	function getRequestTimeout(_ref) {
	  var config = _ref.config;

	  return config.getTransactionTimeout();
	}

	function isAuthSupported() {
	  return false;
	}

	function prepareParams(modules, incomingParams) {
	  var _incomingParams$chann = incomingParams.channels,
	      channels = _incomingParams$chann === undefined ? [] : _incomingParams$chann,
	      _incomingParams$chann2 = incomingParams.channelGroups,
	      channelGroups = _incomingParams$chann2 === undefined ? [] : _incomingParams$chann2,
	      ttl = incomingParams.ttl,
	      _incomingParams$read = incomingParams.read,
	      read = _incomingParams$read === undefined ? false : _incomingParams$read,
	      _incomingParams$write = incomingParams.write,
	      write = _incomingParams$write === undefined ? false : _incomingParams$write,
	      _incomingParams$manag = incomingParams.manage,
	      manage = _incomingParams$manag === undefined ? false : _incomingParams$manag,
	      _incomingParams$authK = incomingParams.authKeys,
	      authKeys = _incomingParams$authK === undefined ? [] : _incomingParams$authK;

	  var params = {};

	  params.r = read ? '1' : '0';
	  params.w = write ? '1' : '0';
	  params.m = manage ? '1' : '0';

	  if (channels.length > 0) {
	    params.channel = channels.join(',');
	  }

	  if (channelGroups.length > 0) {
	    params['channel-group'] = channelGroups.join(',');
	  }

	  if (authKeys.length > 0) {
	    params.auth = authKeys.join(',');
	  }

	  if (ttl || ttl === 0) {
	    params.ttl = ttl;
	  }

	  return params;
	}

	function handleResponse() {
	  return {};
	}

/***/ }),
/* 34 */
/***/ (function(module, exports, __webpack_require__) {

	'use strict';

	Object.defineProperty(exports, "__esModule", {
	  value: true
	});

	var _typeof = typeof Symbol === "function" && typeof Symbol.iterator === "symbol" ? function (obj) { return typeof obj; } : function (obj) { return obj && typeof Symbol === "function" && obj.constructor === Symbol && obj !== Symbol.prototype ? "symbol" : typeof obj; };

	exports.getOperation = getOperation;
	exports.validateParams = validateParams;
	exports.usePost = usePost;
	exports.getURL = getURL;
	exports.postURL = postURL;
	exports.getRequestTimeout = getRequestTimeout;
	exports.isAuthSupported = isAuthSupported;
	exports.postPayload = postPayload;
	exports.prepareParams = prepareParams;
	exports.handleResponse = handleResponse;

	var _flow_interfaces = __webpack_require__(5);

	var _operations = __webpack_require__(13);

	var _operations2 = _interopRequireDefault(_operations);

	var _utils = __webpack_require__(15);

	var _utils2 = _interopRequireDefault(_utils);

	function _interopRequireDefault(obj) { return obj && obj.__esModule ? obj : { default: obj }; }

	function prepareMessagePayload(modules, messagePayload) {
	  var crypto = modules.crypto,
	      config = modules.config;

	  var stringifiedPayload = JSON.stringify(messagePayload);

	  if (config.cipherKey) {
	    stringifiedPayload = crypto.encrypt(stringifiedPayload);
	    stringifiedPayload = JSON.stringify(stringifiedPayload);
	  }

	  return stringifiedPayload;
	}

	function getOperation() {
	  return _operations2.default.PNPublishOperation;
	}

	function validateParams(_ref, incomingParams) {
	  var config = _ref.config;
	  var message = incomingParams.message,
	      channel = incomingParams.channel;


	  if (!channel) return 'Missing Channel';
	  if (!message) return 'Missing Message';
	  if (!config.subscribeKey) return 'Missing Subscribe Key';
	}

	function usePost(modules, incomingParams) {
	  var _incomingParams$sendB = incomingParams.sendByPost,
	      sendByPost = _incomingParams$sendB === undefined ? false : _incomingParams$sendB;

	  return sendByPost;
	}

	function getURL(modules, incomingParams) {
	  var config = modules.config;
	  var channel = incomingParams.channel,
	      message = incomingParams.message;

	  var stringifiedPayload = prepareMessagePayload(modules, message);
	  return '/publish/' + config.publishKey + '/' + config.subscribeKey + '/0/' + _utils2.default.encodeString(channel) + '/0/' + _utils2.default.encodeString(stringifiedPayload);
	}

	function postURL(modules, incomingParams) {
	  var config = modules.config;
	  var channel = incomingParams.channel;

	  return '/publish/' + config.publishKey + '/' + config.subscribeKey + '/0/' + _utils2.default.encodeString(channel) + '/0';
	}

	function getRequestTimeout(_ref2) {
	  var config = _ref2.config;

	  return config.getTransactionTimeout();
	}

	function isAuthSupported() {
	  return true;
	}

	function postPayload(modules, incomingParams) {
	  var message = incomingParams.message;

	  return prepareMessagePayload(modules, message);
	}

	function prepareParams(modules, incomingParams) {
	  var meta = incomingParams.meta,
	      _incomingParams$repli = incomingParams.replicate,
	      replicate = _incomingParams$repli === undefined ? true : _incomingParams$repli,
	      storeInHistory = incomingParams.storeInHistory,
	      ttl = incomingParams.ttl;

	  var params = {};

	  if (storeInHistory != null) {
	    if (storeInHistory) {
	      params.store = '1';
	    } else {
	      params.store = '0';
	    }
	  }

	  if (ttl) {
	    params.ttl = ttl;
	  }

	  if (replicate === false) {
	    params.norep = 'true';
	  }

	  if (meta && (typeof meta === 'undefined' ? 'undefined' : _typeof(meta)) === 'object') {
	    params.meta = JSON.stringify(meta);
	  }

	  return params;
	}

	function handleResponse(modules, serverResponse) {
	  return { timetoken: serverResponse[2] };
	}

/***/ }),
/* 35 */
/***/ (function(module, exports, __webpack_require__) {

	'use strict';

	Object.defineProperty(exports, "__esModule", {
	  value: true
	});
	exports.getOperation = getOperation;
	exports.validateParams = validateParams;
	exports.getURL = getURL;
	exports.getRequestTimeout = getRequestTimeout;
	exports.isAuthSupported = isAuthSupported;
	exports.prepareParams = prepareParams;
	exports.handleResponse = handleResponse;

	var _flow_interfaces = __webpack_require__(5);

	var _operations = __webpack_require__(13);

	var _operations2 = _interopRequireDefault(_operations);

	var _utils = __webpack_require__(15);

	var _utils2 = _interopRequireDefault(_utils);

	function _interopRequireDefault(obj) { return obj && obj.__esModule ? obj : { default: obj }; }

	function __processMessage(modules, message) {
	  var config = modules.config,
	      crypto = modules.crypto;

	  if (!config.cipherKey) return message;

	  try {
	    return crypto.decrypt(message);
	  } catch (e) {
	    return message;
	  }
	}

	function getOperation() {
	  return _operations2.default.PNHistoryOperation;
	}

	function validateParams(modules, incomingParams) {
	  var channel = incomingParams.channel;
	  var config = modules.config;


	  if (!channel) return 'Missing channel';
	  if (!config.subscribeKey) return 'Missing Subscribe Key';
	}

	function getURL(modules, incomingParams) {
	  var channel = incomingParams.channel;
	  var config = modules.config;

	  return '/v2/history/sub-key/' + config.subscribeKey + '/channel/' + _utils2.default.encodeString(channel);
	}

	function getRequestTimeout(_ref) {
	  var config = _ref.config;

	  return config.getTransactionTimeout();
	}

	function isAuthSupported() {
	  return true;
	}

	function prepareParams(modules, incomingParams) {
	  var start = incomingParams.start,
	      end = incomingParams.end,
	      reverse = incomingParams.reverse,
	      _incomingParams$count = incomingParams.count,
	      count = _incomingParams$count === undefined ? 100 : _incomingParams$count,
	      _incomingParams$strin = incomingParams.stringifiedTimeToken,
	      stringifiedTimeToken = _incomingParams$strin === undefined ? false : _incomingParams$strin;

	  var outgoingParams = {
	    include_token: 'true'
	  };

	  outgoingParams.count = count;
	  if (start) outgoingParams.start = start;
	  if (end) outgoingParams.end = end;
	  if (stringifiedTimeToken) outgoingParams.string_message_token = 'true';
	  if (reverse != null) outgoingParams.reverse = reverse.toString();

	  return outgoingParams;
	}

	function handleResponse(modules, serverResponse) {
	  var response = {
	    messages: [],
	    startTimeToken: serverResponse[1],
	    endTimeToken: serverResponse[2]
	  };

	  serverResponse[0].forEach(function (serverHistoryItem) {
	    var item = {
	      timetoken: serverHistoryItem.timetoken,
	      entry: __processMessage(modules, serverHistoryItem.message)
	    };

	    response.messages.push(item);
	  });

	  return response;
	}

/***/ }),
/* 36 */
/***/ (function(module, exports, __webpack_require__) {

	'use strict';

	Object.defineProperty(exports, "__esModule", {
	  value: true
	});
	exports.getOperation = getOperation;
	exports.validateParams = validateParams;
	exports.useDelete = useDelete;
	exports.getURL = getURL;
	exports.getRequestTimeout = getRequestTimeout;
	exports.isAuthSupported = isAuthSupported;
	exports.prepareParams = prepareParams;
	exports.handleResponse = handleResponse;

	var _flow_interfaces = __webpack_require__(5);

	var _operations = __webpack_require__(13);

	var _operations2 = _interopRequireDefault(_operations);

	var _utils = __webpack_require__(15);

	var _utils2 = _interopRequireDefault(_utils);

	function _interopRequireDefault(obj) { return obj && obj.__esModule ? obj : { default: obj }; }

	function getOperation() {
	  return _operations2.default.PNDeleteMessagesOperation;
	}

	function validateParams(modules, incomingParams) {
	  var channel = incomingParams.channel;
	  var config = modules.config;


	  if (!channel) return 'Missing channel';
	  if (!config.subscribeKey) return 'Missing Subscribe Key';
	}

	function useDelete() {
	  return true;
	}

	function getURL(modules, incomingParams) {
	  var channel = incomingParams.channel;
	  var config = modules.config;


	  return '/v3/history/sub-key/' + config.subscribeKey + '/channel/' + _utils2.default.encodeString(channel);
	}

	function getRequestTimeout(_ref) {
	  var config = _ref.config;

	  return config.getTransactionTimeout();
	}

	function isAuthSupported() {
	  return true;
	}

	function prepareParams(modules, incomingParams) {
	  var start = incomingParams.start,
	      end = incomingParams.end;


	  var outgoingParams = {};

	  if (start) outgoingParams.start = start;
	  if (end) outgoingParams.end = end;

	  return outgoingParams;
	}

	function handleResponse(modules, serverResponse) {
	  return serverResponse.payload;
	}

/***/ }),
/* 37 */
/***/ (function(module, exports, __webpack_require__) {

	'use strict';

	Object.defineProperty(exports, "__esModule", {
	  value: true
	});

	var _slicedToArray = function () { function sliceIterator(arr, i) { var _arr = []; var _n = true; var _d = false; var _e = undefined; try { for (var _i = arr[Symbol.iterator](), _s; !(_n = (_s = _i.next()).done); _n = true) { _arr.push(_s.value); if (i && _arr.length === i) break; } } catch (err) { _d = true; _e = err; } finally { try { if (!_n && _i["return"]) _i["return"](); } finally { if (_d) throw _e; } } return _arr; } return function (arr, i) { if (Array.isArray(arr)) { return arr; } else if (Symbol.iterator in Object(arr)) { return sliceIterator(arr, i); } else { throw new TypeError("Invalid attempt to destructure non-iterable instance"); } }; }();

	exports.getOperation = getOperation;
	exports.validateParams = validateParams;
	exports.getURL = getURL;
	exports.getRequestTimeout = getRequestTimeout;
	exports.isAuthSupported = isAuthSupported;
	exports.prepareParams = prepareParams;
	exports.handleResponse = handleResponse;

	var _operations = __webpack_require__(13);

	var _operations2 = _interopRequireDefault(_operations);

	var _utils = __webpack_require__(15);

	var _utils2 = _interopRequireDefault(_utils);

	function _interopRequireDefault(obj) { return obj && obj.__esModule ? obj : { default: obj }; }

	function getOperation() {
	  return _operations2.default.PNMessageCounts;
	}

	function validateParams(modules, incomingParams) {
	  var channels = incomingParams.channels,
	      timetoken = incomingParams.timetoken,
	      channelTimetokens = incomingParams.channelTimetokens;
	  var config = modules.config;


	  if (!channels) return 'Missing channel';
	  if (timetoken && channelTimetokens) return 'timetoken and channelTimetokens are incompatible together';
	  if (timetoken && channelTimetokens && channelTimetokens.length > 1 && channels.length !== channelTimetokens.length) return 'Length of channelTimetokens and channels do not match';
	  if (!config.subscribeKey) return 'Missing Subscribe Key';
	}

	function getURL(modules, incomingParams) {
	  var channels = incomingParams.channels;
	  var config = modules.config;


	  var stringifiedChannels = channels.join(',');

	  return '/v3/history/sub-key/' + config.subscribeKey + '/message-counts/' + _utils2.default.encodeString(stringifiedChannels);
	}

	function getRequestTimeout(_ref) {
	  var config = _ref.config;

	  return config.getTransactionTimeout();
	}

	function isAuthSupported() {
	  return true;
	}

	function prepareParams(modules, incomingParams) {
	  var timetoken = incomingParams.timetoken,
	      channelTimetokens = incomingParams.channelTimetokens;

	  var outgoingParams = {};

	  if (channelTimetokens && channelTimetokens.length === 1) {
	    var _channelTimetokens = _slicedToArray(channelTimetokens, 1),
	        tt = _channelTimetokens[0];

	    outgoingParams.timetoken = tt;
	  } else if (channelTimetokens) {
	    outgoingParams.channelsTimetoken = channelTimetokens.join(',');
	  } else if (timetoken) {
	    outgoingParams.timetoken = timetoken;
	  }

	  return outgoingParams;
	}

	function handleResponse(modules, serverResponse) {
	  return { channels: serverResponse.channels };
	}

/***/ }),
/* 38 */
/***/ (function(module, exports, __webpack_require__) {

	'use strict';

	Object.defineProperty(exports, "__esModule", {
	  value: true
	});
	exports.getOperation = getOperation;
	exports.validateParams = validateParams;
	exports.getURL = getURL;
	exports.getRequestTimeout = getRequestTimeout;
	exports.isAuthSupported = isAuthSupported;
	exports.prepareParams = prepareParams;
	exports.handleResponse = handleResponse;

	var _flow_interfaces = __webpack_require__(5);

	var _operations = __webpack_require__(13);

	var _operations2 = _interopRequireDefault(_operations);

	var _utils = __webpack_require__(15);

	var _utils2 = _interopRequireDefault(_utils);

	function _interopRequireDefault(obj) { return obj && obj.__esModule ? obj : { default: obj }; }

	function __processMessage(modules, message) {
	  var config = modules.config,
	      crypto = modules.crypto;

	  if (!config.cipherKey) return message;

	  try {
	    return crypto.decrypt(message);
	  } catch (e) {
	    return message;
	  }
	}

	function getOperation() {
	  return _operations2.default.PNFetchMessagesOperation;
	}

	function validateParams(modules, incomingParams) {
	  var channels = incomingParams.channels;
	  var config = modules.config;


	  if (!channels || channels.length === 0) return 'Missing channels';
	  if (!config.subscribeKey) return 'Missing Subscribe Key';
	}

	function getURL(modules, incomingParams) {
	  var _incomingParams$chann = incomingParams.channels,
	      channels = _incomingParams$chann === undefined ? [] : _incomingParams$chann;
	  var config = modules.config;


	  var stringifiedChannels = channels.length > 0 ? channels.join(',') : ',';
	  return '/v3/history/sub-key/' + config.subscribeKey + '/channel/' + _utils2.default.encodeString(stringifiedChannels);
	}

	function getRequestTimeout(_ref) {
	  var config = _ref.config;

	  return config.getTransactionTimeout();
	}

	function isAuthSupported() {
	  return true;
	}

	function prepareParams(modules, incomingParams) {
	  var start = incomingParams.start,
	      end = incomingParams.end,
	      count = incomingParams.count,
	      _incomingParams$strin = incomingParams.stringifiedTimeToken,
	      stringifiedTimeToken = _incomingParams$strin === undefined ? false : _incomingParams$strin;

	  var outgoingParams = {};

	  if (count) outgoingParams.max = count;
	  if (start) outgoingParams.start = start;
	  if (end) outgoingParams.end = end;
	  if (stringifiedTimeToken) outgoingParams.string_message_token = 'true';

	  return outgoingParams;
	}

	function handleResponse(modules, serverResponse) {
	  var response = {
	    channels: {}
	  };

	  Object.keys(serverResponse.channels || {}).forEach(function (channelName) {
	    response.channels[channelName] = [];

	    (serverResponse.channels[channelName] || []).forEach(function (messageEnvelope) {
	      var announce = {};
	      announce.channel = channelName;
	      announce.subscription = null;
	      announce.timetoken = messageEnvelope.timetoken;
	      announce.message = __processMessage(modules, messageEnvelope.message);
	      response.channels[channelName].push(announce);
	    });
	  });

	  return response;
	}

/***/ }),
/* 39 */
/***/ (function(module, exports, __webpack_require__) {

	'use strict';

	Object.defineProperty(exports, "__esModule", {
	  value: true
	});
	exports.getOperation = getOperation;
	exports.validateParams = validateParams;
	exports.getURL = getURL;
	exports.getRequestTimeout = getRequestTimeout;
	exports.isAuthSupported = isAuthSupported;
	exports.prepareParams = prepareParams;
	exports.handleResponse = handleResponse;

	var _flow_interfaces = __webpack_require__(5);

	var _operations = __webpack_require__(13);

	var _operations2 = _interopRequireDefault(_operations);

	var _utils = __webpack_require__(15);

	var _utils2 = _interopRequireDefault(_utils);

	function _interopRequireDefault(obj) { return obj && obj.__esModule ? obj : { default: obj }; }

	function getOperation() {
	  return _operations2.default.PNSubscribeOperation;
	}

	function validateParams(modules) {
	  var config = modules.config;


	  if (!config.subscribeKey) return 'Missing Subscribe Key';
	}

	function getURL(modules, incomingParams) {
	  var config = modules.config;
	  var _incomingParams$chann = incomingParams.channels,
	      channels = _incomingParams$chann === undefined ? [] : _incomingParams$chann;

	  var stringifiedChannels = channels.length > 0 ? channels.join(',') : ',';
	  return '/v2/subscribe/' + config.subscribeKey + '/' + _utils2.default.encodeString(stringifiedChannels) + '/0';
	}

	function getRequestTimeout(_ref) {
	  var config = _ref.config;

	  return config.getSubscribeTimeout();
	}

	function isAuthSupported() {
	  return true;
	}

	function prepareParams(_ref2, incomingParams) {
	  var config = _ref2.config;
	  var state = incomingParams.state,
	      _incomingParams$chann2 = incomingParams.channelGroups,
	      channelGroups = _incomingParams$chann2 === undefined ? [] : _incomingParams$chann2,
	      timetoken = incomingParams.timetoken,
	      filterExpression = incomingParams.filterExpression,
	      region = incomingParams.region;

	  var params = {
	    heartbeat: config.getPresenceTimeout()
	  };

	  if (channelGroups.length > 0) {
	    params['channel-group'] = channelGroups.join(',');
	  }

	  if (filterExpression && filterExpression.length > 0) {
	    params['filter-expr'] = filterExpression;
	  }

	  if (Object.keys(state).length) {
	    params.state = JSON.stringify(state);
	  }

	  if (timetoken) {
	    params.tt = timetoken;
	  }

	  if (region) {
	    params.tr = region;
	  }

	  return params;
	}

	function handleResponse(modules, serverResponse) {
	  var messages = [];

	  serverResponse.m.forEach(function (rawMessage) {
	    var publishMetaData = {
	      publishTimetoken: rawMessage.p.t,
	      region: rawMessage.p.r
	    };
	    var parsedMessage = {
	      shard: parseInt(rawMessage.a, 10),
	      subscriptionMatch: rawMessage.b,
	      channel: rawMessage.c,
	      payload: rawMessage.d,
	      flags: rawMessage.f,
	      issuingClientId: rawMessage.i,
	      subscribeKey: rawMessage.k,
	      originationTimetoken: rawMessage.o,
	      userMetadata: rawMessage.u,
	      publishMetaData: publishMetaData
	    };
	    messages.push(parsedMessage);
	  });

	  var metadata = {
	    timetoken: serverResponse.t.t,
	    region: serverResponse.t.r
	  };

	  return { messages: messages, metadata: metadata };
	}

/***/ }),
/* 40 */
/***/ (function(module, exports, __webpack_require__) {

	'use strict';

	Object.defineProperty(exports, "__esModule", {
	  value: true
	});

	var _createClass = function () { function defineProperties(target, props) { for (var i = 0; i < props.length; i++) { var descriptor = props[i]; descriptor.enumerable = descriptor.enumerable || false; descriptor.configurable = true; if ("value" in descriptor) descriptor.writable = true; Object.defineProperty(target, descriptor.key, descriptor); } } return function (Constructor, protoProps, staticProps) { if (protoProps) defineProperties(Constructor.prototype, protoProps); if (staticProps) defineProperties(Constructor, staticProps); return Constructor; }; }();

	var _config = __webpack_require__(2);

	var _config2 = _interopRequireDefault(_config);

	var _categories = __webpack_require__(10);

	var _categories2 = _interopRequireDefault(_categories);

	var _flow_interfaces = __webpack_require__(5);

	function _interopRequireDefault(obj) { return obj && obj.__esModule ? obj : { default: obj }; }

	function _classCallCheck(instance, Constructor) { if (!(instance instanceof Constructor)) { throw new TypeError("Cannot call a class as a function"); } }

	var _class = function () {
	  function _class(modules) {
	    var _this = this;

	    _classCallCheck(this, _class);

	    this._modules = {};

	    Object.keys(modules).forEach(function (key) {
	      _this._modules[key] = modules[key].bind(_this);
	    });
	  }

	  _createClass(_class, [{
	    key: 'init',
	    value: function init(config) {
	      this._config = config;

	      this._maxSubDomain = 20;
	      this._currentSubDomain = Math.floor(Math.random() * this._maxSubDomain);
	      this._providedFQDN = (this._config.secure ? 'https://' : 'http://') + this._config.origin;
	      this._coreParams = {};

	      this.shiftStandardOrigin();
	    }
	  }, {
	    key: 'nextOrigin',
	    value: function nextOrigin() {
	      if (this._providedFQDN.indexOf('ps.') === -1) {
	        return this._providedFQDN;
	      }

	      var newSubDomain = void 0;

	      this._currentSubDomain = this._currentSubDomain + 1;

	      if (this._currentSubDomain >= this._maxSubDomain) {
	        this._currentSubDomain = 1;
	      }

	      newSubDomain = this._currentSubDomain.toString();

	      return this._providedFQDN.replace('ps.', 'ps' + newSubDomain + '.');
	    }
	  }, {
	    key: 'hasModule',
	    value: function hasModule(name) {
	      return name in this._modules;
	    }
	  }, {
	    key: 'shiftStandardOrigin',
	    value: function shiftStandardOrigin() {
	      var failover = arguments.length > 0 && arguments[0] !== undefined ? arguments[0] : false;

	      this._standardOrigin = this.nextOrigin(failover);

	      return this._standardOrigin;
	    }
	  }, {
	    key: 'getStandardOrigin',
	    value: function getStandardOrigin() {
	      return this._standardOrigin;
	    }
	  }, {
	    key: 'POST',
	    value: function POST(params, body, endpoint, callback) {
	      return this._modules.post(params, body, endpoint, callback);
	    }
	  }, {
	    key: 'GET',
	    value: function GET(params, endpoint, callback) {
	      return this._modules.get(params, endpoint, callback);
	    }
	  }, {
	    key: 'DELETE',
	    value: function DELETE(params, endpoint, callback) {
	      return this._modules.del(params, endpoint, callback);
	    }
	  }, {
	    key: '_detectErrorCategory',
	    value: function _detectErrorCategory(err) {
	      if (err.code === 'ENOTFOUND') return _categories2.default.PNNetworkIssuesCategory;
	      if (err.code === 'ECONNREFUSED') return _categories2.default.PNNetworkIssuesCategory;
	      if (err.code === 'ECONNRESET') return _categories2.default.PNNetworkIssuesCategory;
	      if (err.code === 'EAI_AGAIN') return _categories2.default.PNNetworkIssuesCategory;

	      if (err.status === 0 || err.hasOwnProperty('status') && typeof err.status === 'undefined') return _categories2.default.PNNetworkIssuesCategory;
	      if (err.timeout) return _categories2.default.PNTimeoutCategory;

	      if (err.code === 'ETIMEDOUT') return _categories2.default.PNNetworkIssuesCategory;

	      if (err.response) {
	        if (err.response.badRequest) return _categories2.default.PNBadRequestCategory;
	        if (err.response.forbidden) return _categories2.default.PNAccessDeniedCategory;
	      }

	      return _categories2.default.PNUnknownCategory;
	    }
	  }]);

	  return _class;
	}();

	exports.default = _class;
	module.exports = exports['default'];

/***/ }),
/* 41 */
/***/ (function(module, exports) {

	"use strict";

	Object.defineProperty(exports, "__esModule", {
	  value: true
	});
	exports.default = {
	  get: function get(key) {
	    try {
	      return localStorage.getItem(key);
	    } catch (e) {
	      return null;
	    }
	  },
	  set: function set(key, data) {
	    try {
	      return localStorage.setItem(key, data);
	    } catch (e) {
	      return null;
	    }
	  }
	};
	module.exports = exports["default"];

/***/ }),
/* 42 */
/***/ (function(module, exports, __webpack_require__) {

	'use strict';

	Object.defineProperty(exports, "__esModule", {
	  value: true
	});
	exports.get = get;
	exports.post = post;
	exports.del = del;

	var _superagent = __webpack_require__(43);

	var _superagent2 = _interopRequireDefault(_superagent);

	var _flow_interfaces = __webpack_require__(5);

	function _interopRequireDefault(obj) { return obj && obj.__esModule ? obj : { default: obj }; }

	function log(req) {
	  var _pickLogger = function _pickLogger() {
	    if (console && console.log) return console;
	    if (window && window.console && window.console.log) return window.console;
	    return console;
	  };

	  var start = new Date().getTime();
	  var timestamp = new Date().toISOString();
	  var logger = _pickLogger();
	  logger.log('<<<<<');
	  logger.log('[' + timestamp + ']', '\n', req.url, '\n', req.qs);
	  logger.log('-----');

	  req.on('response', function (res) {
	    var now = new Date().getTime();
	    var elapsed = now - start;
	    var timestampDone = new Date().toISOString();

	    logger.log('>>>>>>');
	    logger.log('[' + timestampDone + ' / ' + elapsed + ']', '\n', req.url, '\n', req.qs, '\n', res.text);
	    logger.log('-----');
	  });
	}

	function xdr(superagentConstruct, endpoint, callback) {
	  var _this = this;

	  if (this._config.logVerbosity) {
	    superagentConstruct = superagentConstruct.use(log);
	  }

	  if (this._config.proxy && this._modules.proxy) {
	    superagentConstruct = this._modules.proxy.call(this, superagentConstruct);
	  }

	  if (this._config.keepAlive && this._modules.keepAlive) {
	    superagentConstruct = this._modules.keepAlive(superagentConstruct);
	  }

	  return superagentConstruct.timeout(endpoint.timeout).end(function (err, resp) {
	    var parsedResponse = void 0;
	    var status = {};
	    status.error = err !== null;
	    status.operation = endpoint.operation;

	    if (resp && resp.status) {
	      status.statusCode = resp.status;
	    }

	    if (err) {
	      if (err.response && err.response.text && !_this._config.logVerbosity) {
	        try {
	          status.errorData = JSON.parse(err.response.text);
	        } catch (e) {
	          status.errorData = err;
	        }
	      } else {
	        status.errorData = err;
	      }
	      status.category = _this._detectErrorCategory(err);
	      return callback(status, null);
	    }

	    try {
	      parsedResponse = JSON.parse(resp.text);
	    } catch (e) {
	      status.errorData = resp;
	      status.error = true;
	      return callback(status, null);
	    }

	    if (parsedResponse.error && parsedResponse.error === 1 && parsedResponse.status && parsedResponse.message && parsedResponse.service) {
	      status.errorData = parsedResponse;
	      status.statusCode = parsedResponse.status;
	      status.error = true;
	      status.category = _this._detectErrorCategory(status);
	      return callback(status, null);
	    }

	    return callback(status, parsedResponse);
	  });
	}

	function get(params, endpoint, callback) {
	  var superagentConstruct = _superagent2.default.get(this.getStandardOrigin() + endpoint.url).query(params);
	  return xdr.call(this, superagentConstruct, endpoint, callback);
	}

	function post(params, body, endpoint, callback) {
	  var superagentConstruct = _superagent2.default.post(this.getStandardOrigin() + endpoint.url).query(params).send(body);
	  return xdr.call(this, superagentConstruct, endpoint, callback);
	}

	function del(params, endpoint, callback) {
	  var superagentConstruct = _superagent2.default.delete(this.getStandardOrigin() + endpoint.url).query(params);
	  return xdr.call(this, superagentConstruct, endpoint, callback);
	}

/***/ }),
/* 43 */
/***/ (function(module, exports, __webpack_require__) {

	/**
	 * Root reference for iframes.
	 */

	var root;
	if (typeof window !== 'undefined') { // Browser window
	  root = window;
	} else if (typeof self !== 'undefined') { // Web Worker
	  root = self;
	} else { // Other environments
	  console.warn("Using browser-only version of superagent in non-browser environment");
	  root = this;
	}

	var Emitter = __webpack_require__(44);
	var RequestBase = __webpack_require__(45);
	var isObject = __webpack_require__(46);
	var ResponseBase = __webpack_require__(47);
	var Agent = __webpack_require__(49);

	/**
	 * Noop.
	 */

	function noop(){};

	/**
	 * Expose `request`.
	 */

	var request = exports = module.exports = function(method, url) {
	  // callback
	  if ('function' == typeof url) {
	    return new exports.Request('GET', method).end(url);
	  }

	  // url first
	  if (1 == arguments.length) {
	    return new exports.Request('GET', method);
	  }

	  return new exports.Request(method, url);
	}

	exports.Request = Request;

	/**
	 * Determine XHR.
	 */

	request.getXHR = function () {
	  if (root.XMLHttpRequest
	      && (!root.location || 'file:' != root.location.protocol
	          || !root.ActiveXObject)) {
	    return new XMLHttpRequest;
	  } else {
	    try { return new ActiveXObject('Microsoft.XMLHTTP'); } catch(e) {}
	    try { return new ActiveXObject('Msxml2.XMLHTTP.6.0'); } catch(e) {}
	    try { return new ActiveXObject('Msxml2.XMLHTTP.3.0'); } catch(e) {}
	    try { return new ActiveXObject('Msxml2.XMLHTTP'); } catch(e) {}
	  }
	  throw Error("Browser-only version of superagent could not find XHR");
	};

	/**
	 * Removes leading and trailing whitespace, added to support IE.
	 *
	 * @param {String} s
	 * @return {String}
	 * @api private
	 */

	var trim = ''.trim
	  ? function(s) { return s.trim(); }
	  : function(s) { return s.replace(/(^\s*|\s*$)/g, ''); };

	/**
	 * Serialize the given `obj`.
	 *
	 * @param {Object} obj
	 * @return {String}
	 * @api private
	 */

	function serialize(obj) {
	  if (!isObject(obj)) return obj;
	  var pairs = [];
	  for (var key in obj) {
	    pushEncodedKeyValuePair(pairs, key, obj[key]);
	  }
	  return pairs.join('&');
	}

	/**
	 * Helps 'serialize' with serializing arrays.
	 * Mutates the pairs array.
	 *
	 * @param {Array} pairs
	 * @param {String} key
	 * @param {Mixed} val
	 */

	function pushEncodedKeyValuePair(pairs, key, val) {
	  if (val != null) {
	    if (Array.isArray(val)) {
	      val.forEach(function(v) {
	        pushEncodedKeyValuePair(pairs, key, v);
	      });
	    } else if (isObject(val)) {
	      for(var subkey in val) {
	        pushEncodedKeyValuePair(pairs, key + '[' + subkey + ']', val[subkey]);
	      }
	    } else {
	      pairs.push(encodeURIComponent(key)
	        + '=' + encodeURIComponent(val));
	    }
	  } else if (val === null) {
	    pairs.push(encodeURIComponent(key));
	  }
	}

	/**
	 * Expose serialization method.
	 */

	request.serializeObject = serialize;

	/**
	  * Parse the given x-www-form-urlencoded `str`.
	  *
	  * @param {String} str
	  * @return {Object}
	  * @api private
	  */

	function parseString(str) {
	  var obj = {};
	  var pairs = str.split('&');
	  var pair;
	  var pos;

	  for (var i = 0, len = pairs.length; i < len; ++i) {
	    pair = pairs[i];
	    pos = pair.indexOf('=');
	    if (pos == -1) {
	      obj[decodeURIComponent(pair)] = '';
	    } else {
	      obj[decodeURIComponent(pair.slice(0, pos))] =
	        decodeURIComponent(pair.slice(pos + 1));
	    }
	  }

	  return obj;
	}

	/**
	 * Expose parser.
	 */

	request.parseString = parseString;

	/**
	 * Default MIME type map.
	 *
	 *     superagent.types.xml = 'application/xml';
	 *
	 */

	request.types = {
	  html: 'text/html',
	  json: 'application/json',
	  xml: 'text/xml',
	  urlencoded: 'application/x-www-form-urlencoded',
	  'form': 'application/x-www-form-urlencoded',
	  'form-data': 'application/x-www-form-urlencoded'
	};

	/**
	 * Default serialization map.
	 *
	 *     superagent.serialize['application/xml'] = function(obj){
	 *       return 'generated xml here';
	 *     };
	 *
	 */

	request.serialize = {
	  'application/x-www-form-urlencoded': serialize,
	  'application/json': JSON.stringify
	};

	/**
	  * Default parsers.
	  *
	  *     superagent.parse['application/xml'] = function(str){
	  *       return { object parsed from str };
	  *     };
	  *
	  */

	request.parse = {
	  'application/x-www-form-urlencoded': parseString,
	  'application/json': JSON.parse
	};

	/**
	 * Parse the given header `str` into
	 * an object containing the mapped fields.
	 *
	 * @param {String} str
	 * @return {Object}
	 * @api private
	 */

	function parseHeader(str) {
	  var lines = str.split(/\r?\n/);
	  var fields = {};
	  var index;
	  var line;
	  var field;
	  var val;

	  for (var i = 0, len = lines.length; i < len; ++i) {
	    line = lines[i];
	    index = line.indexOf(':');
	    if (index === -1) { // could be empty line, just skip it
	      continue;
	    }
	    field = line.slice(0, index).toLowerCase();
	    val = trim(line.slice(index + 1));
	    fields[field] = val;
	  }

	  return fields;
	}

	/**
	 * Check if `mime` is json or has +json structured syntax suffix.
	 *
	 * @param {String} mime
	 * @return {Boolean}
	 * @api private
	 */

	function isJSON(mime) {
	  // should match /json or +json
	  // but not /json-seq
	  return /[\/+]json($|[^-\w])/.test(mime);
	}

	/**
	 * Initialize a new `Response` with the given `xhr`.
	 *
	 *  - set flags (.ok, .error, etc)
	 *  - parse header
	 *
	 * Examples:
	 *
	 *  Aliasing `superagent` as `request` is nice:
	 *
	 *      request = superagent;
	 *
	 *  We can use the promise-like API, or pass callbacks:
	 *
	 *      request.get('/').end(function(res){});
	 *      request.get('/', function(res){});
	 *
	 *  Sending data can be chained:
	 *
	 *      request
	 *        .post('/user')
	 *        .send({ name: 'tj' })
	 *        .end(function(res){});
	 *
	 *  Or passed to `.send()`:
	 *
	 *      request
	 *        .post('/user')
	 *        .send({ name: 'tj' }, function(res){});
	 *
	 *  Or passed to `.post()`:
	 *
	 *      request
	 *        .post('/user', { name: 'tj' })
	 *        .end(function(res){});
	 *
	 * Or further reduced to a single call for simple cases:
	 *
	 *      request
	 *        .post('/user', { name: 'tj' }, function(res){});
	 *
	 * @param {XMLHTTPRequest} xhr
	 * @param {Object} options
	 * @api private
	 */

	function Response(req) {
	  this.req = req;
	  this.xhr = this.req.xhr;
	  // responseText is accessible only if responseType is '' or 'text' and on older browsers
	  this.text = ((this.req.method !='HEAD' && (this.xhr.responseType === '' || this.xhr.responseType === 'text')) || typeof this.xhr.responseType === 'undefined')
	     ? this.xhr.responseText
	     : null;
	  this.statusText = this.req.xhr.statusText;
	  var status = this.xhr.status;
	  // handle IE9 bug: http://stackoverflow.com/questions/10046972/msie-returns-status-code-of-1223-for-ajax-request
	  if (status === 1223) {
	    status = 204;
	  }
	  this._setStatusProperties(status);
	  this.header = this.headers = parseHeader(this.xhr.getAllResponseHeaders());
	  // getAllResponseHeaders sometimes falsely returns "" for CORS requests, but
	  // getResponseHeader still works. so we get content-type even if getting
	  // other headers fails.
	  this.header['content-type'] = this.xhr.getResponseHeader('content-type');
	  this._setHeaderProperties(this.header);

	  if (null === this.text && req._responseType) {
	    this.body = this.xhr.response;
	  } else {
	    this.body = this.req.method != 'HEAD'
	      ? this._parseBody(this.text ? this.text : this.xhr.response)
	      : null;
	  }
	}

	ResponseBase(Response.prototype);

	/**
	 * Parse the given body `str`.
	 *
	 * Used for auto-parsing of bodies. Parsers
	 * are defined on the `superagent.parse` object.
	 *
	 * @param {String} str
	 * @return {Mixed}
	 * @api private
	 */

	Response.prototype._parseBody = function(str) {
	  var parse = request.parse[this.type];
	  if (this.req._parser) {
	    return this.req._parser(this, str);
	  }
	  if (!parse && isJSON(this.type)) {
	    parse = request.parse['application/json'];
	  }
	  return parse && str && (str.length || str instanceof Object)
	    ? parse(str)
	    : null;
	};

	/**
	 * Return an `Error` representative of this response.
	 *
	 * @return {Error}
	 * @api public
	 */

	Response.prototype.toError = function(){
	  var req = this.req;
	  var method = req.method;
	  var url = req.url;

	  var msg = 'cannot ' + method + ' ' + url + ' (' + this.status + ')';
	  var err = new Error(msg);
	  err.status = this.status;
	  err.method = method;
	  err.url = url;

	  return err;
	};

	/**
	 * Expose `Response`.
	 */

	request.Response = Response;

	/**
	 * Initialize a new `Request` with the given `method` and `url`.
	 *
	 * @param {String} method
	 * @param {String} url
	 * @api public
	 */

	function Request(method, url) {
	  var self = this;
	  this._query = this._query || [];
	  this.method = method;
	  this.url = url;
	  this.header = {}; // preserves header name case
	  this._header = {}; // coerces header names to lowercase
	  this.on('end', function(){
	    var err = null;
	    var res = null;

	    try {
	      res = new Response(self);
	    } catch(e) {
	      err = new Error('Parser is unable to parse the response');
	      err.parse = true;
	      err.original = e;
	      // issue #675: return the raw response if the response parsing fails
	      if (self.xhr) {
	        // ie9 doesn't have 'response' property
	        err.rawResponse = typeof self.xhr.responseType == 'undefined' ? self.xhr.responseText : self.xhr.response;
	        // issue #876: return the http status code if the response parsing fails
	        err.status = self.xhr.status ? self.xhr.status : null;
	        err.statusCode = err.status; // backwards-compat only
	      } else {
	        err.rawResponse = null;
	        err.status = null;
	      }

	      return self.callback(err);
	    }

	    self.emit('response', res);

	    var new_err;
	    try {
	      if (!self._isResponseOK(res)) {
	        new_err = new Error(res.statusText || 'Unsuccessful HTTP response');
	      }
	    } catch(custom_err) {
	      new_err = custom_err; // ok() callback can throw
	    }

	    // #1000 don't catch errors from the callback to avoid double calling it
	    if (new_err) {
	      new_err.original = err;
	      new_err.response = res;
	      new_err.status = res.status;
	      self.callback(new_err, res);
	    } else {
	      self.callback(null, res);
	    }
	  });
	}

	/**
	 * Mixin `Emitter` and `RequestBase`.
	 */

	Emitter(Request.prototype);
	RequestBase(Request.prototype);

	/**
	 * Set Content-Type to `type`, mapping values from `request.types`.
	 *
	 * Examples:
	 *
	 *      superagent.types.xml = 'application/xml';
	 *
	 *      request.post('/')
	 *        .type('xml')
	 *        .send(xmlstring)
	 *        .end(callback);
	 *
	 *      request.post('/')
	 *        .type('application/xml')
	 *        .send(xmlstring)
	 *        .end(callback);
	 *
	 * @param {String} type
	 * @return {Request} for chaining
	 * @api public
	 */

	Request.prototype.type = function(type){
	  this.set('Content-Type', request.types[type] || type);
	  return this;
	};

	/**
	 * Set Accept to `type`, mapping values from `request.types`.
	 *
	 * Examples:
	 *
	 *      superagent.types.json = 'application/json';
	 *
	 *      request.get('/agent')
	 *        .accept('json')
	 *        .end(callback);
	 *
	 *      request.get('/agent')
	 *        .accept('application/json')
	 *        .end(callback);
	 *
	 * @param {String} accept
	 * @return {Request} for chaining
	 * @api public
	 */

	Request.prototype.accept = function(type){
	  this.set('Accept', request.types[type] || type);
	  return this;
	};

	/**
	 * Set Authorization field value with `user` and `pass`.
	 *
	 * @param {String} user
	 * @param {String} [pass] optional in case of using 'bearer' as type
	 * @param {Object} options with 'type' property 'auto', 'basic' or 'bearer' (default 'basic')
	 * @return {Request} for chaining
	 * @api public
	 */

	Request.prototype.auth = function(user, pass, options){
	  if (1 === arguments.length) pass = '';
	  if (typeof pass === 'object' && pass !== null) { // pass is optional and can be replaced with options
	    options = pass;
	    pass = '';
	  }
	  if (!options) {
	    options = {
	      type: 'function' === typeof btoa ? 'basic' : 'auto',
	    };
	  }

	  var encoder = function(string) {
	    if ('function' === typeof btoa) {
	      return btoa(string);
	    }
	    throw new Error('Cannot use basic auth, btoa is not a function');
	  };

	  return this._auth(user, pass, options, encoder);
	};

	/**
	 * Add query-string `val`.
	 *
	 * Examples:
	 *
	 *   request.get('/shoes')
	 *     .query('size=10')
	 *     .query({ color: 'blue' })
	 *
	 * @param {Object|String} val
	 * @return {Request} for chaining
	 * @api public
	 */

	Request.prototype.query = function(val){
	  if ('string' != typeof val) val = serialize(val);
	  if (val) this._query.push(val);
	  return this;
	};

	/**
	 * Queue the given `file` as an attachment to the specified `field`,
	 * with optional `options` (or filename).
	 *
	 * ``` js
	 * request.post('/upload')
	 *   .attach('content', new Blob(['<a id="a"><b id="b">hey!</b></a>'], { type: "text/html"}))
	 *   .end(callback);
	 * ```
	 *
	 * @param {String} field
	 * @param {Blob|File} file
	 * @param {String|Object} options
	 * @return {Request} for chaining
	 * @api public
	 */

	Request.prototype.attach = function(field, file, options){
	  if (file) {
	    if (this._data) {
	      throw Error("superagent can't mix .send() and .attach()");
	    }

	    this._getFormData().append(field, file, options || file.name);
	  }
	  return this;
	};

	Request.prototype._getFormData = function(){
	  if (!this._formData) {
	    this._formData = new root.FormData();
	  }
	  return this._formData;
	};

	/**
	 * Invoke the callback with `err` and `res`
	 * and handle arity check.
	 *
	 * @param {Error} err
	 * @param {Response} res
	 * @api private
	 */

	Request.prototype.callback = function(err, res){
	  if (this._shouldRetry(err, res)) {
	    return this._retry();
	  }

	  var fn = this._callback;
	  this.clearTimeout();

	  if (err) {
	    if (this._maxRetries) err.retries = this._retries - 1;
	    this.emit('error', err);
	  }

	  fn(err, res);
	};

	/**
	 * Invoke callback with x-domain error.
	 *
	 * @api private
	 */

	Request.prototype.crossDomainError = function(){
	  var err = new Error('Request has been terminated\nPossible causes: the network is offline, Origin is not allowed by Access-Control-Allow-Origin, the page is being unloaded, etc.');
	  err.crossDomain = true;

	  err.status = this.status;
	  err.method = this.method;
	  err.url = this.url;

	  this.callback(err);
	};

	// This only warns, because the request is still likely to work
	Request.prototype.buffer = Request.prototype.ca = Request.prototype.agent = function(){
	  console.warn("This is not supported in browser version of superagent");
	  return this;
	};

	// This throws, because it can't send/receive data as expected
	Request.prototype.pipe = Request.prototype.write = function(){
	  throw Error("Streaming is not supported in browser version of superagent");
	};

	/**
	 * Check if `obj` is a host object,
	 * we don't want to serialize these :)
	 *
	 * @param {Object} obj
	 * @return {Boolean}
	 * @api private
	 */
	Request.prototype._isHost = function _isHost(obj) {
	  // Native objects stringify to [object File], [object Blob], [object FormData], etc.
	  return obj && 'object' === typeof obj && !Array.isArray(obj) && Object.prototype.toString.call(obj) !== '[object Object]';
	}

	/**
	 * Initiate request, invoking callback `fn(res)`
	 * with an instanceof `Response`.
	 *
	 * @param {Function} fn
	 * @return {Request} for chaining
	 * @api public
	 */

	Request.prototype.end = function(fn){
	  if (this._endCalled) {
	    console.warn("Warning: .end() was called twice. This is not supported in superagent");
	  }
	  this._endCalled = true;

	  // store callback
	  this._callback = fn || noop;

	  // querystring
	  this._finalizeQueryString();

	  return this._end();
	};

	Request.prototype._end = function() {
	  var self = this;
	  var xhr = (this.xhr = request.getXHR());
	  var data = this._formData || this._data;

	  this._setTimeouts();

	  // state change
	  xhr.onreadystatechange = function(){
	    var readyState = xhr.readyState;
	    if (readyState >= 2 && self._responseTimeoutTimer) {
	      clearTimeout(self._responseTimeoutTimer);
	    }
	    if (4 != readyState) {
	      return;
	    }

	    // In IE9, reads to any property (e.g. status) off of an aborted XHR will
	    // result in the error "Could not complete the operation due to error c00c023f"
	    var status;
	    try { status = xhr.status } catch(e) { status = 0; }

	    if (!status) {
	      if (self.timedout || self._aborted) return;
	      return self.crossDomainError();
	    }
	    self.emit('end');
	  };

	  // progress
	  var handleProgress = function(direction, e) {
	    if (e.total > 0) {
	      e.percent = e.loaded / e.total * 100;
	    }
	    e.direction = direction;
	    self.emit('progress', e);
	  };
	  if (this.hasListeners('progress')) {
	    try {
	      xhr.onprogress = handleProgress.bind(null, 'download');
	      if (xhr.upload) {
	        xhr.upload.onprogress = handleProgress.bind(null, 'upload');
	      }
	    } catch(e) {
	      // Accessing xhr.upload fails in IE from a web worker, so just pretend it doesn't exist.
	      // Reported here:
	      // https://connect.microsoft.com/IE/feedback/details/837245/xmlhttprequest-upload-throws-invalid-argument-when-used-from-web-worker-context
	    }
	  }

	  // initiate request
	  try {
	    if (this.username && this.password) {
	      xhr.open(this.method, this.url, true, this.username, this.password);
	    } else {
	      xhr.open(this.method, this.url, true);
	    }
	  } catch (err) {
	    // see #1149
	    return this.callback(err);
	  }

	  // CORS
	  if (this._withCredentials) xhr.withCredentials = true;

	  // body
	  if (!this._formData && 'GET' != this.method && 'HEAD' != this.method && 'string' != typeof data && !this._isHost(data)) {
	    // serialize stuff
	    var contentType = this._header['content-type'];
	    var serialize = this._serializer || request.serialize[contentType ? contentType.split(';')[0] : ''];
	    if (!serialize && isJSON(contentType)) {
	      serialize = request.serialize['application/json'];
	    }
	    if (serialize) data = serialize(data);
	  }

	  // set header fields
	  for (var field in this.header) {
	    if (null == this.header[field]) continue;

	    if (this.header.hasOwnProperty(field))
	      xhr.setRequestHeader(field, this.header[field]);
	  }

	  if (this._responseType) {
	    xhr.responseType = this._responseType;
	  }

	  // send stuff
	  this.emit('request', this);

	  // IE11 xhr.send(undefined) sends 'undefined' string as POST payload (instead of nothing)
	  // We need null here if data is undefined
	  xhr.send(typeof data !== 'undefined' ? data : null);
	  return this;
	};

	request.agent = function() {
	  return new Agent();
	};

	["GET", "POST", "OPTIONS", "PATCH", "PUT", "DELETE"].forEach(function(method) {
	  Agent.prototype[method.toLowerCase()] = function(url, fn) {
	    var req = new request.Request(method, url);
	    this._setDefaults(req);
	    if (fn) {
	      req.end(fn);
	    }
	    return req;
	  };
	});

	Agent.prototype.del = Agent.prototype['delete'];

	/**
	 * GET `url` with optional callback `fn(res)`.
	 *
	 * @param {String} url
	 * @param {Mixed|Function} [data] or fn
	 * @param {Function} [fn]
	 * @return {Request}
	 * @api public
	 */

	request.get = function(url, data, fn) {
	  var req = request('GET', url);
	  if ('function' == typeof data) (fn = data), (data = null);
	  if (data) req.query(data);
	  if (fn) req.end(fn);
	  return req;
	};

	/**
	 * HEAD `url` with optional callback `fn(res)`.
	 *
	 * @param {String} url
	 * @param {Mixed|Function} [data] or fn
	 * @param {Function} [fn]
	 * @return {Request}
	 * @api public
	 */

	request.head = function(url, data, fn) {
	  var req = request('HEAD', url);
	  if ('function' == typeof data) (fn = data), (data = null);
	  if (data) req.query(data);
	  if (fn) req.end(fn);
	  return req;
	};

	/**
	 * OPTIONS query to `url` with optional callback `fn(res)`.
	 *
	 * @param {String} url
	 * @param {Mixed|Function} [data] or fn
	 * @param {Function} [fn]
	 * @return {Request}
	 * @api public
	 */

	request.options = function(url, data, fn) {
	  var req = request('OPTIONS', url);
	  if ('function' == typeof data) (fn = data), (data = null);
	  if (data) req.send(data);
	  if (fn) req.end(fn);
	  return req;
	};

	/**
	 * DELETE `url` with optional `data` and callback `fn(res)`.
	 *
	 * @param {String} url
	 * @param {Mixed} [data]
	 * @param {Function} [fn]
	 * @return {Request}
	 * @api public
	 */

	function del(url, data, fn) {
	  var req = request('DELETE', url);
	  if ('function' == typeof data) (fn = data), (data = null);
	  if (data) req.send(data);
	  if (fn) req.end(fn);
	  return req;
	}

	request['del'] = del;
	request['delete'] = del;

	/**
	 * PATCH `url` with optional `data` and callback `fn(res)`.
	 *
	 * @param {String} url
	 * @param {Mixed} [data]
	 * @param {Function} [fn]
	 * @return {Request}
	 * @api public
	 */

	request.patch = function(url, data, fn) {
	  var req = request('PATCH', url);
	  if ('function' == typeof data) (fn = data), (data = null);
	  if (data) req.send(data);
	  if (fn) req.end(fn);
	  return req;
	};

	/**
	 * POST `url` with optional `data` and callback `fn(res)`.
	 *
	 * @param {String} url
	 * @param {Mixed} [data]
	 * @param {Function} [fn]
	 * @return {Request}
	 * @api public
	 */

	request.post = function(url, data, fn) {
	  var req = request('POST', url);
	  if ('function' == typeof data) (fn = data), (data = null);
	  if (data) req.send(data);
	  if (fn) req.end(fn);
	  return req;
	};

	/**
	 * PUT `url` with optional `data` and callback `fn(res)`.
	 *
	 * @param {String} url
	 * @param {Mixed|Function} [data] or fn
	 * @param {Function} [fn]
	 * @return {Request}
	 * @api public
	 */

	request.put = function(url, data, fn) {
	  var req = request('PUT', url);
	  if ('function' == typeof data) (fn = data), (data = null);
	  if (data) req.send(data);
	  if (fn) req.end(fn);
	  return req;
	};


/***/ }),
/* 44 */
/***/ (function(module, exports, __webpack_require__) {

	
	/**
	 * Expose `Emitter`.
	 */

	if (true) {
	  module.exports = Emitter;
	}

	/**
	 * Initialize a new `Emitter`.
	 *
	 * @api public
	 */

	function Emitter(obj) {
	  if (obj) return mixin(obj);
	};

	/**
	 * Mixin the emitter properties.
	 *
	 * @param {Object} obj
	 * @return {Object}
	 * @api private
	 */

	function mixin(obj) {
	  for (var key in Emitter.prototype) {
	    obj[key] = Emitter.prototype[key];
	  }
	  return obj;
	}

	/**
	 * Listen on the given `event` with `fn`.
	 *
	 * @param {String} event
	 * @param {Function} fn
	 * @return {Emitter}
	 * @api public
	 */

	Emitter.prototype.on =
	Emitter.prototype.addEventListener = function(event, fn){
	  this._callbacks = this._callbacks || {};
	  (this._callbacks['$' + event] = this._callbacks['$' + event] || [])
	    .push(fn);
	  return this;
	};

	/**
	 * Adds an `event` listener that will be invoked a single
	 * time then automatically removed.
	 *
	 * @param {String} event
	 * @param {Function} fn
	 * @return {Emitter}
	 * @api public
	 */

	Emitter.prototype.once = function(event, fn){
	  function on() {
	    this.off(event, on);
	    fn.apply(this, arguments);
	  }

	  on.fn = fn;
	  this.on(event, on);
	  return this;
	};

	/**
	 * Remove the given callback for `event` or all
	 * registered callbacks.
	 *
	 * @param {String} event
	 * @param {Function} fn
	 * @return {Emitter}
	 * @api public
	 */

	Emitter.prototype.off =
	Emitter.prototype.removeListener =
	Emitter.prototype.removeAllListeners =
	Emitter.prototype.removeEventListener = function(event, fn){
	  this._callbacks = this._callbacks || {};

	  // all
	  if (0 == arguments.length) {
	    this._callbacks = {};
	    return this;
	  }

	  // specific event
	  var callbacks = this._callbacks['$' + event];
	  if (!callbacks) return this;

	  // remove all handlers
	  if (1 == arguments.length) {
	    delete this._callbacks['$' + event];
	    return this;
	  }

	  // remove specific handler
	  var cb;
	  for (var i = 0; i < callbacks.length; i++) {
	    cb = callbacks[i];
	    if (cb === fn || cb.fn === fn) {
	      callbacks.splice(i, 1);
	      break;
	    }
	  }
	  return this;
	};

	/**
	 * Emit `event` with the given args.
	 *
	 * @param {String} event
	 * @param {Mixed} ...
	 * @return {Emitter}
	 */

	Emitter.prototype.emit = function(event){
	  this._callbacks = this._callbacks || {};
	  var args = [].slice.call(arguments, 1)
	    , callbacks = this._callbacks['$' + event];

	  if (callbacks) {
	    callbacks = callbacks.slice(0);
	    for (var i = 0, len = callbacks.length; i < len; ++i) {
	      callbacks[i].apply(this, args);
	    }
	  }

	  return this;
	};

	/**
	 * Return array of callbacks for `event`.
	 *
	 * @param {String} event
	 * @return {Array}
	 * @api public
	 */

	Emitter.prototype.listeners = function(event){
	  this._callbacks = this._callbacks || {};
	  return this._callbacks['$' + event] || [];
	};

	/**
	 * Check if this emitter has `event` handlers.
	 *
	 * @param {String} event
	 * @return {Boolean}
	 * @api public
	 */

	Emitter.prototype.hasListeners = function(event){
	  return !! this.listeners(event).length;
	};


/***/ }),
/* 45 */
/***/ (function(module, exports, __webpack_require__) {

	'use strict';

	/**
	 * Module of mixed-in functions shared between node and client code
	 */
	var isObject = __webpack_require__(46);

	/**
	 * Expose `RequestBase`.
	 */

	module.exports = RequestBase;

	/**
	 * Initialize a new `RequestBase`.
	 *
	 * @api public
	 */

	function RequestBase(obj) {
	  if (obj) return mixin(obj);
	}

	/**
	 * Mixin the prototype properties.
	 *
	 * @param {Object} obj
	 * @return {Object}
	 * @api private
	 */

	function mixin(obj) {
	  for (var key in RequestBase.prototype) {
	    obj[key] = RequestBase.prototype[key];
	  }
	  return obj;
	}

	/**
	 * Clear previous timeout.
	 *
	 * @return {Request} for chaining
	 * @api public
	 */

	RequestBase.prototype.clearTimeout = function _clearTimeout(){
	  clearTimeout(this._timer);
	  clearTimeout(this._responseTimeoutTimer);
	  delete this._timer;
	  delete this._responseTimeoutTimer;
	  return this;
	};

	/**
	 * Override default response body parser
	 *
	 * This function will be called to convert incoming data into request.body
	 *
	 * @param {Function}
	 * @api public
	 */

	RequestBase.prototype.parse = function parse(fn){
	  this._parser = fn;
	  return this;
	};

	/**
	 * Set format of binary response body.
	 * In browser valid formats are 'blob' and 'arraybuffer',
	 * which return Blob and ArrayBuffer, respectively.
	 *
	 * In Node all values result in Buffer.
	 *
	 * Examples:
	 *
	 *      req.get('/')
	 *        .responseType('blob')
	 *        .end(callback);
	 *
	 * @param {String} val
	 * @return {Request} for chaining
	 * @api public
	 */

	RequestBase.prototype.responseType = function(val){
	  this._responseType = val;
	  return this;
	};

	/**
	 * Override default request body serializer
	 *
	 * This function will be called to convert data set via .send or .attach into payload to send
	 *
	 * @param {Function}
	 * @api public
	 */

	RequestBase.prototype.serialize = function serialize(fn){
	  this._serializer = fn;
	  return this;
	};

	/**
	 * Set timeouts.
	 *
	 * - response timeout is time between sending request and receiving the first byte of the response. Includes DNS and connection time.
	 * - deadline is the time from start of the request to receiving response body in full. If the deadline is too short large files may not load at all on slow connections.
	 *
	 * Value of 0 or false means no timeout.
	 *
	 * @param {Number|Object} ms or {response, deadline}
	 * @return {Request} for chaining
	 * @api public
	 */

	RequestBase.prototype.timeout = function timeout(options){
	  if (!options || 'object' !== typeof options) {
	    this._timeout = options;
	    this._responseTimeout = 0;
	    return this;
	  }

	  for(var option in options) {
	    switch(option) {
	      case 'deadline':
	        this._timeout = options.deadline;
	        break;
	      case 'response':
	        this._responseTimeout = options.response;
	        break;
	      default:
	        console.warn("Unknown timeout option", option);
	    }
	  }
	  return this;
	};

	/**
	 * Set number of retry attempts on error.
	 *
	 * Failed requests will be retried 'count' times if timeout or err.code >= 500.
	 *
	 * @param {Number} count
	 * @param {Function} [fn]
	 * @return {Request} for chaining
	 * @api public
	 */

	RequestBase.prototype.retry = function retry(count, fn){
	  // Default to 1 if no count passed or true
	  if (arguments.length === 0 || count === true) count = 1;
	  if (count <= 0) count = 0;
	  this._maxRetries = count;
	  this._retries = 0;
	  this._retryCallback = fn;
	  return this;
	};

	var ERROR_CODES = [
	  'ECONNRESET',
	  'ETIMEDOUT',
	  'EADDRINFO',
	  'ESOCKETTIMEDOUT'
	];

	/**
	 * Determine if a request should be retried.
	 * (Borrowed from segmentio/superagent-retry)
	 *
	 * @param {Error} err
	 * @param {Response} [res]
	 * @returns {Boolean}
	 */
	RequestBase.prototype._shouldRetry = function(err, res) {
	  if (!this._maxRetries || this._retries++ >= this._maxRetries) {
	    return false;
	  }
	  if (this._retryCallback) {
	    try {
	      var override = this._retryCallback(err, res);
	      if (override === true) return true;
	      if (override === false) return false;
	      // undefined falls back to defaults
	    } catch(e) {
	      console.error(e);
	    }
	  }
	  if (res && res.status && res.status >= 500 && res.status != 501) return true;
	  if (err) {
	    if (err.code && ~ERROR_CODES.indexOf(err.code)) return true;
	    // Superagent timeout
	    if (err.timeout && err.code == 'ECONNABORTED') return true;
	    if (err.crossDomain) return true;
	  }
	  return false;
	};

	/**
	 * Retry request
	 *
	 * @return {Request} for chaining
	 * @api private
	 */

	RequestBase.prototype._retry = function() {

	  this.clearTimeout();

	  // node
	  if (this.req) {
	    this.req = null;
	    this.req = this.request();
	  }

	  this._aborted = false;
	  this.timedout = false;

	  return this._end();
	};

	/**
	 * Promise support
	 *
	 * @param {Function} resolve
	 * @param {Function} [reject]
	 * @return {Request}
	 */

	RequestBase.prototype.then = function then(resolve, reject) {
	  if (!this._fullfilledPromise) {
	    var self = this;
	    if (this._endCalled) {
	      console.warn("Warning: superagent request was sent twice, because both .end() and .then() were called. Never call .end() if you use promises");
	    }
	    this._fullfilledPromise = new Promise(function(innerResolve, innerReject) {
	      self.end(function(err, res) {
	        if (err) innerReject(err);
	        else innerResolve(res);
	      });
	    });
	  }
	  return this._fullfilledPromise.then(resolve, reject);
	};

	RequestBase.prototype['catch'] = function(cb) {
	  return this.then(undefined, cb);
	};

	/**
	 * Allow for extension
	 */

	RequestBase.prototype.use = function use(fn) {
	  fn(this);
	  return this;
	};

	RequestBase.prototype.ok = function(cb) {
	  if ('function' !== typeof cb) throw Error("Callback required");
	  this._okCallback = cb;
	  return this;
	};

	RequestBase.prototype._isResponseOK = function(res) {
	  if (!res) {
	    return false;
	  }

	  if (this._okCallback) {
	    return this._okCallback(res);
	  }

	  return res.status >= 200 && res.status < 300;
	};

	/**
	 * Get request header `field`.
	 * Case-insensitive.
	 *
	 * @param {String} field
	 * @return {String}
	 * @api public
	 */

	RequestBase.prototype.get = function(field){
	  return this._header[field.toLowerCase()];
	};

	/**
	 * Get case-insensitive header `field` value.
	 * This is a deprecated internal API. Use `.get(field)` instead.
	 *
	 * (getHeader is no longer used internally by the superagent code base)
	 *
	 * @param {String} field
	 * @return {String}
	 * @api private
	 * @deprecated
	 */

	RequestBase.prototype.getHeader = RequestBase.prototype.get;

	/**
	 * Set header `field` to `val`, or multiple fields with one object.
	 * Case-insensitive.
	 *
	 * Examples:
	 *
	 *      req.get('/')
	 *        .set('Accept', 'application/json')
	 *        .set('X-API-Key', 'foobar')
	 *        .end(callback);
	 *
	 *      req.get('/')
	 *        .set({ Accept: 'application/json', 'X-API-Key': 'foobar' })
	 *        .end(callback);
	 *
	 * @param {String|Object} field
	 * @param {String} val
	 * @return {Request} for chaining
	 * @api public
	 */

	RequestBase.prototype.set = function(field, val){
	  if (isObject(field)) {
	    for (var key in field) {
	      this.set(key, field[key]);
	    }
	    return this;
	  }
	  this._header[field.toLowerCase()] = val;
	  this.header[field] = val;
	  return this;
	};

	/**
	 * Remove header `field`.
	 * Case-insensitive.
	 *
	 * Example:
	 *
	 *      req.get('/')
	 *        .unset('User-Agent')
	 *        .end(callback);
	 *
	 * @param {String} field
	 */
	RequestBase.prototype.unset = function(field){
	  delete this._header[field.toLowerCase()];
	  delete this.header[field];
	  return this;
	};

	/**
	 * Write the field `name` and `val`, or multiple fields with one object
	 * for "multipart/form-data" request bodies.
	 *
	 * ``` js
	 * request.post('/upload')
	 *   .field('foo', 'bar')
	 *   .end(callback);
	 *
	 * request.post('/upload')
	 *   .field({ foo: 'bar', baz: 'qux' })
	 *   .end(callback);
	 * ```
	 *
	 * @param {String|Object} name
	 * @param {String|Blob|File|Buffer|fs.ReadStream} val
	 * @return {Request} for chaining
	 * @api public
	 */
	RequestBase.prototype.field = function(name, val) {
	  // name should be either a string or an object.
	  if (null === name || undefined === name) {
	    throw new Error('.field(name, val) name can not be empty');
	  }

	  if (this._data) {
	    console.error(".field() can't be used if .send() is used. Please use only .send() or only .field() & .attach()");
	  }

	  if (isObject(name)) {
	    for (var key in name) {
	      this.field(key, name[key]);
	    }
	    return this;
	  }

	  if (Array.isArray(val)) {
	    for (var i in val) {
	      this.field(name, val[i]);
	    }
	    return this;
	  }

	  // val should be defined now
	  if (null === val || undefined === val) {
	    throw new Error('.field(name, val) val can not be empty');
	  }
	  if ('boolean' === typeof val) {
	    val = '' + val;
	  }
	  this._getFormData().append(name, val);
	  return this;
	};

	/**
	 * Abort the request, and clear potential timeout.
	 *
	 * @return {Request}
	 * @api public
	 */
	RequestBase.prototype.abort = function(){
	  if (this._aborted) {
	    return this;
	  }
	  this._aborted = true;
	  this.xhr && this.xhr.abort(); // browser
	  this.req && this.req.abort(); // node
	  this.clearTimeout();
	  this.emit('abort');
	  return this;
	};

	RequestBase.prototype._auth = function(user, pass, options, base64Encoder) {
	  switch (options.type) {
	    case 'basic':
	      this.set('Authorization', 'Basic ' + base64Encoder(user + ':' + pass));
	      break;

	    case 'auto':
	      this.username = user;
	      this.password = pass;
	      break;

	    case 'bearer': // usage would be .auth(accessToken, { type: 'bearer' })
	      this.set('Authorization', 'Bearer ' + user);
	      break;
	  }
	  return this;
	};

	/**
	 * Enable transmission of cookies with x-domain requests.
	 *
	 * Note that for this to work the origin must not be
	 * using "Access-Control-Allow-Origin" with a wildcard,
	 * and also must set "Access-Control-Allow-Credentials"
	 * to "true".
	 *
	 * @api public
	 */

	RequestBase.prototype.withCredentials = function(on) {
	  // This is browser-only functionality. Node side is no-op.
	  if (on == undefined) on = true;
	  this._withCredentials = on;
	  return this;
	};

	/**
	 * Set the max redirects to `n`. Does noting in browser XHR implementation.
	 *
	 * @param {Number} n
	 * @return {Request} for chaining
	 * @api public
	 */

	RequestBase.prototype.redirects = function(n){
	  this._maxRedirects = n;
	  return this;
	};

	/**
	 * Maximum size of buffered response body, in bytes. Counts uncompressed size.
	 * Default 200MB.
	 *
	 * @param {Number} n
	 * @return {Request} for chaining
	 */
	RequestBase.prototype.maxResponseSize = function(n){
	  if ('number' !== typeof n) {
	    throw TypeError("Invalid argument");
	  }
	  this._maxResponseSize = n;
	  return this;
	};

	/**
	 * Convert to a plain javascript object (not JSON string) of scalar properties.
	 * Note as this method is designed to return a useful non-this value,
	 * it cannot be chained.
	 *
	 * @return {Object} describing method, url, and data of this request
	 * @api public
	 */

	RequestBase.prototype.toJSON = function() {
	  return {
	    method: this.method,
	    url: this.url,
	    data: this._data,
	    headers: this._header,
	  };
	};

	/**
	 * Send `data` as the request body, defaulting the `.type()` to "json" when
	 * an object is given.
	 *
	 * Examples:
	 *
	 *       // manual json
	 *       request.post('/user')
	 *         .type('json')
	 *         .send('{"name":"tj"}')
	 *         .end(callback)
	 *
	 *       // auto json
	 *       request.post('/user')
	 *         .send({ name: 'tj' })
	 *         .end(callback)
	 *
	 *       // manual x-www-form-urlencoded
	 *       request.post('/user')
	 *         .type('form')
	 *         .send('name=tj')
	 *         .end(callback)
	 *
	 *       // auto x-www-form-urlencoded
	 *       request.post('/user')
	 *         .type('form')
	 *         .send({ name: 'tj' })
	 *         .end(callback)
	 *
	 *       // defaults to x-www-form-urlencoded
	 *      request.post('/user')
	 *        .send('name=tobi')
	 *        .send('species=ferret')
	 *        .end(callback)
	 *
	 * @param {String|Object} data
	 * @return {Request} for chaining
	 * @api public
	 */

	RequestBase.prototype.send = function(data){
	  var isObj = isObject(data);
	  var type = this._header['content-type'];

	  if (this._formData) {
	    console.error(".send() can't be used if .attach() or .field() is used. Please use only .send() or only .field() & .attach()");
	  }

	  if (isObj && !this._data) {
	    if (Array.isArray(data)) {
	      this._data = [];
	    } else if (!this._isHost(data)) {
	      this._data = {};
	    }
	  } else if (data && this._data && this._isHost(this._data)) {
	    throw Error("Can't merge these send calls");
	  }

	  // merge
	  if (isObj && isObject(this._data)) {
	    for (var key in data) {
	      this._data[key] = data[key];
	    }
	  } else if ('string' == typeof data) {
	    // default to x-www-form-urlencoded
	    if (!type) this.type('form');
	    type = this._header['content-type'];
	    if ('application/x-www-form-urlencoded' == type) {
	      this._data = this._data
	        ? this._data + '&' + data
	        : data;
	    } else {
	      this._data = (this._data || '') + data;
	    }
	  } else {
	    this._data = data;
	  }

	  if (!isObj || this._isHost(data)) {
	    return this;
	  }

	  // default to json
	  if (!type) this.type('json');
	  return this;
	};

	/**
	 * Sort `querystring` by the sort function
	 *
	 *
	 * Examples:
	 *
	 *       // default order
	 *       request.get('/user')
	 *         .query('name=Nick')
	 *         .query('search=Manny')
	 *         .sortQuery()
	 *         .end(callback)
	 *
	 *       // customized sort function
	 *       request.get('/user')
	 *         .query('name=Nick')
	 *         .query('search=Manny')
	 *         .sortQuery(function(a, b){
	 *           return a.length - b.length;
	 *         })
	 *         .end(callback)
	 *
	 *
	 * @param {Function} sort
	 * @return {Request} for chaining
	 * @api public
	 */

	RequestBase.prototype.sortQuery = function(sort) {
	  // _sort default to true but otherwise can be a function or boolean
	  this._sort = typeof sort === 'undefined' ? true : sort;
	  return this;
	};

	/**
	 * Compose querystring to append to req.url
	 *
	 * @api private
	 */
	RequestBase.prototype._finalizeQueryString = function(){
	  var query = this._query.join('&');
	  if (query) {
	    this.url += (this.url.indexOf('?') >= 0 ? '&' : '?') + query;
	  }
	  this._query.length = 0; // Makes the call idempotent

	  if (this._sort) {
	    var index = this.url.indexOf('?');
	    if (index >= 0) {
	      var queryArr = this.url.substring(index + 1).split('&');
	      if ('function' === typeof this._sort) {
	        queryArr.sort(this._sort);
	      } else {
	        queryArr.sort();
	      }
	      this.url = this.url.substring(0, index) + '?' + queryArr.join('&');
	    }
	  }
	};

	// For backwards compat only
	RequestBase.prototype._appendQueryString = function() {console.trace("Unsupported");}

	/**
	 * Invoke callback with timeout error.
	 *
	 * @api private
	 */

	RequestBase.prototype._timeoutError = function(reason, timeout, errno){
	  if (this._aborted) {
	    return;
	  }
	  var err = new Error(reason + timeout + 'ms exceeded');
	  err.timeout = timeout;
	  err.code = 'ECONNABORTED';
	  err.errno = errno;
	  this.timedout = true;
	  this.abort();
	  this.callback(err);
	};

	RequestBase.prototype._setTimeouts = function() {
	  var self = this;

	  // deadline
	  if (this._timeout && !this._timer) {
	    this._timer = setTimeout(function(){
	      self._timeoutError('Timeout of ', self._timeout, 'ETIME');
	    }, this._timeout);
	  }
	  // response timeout
	  if (this._responseTimeout && !this._responseTimeoutTimer) {
	    this._responseTimeoutTimer = setTimeout(function(){
	      self._timeoutError('Response timeout of ', self._responseTimeout, 'ETIMEDOUT');
	    }, this._responseTimeout);
	  }
	};


/***/ }),
/* 46 */
/***/ (function(module, exports) {

	'use strict';

	/**
	 * Check if `obj` is an object.
	 *
	 * @param {Object} obj
	 * @return {Boolean}
	 * @api private
	 */

	function isObject(obj) {
	  return null !== obj && 'object' === typeof obj;
	}

	module.exports = isObject;


/***/ }),
/* 47 */
/***/ (function(module, exports, __webpack_require__) {

	'use strict';

	/**
	 * Module dependencies.
	 */

	var utils = __webpack_require__(48);

	/**
	 * Expose `ResponseBase`.
	 */

	module.exports = ResponseBase;

	/**
	 * Initialize a new `ResponseBase`.
	 *
	 * @api public
	 */

	function ResponseBase(obj) {
	  if (obj) return mixin(obj);
	}

	/**
	 * Mixin the prototype properties.
	 *
	 * @param {Object} obj
	 * @return {Object}
	 * @api private
	 */

	function mixin(obj) {
	  for (var key in ResponseBase.prototype) {
	    obj[key] = ResponseBase.prototype[key];
	  }
	  return obj;
	}

	/**
	 * Get case-insensitive `field` value.
	 *
	 * @param {String} field
	 * @return {String}
	 * @api public
	 */

	ResponseBase.prototype.get = function(field) {
	  return this.header[field.toLowerCase()];
	};

	/**
	 * Set header related properties:
	 *
	 *   - `.type` the content type without params
	 *
	 * A response of "Content-Type: text/plain; charset=utf-8"
	 * will provide you with a `.type` of "text/plain".
	 *
	 * @param {Object} header
	 * @api private
	 */

	ResponseBase.prototype._setHeaderProperties = function(header){
	    // TODO: moar!
	    // TODO: make this a util

	    // content-type
	    var ct = header['content-type'] || '';
	    this.type = utils.type(ct);

	    // params
	    var params = utils.params(ct);
	    for (var key in params) this[key] = params[key];

	    this.links = {};

	    // links
	    try {
	        if (header.link) {
	            this.links = utils.parseLinks(header.link);
	        }
	    } catch (err) {
	        // ignore
	    }
	};

	/**
	 * Set flags such as `.ok` based on `status`.
	 *
	 * For example a 2xx response will give you a `.ok` of __true__
	 * whereas 5xx will be __false__ and `.error` will be __true__. The
	 * `.clientError` and `.serverError` are also available to be more
	 * specific, and `.statusType` is the class of error ranging from 1..5
	 * sometimes useful for mapping respond colors etc.
	 *
	 * "sugar" properties are also defined for common cases. Currently providing:
	 *
	 *   - .noContent
	 *   - .badRequest
	 *   - .unauthorized
	 *   - .notAcceptable
	 *   - .notFound
	 *
	 * @param {Number} status
	 * @api private
	 */

	ResponseBase.prototype._setStatusProperties = function(status){
	    var type = status / 100 | 0;

	    // status / class
	    this.status = this.statusCode = status;
	    this.statusType = type;

	    // basics
	    this.info = 1 == type;
	    this.ok = 2 == type;
	    this.redirect = 3 == type;
	    this.clientError = 4 == type;
	    this.serverError = 5 == type;
	    this.error = (4 == type || 5 == type)
	        ? this.toError()
	        : false;

	    // sugar
	    this.created = 201 == status;
	    this.accepted = 202 == status;
	    this.noContent = 204 == status;
	    this.badRequest = 400 == status;
	    this.unauthorized = 401 == status;
	    this.notAcceptable = 406 == status;
	    this.forbidden = 403 == status;
	    this.notFound = 404 == status;
	    this.unprocessableEntity = 422 == status;
	};


/***/ }),
/* 48 */
/***/ (function(module, exports) {

	'use strict';

	/**
	 * Return the mime type for the given `str`.
	 *
	 * @param {String} str
	 * @return {String}
	 * @api private
	 */

	exports.type = function(str){
	  return str.split(/ *; */).shift();
	};

	/**
	 * Return header field parameters.
	 *
	 * @param {String} str
	 * @return {Object}
	 * @api private
	 */

	exports.params = function(str){
	  return str.split(/ *; */).reduce(function(obj, str){
	    var parts = str.split(/ *= */);
	    var key = parts.shift();
	    var val = parts.shift();

	    if (key && val) obj[key] = val;
	    return obj;
	  }, {});
	};

	/**
	 * Parse Link header fields.
	 *
	 * @param {String} str
	 * @return {Object}
	 * @api private
	 */

	exports.parseLinks = function(str){
	  return str.split(/ *, */).reduce(function(obj, str){
	    var parts = str.split(/ *; */);
	    var url = parts[0].slice(1, -1);
	    var rel = parts[1].split(/ *= */)[1].slice(1, -1);
	    obj[rel] = url;
	    return obj;
	  }, {});
	};

	/**
	 * Strip content related fields from `header`.
	 *
	 * @param {Object} header
	 * @return {Object} header
	 * @api private
	 */

	exports.cleanHeader = function(header, changesOrigin){
	  delete header['content-type'];
	  delete header['content-length'];
	  delete header['transfer-encoding'];
	  delete header['host'];
	  // secuirty
	  if (changesOrigin) {
	    delete header['authorization'];
	    delete header['cookie'];
	  }
	  return header;
	};


/***/ }),
/* 49 */
/***/ (function(module, exports) {

	function Agent() {
	  this._defaults = [];
	}

	["use", "on", "once", "set", "query", "type", "accept", "auth", "withCredentials", "sortQuery", "retry", "ok", "redirects",
	 "timeout", "buffer", "serialize", "parse", "ca", "key", "pfx", "cert"].forEach(function(fn) {
	  /** Default setting for all requests from this agent */
	  Agent.prototype[fn] = function(/*varargs*/) {
	    this._defaults.push({fn:fn, arguments:arguments});
	    return this;
	  }
	});

	Agent.prototype._setDefaults = function(req) {
	    this._defaults.forEach(function(def) {
	      req[def.fn].apply(req, def.arguments);
	    });
	};

	module.exports = Agent;


/***/ })
/******/ ])
});
;<|MERGE_RESOLUTION|>--- conflicted
+++ resolved
@@ -1,8 +1,4 @@
-<<<<<<< HEAD
 /*! 4.24.2 / Consumer  */
-=======
-/*! 4.24.1 / Consumer  */
->>>>>>> 69fba7ea
 (function webpackUniversalModuleDefinition(root, factory) {
 	if(typeof exports === 'object' && typeof module === 'object')
 		module.exports = factory();
@@ -624,11 +620,7 @@
 	  }, {
 	    key: 'getVersion',
 	    value: function getVersion() {
-<<<<<<< HEAD
 	      return '4.24.2';
-=======
-	      return '4.24.1';
->>>>>>> 69fba7ea
 	    }
 	  }, {
 	    key: '_decideUUID',
