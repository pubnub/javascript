<<<<<<< HEAD
/*! 4.22.0 / Consumer  */
=======
/*! 4.24.2 / Consumer  */
>>>>>>> 7fc45140
(function webpackUniversalModuleDefinition(root, factory) {
	if(typeof exports === 'object' && typeof module === 'object')
		module.exports = factory();
	else if(typeof define === 'function' && define.amd)
		define([], factory);
	else if(typeof exports === 'object')
		exports["PubNub"] = factory();
	else
		root["PubNub"] = factory();
})(this, function() {
return /******/ (function(modules) { // webpackBootstrap
/******/ 	// The module cache
/******/ 	var installedModules = {};

/******/ 	// The require function
/******/ 	function __webpack_require__(moduleId) {

/******/ 		// Check if module is in cache
/******/ 		if(installedModules[moduleId])
/******/ 			return installedModules[moduleId].exports;

/******/ 		// Create a new module (and put it into the cache)
/******/ 		var module = installedModules[moduleId] = {
/******/ 			exports: {},
/******/ 			id: moduleId,
/******/ 			loaded: false
/******/ 		};

/******/ 		// Execute the module function
/******/ 		modules[moduleId].call(module.exports, module, module.exports, __webpack_require__);

/******/ 		// Flag the module as loaded
/******/ 		module.loaded = true;

/******/ 		// Return the exports of the module
/******/ 		return module.exports;
/******/ 	}


/******/ 	// expose the modules object (__webpack_modules__)
/******/ 	__webpack_require__.m = modules;

/******/ 	// expose the module cache
/******/ 	__webpack_require__.c = installedModules;

/******/ 	// __webpack_public_path__
/******/ 	__webpack_require__.p = "";

/******/ 	// Load entry module and return exports
/******/ 	return __webpack_require__(0);
/******/ })
/************************************************************************/
/******/ ([
/* 0 */
/***/ (function(module, exports, __webpack_require__) {

	'use strict';

	Object.defineProperty(exports, "__esModule", {
	  value: true
	});

	var _pubnubCommon = __webpack_require__(1);

	var _pubnubCommon2 = _interopRequireDefault(_pubnubCommon);

	var _networking = __webpack_require__(40);

	var _networking2 = _interopRequireDefault(_networking);

	var _web = __webpack_require__(41);

	var _web2 = _interopRequireDefault(_web);

	var _webNode = __webpack_require__(42);

	var _flow_interfaces = __webpack_require__(5);

	function _interopRequireDefault(obj) { return obj && obj.__esModule ? obj : { default: obj }; }

	function _classCallCheck(instance, Constructor) { if (!(instance instanceof Constructor)) { throw new TypeError("Cannot call a class as a function"); } }

	function _possibleConstructorReturn(self, call) { if (!self) { throw new ReferenceError("this hasn't been initialised - super() hasn't been called"); } return call && (typeof call === "object" || typeof call === "function") ? call : self; }

	function _inherits(subClass, superClass) { if (typeof superClass !== "function" && superClass !== null) { throw new TypeError("Super expression must either be null or a function, not " + typeof superClass); } subClass.prototype = Object.create(superClass && superClass.prototype, { constructor: { value: subClass, enumerable: false, writable: true, configurable: true } }); if (superClass) Object.setPrototypeOf ? Object.setPrototypeOf(subClass, superClass) : subClass.__proto__ = superClass; }

	function sendBeacon(url) {
	  if (navigator && navigator.sendBeacon) {
	    navigator.sendBeacon(url);
	  } else {
	    return false;
	  }
	}

	var _class = function (_PubNubCore) {
	  _inherits(_class, _PubNubCore);

	  function _class(setup) {
	    _classCallCheck(this, _class);

	    var _setup$listenToBrowse = setup.listenToBrowserNetworkEvents,
	        listenToBrowserNetworkEvents = _setup$listenToBrowse === undefined ? true : _setup$listenToBrowse;


	    setup.db = _web2.default;
	    setup.sdkFamily = 'Web';
	    setup.networking = new _networking2.default({ del: _webNode.del, get: _webNode.get, post: _webNode.post, sendBeacon: sendBeacon });

	    var _this = _possibleConstructorReturn(this, (_class.__proto__ || Object.getPrototypeOf(_class)).call(this, setup));

	    if (listenToBrowserNetworkEvents) {
	      window.addEventListener('offline', function () {
	        _this.networkDownDetected();
	      });

	      window.addEventListener('online', function () {
	        _this.networkUpDetected();
	      });
	    }
	    return _this;
	  }

	  return _class;
	}(_pubnubCommon2.default);

	exports.default = _class;
	module.exports = exports['default'];

/***/ }),
/* 1 */
/***/ (function(module, exports, __webpack_require__) {

	'use strict';

	Object.defineProperty(exports, "__esModule", {
	  value: true
	});

	var _createClass = function () { function defineProperties(target, props) { for (var i = 0; i < props.length; i++) { var descriptor = props[i]; descriptor.enumerable = descriptor.enumerable || false; descriptor.configurable = true; if ("value" in descriptor) descriptor.writable = true; Object.defineProperty(target, descriptor.key, descriptor); } } return function (Constructor, protoProps, staticProps) { if (protoProps) defineProperties(Constructor.prototype, protoProps); if (staticProps) defineProperties(Constructor, staticProps); return Constructor; }; }();

	var _config = __webpack_require__(2);

	var _config2 = _interopRequireDefault(_config);

	var _index = __webpack_require__(6);

	var _index2 = _interopRequireDefault(_index);

	var _subscription_manager = __webpack_require__(8);

	var _subscription_manager2 = _interopRequireDefault(_subscription_manager);

	var _listener_manager = __webpack_require__(9);

	var _listener_manager2 = _interopRequireDefault(_listener_manager);

	var _endpoint = __webpack_require__(16);

	var _endpoint2 = _interopRequireDefault(_endpoint);

	var _add_channels = __webpack_require__(17);

	var addChannelsChannelGroupConfig = _interopRequireWildcard(_add_channels);

	var _remove_channels = __webpack_require__(18);

	var removeChannelsChannelGroupConfig = _interopRequireWildcard(_remove_channels);

	var _delete_group = __webpack_require__(19);

	var deleteChannelGroupConfig = _interopRequireWildcard(_delete_group);

	var _list_groups = __webpack_require__(20);

	var listChannelGroupsConfig = _interopRequireWildcard(_list_groups);

	var _list_channels = __webpack_require__(21);

	var listChannelsInChannelGroupConfig = _interopRequireWildcard(_list_channels);

	var _add_push_channels = __webpack_require__(22);

	var addPushChannelsConfig = _interopRequireWildcard(_add_push_channels);

	var _remove_push_channels = __webpack_require__(23);

	var removePushChannelsConfig = _interopRequireWildcard(_remove_push_channels);

	var _list_push_channels = __webpack_require__(24);

	var listPushChannelsConfig = _interopRequireWildcard(_list_push_channels);

	var _remove_device = __webpack_require__(25);

	var removeDevicePushConfig = _interopRequireWildcard(_remove_device);

	var _leave = __webpack_require__(26);

	var presenceLeaveEndpointConfig = _interopRequireWildcard(_leave);

	var _where_now = __webpack_require__(27);

	var presenceWhereNowEndpointConfig = _interopRequireWildcard(_where_now);

	var _heartbeat = __webpack_require__(28);

	var presenceHeartbeatEndpointConfig = _interopRequireWildcard(_heartbeat);

	var _get_state = __webpack_require__(29);

	var presenceGetStateConfig = _interopRequireWildcard(_get_state);

	var _set_state = __webpack_require__(30);

	var presenceSetStateConfig = _interopRequireWildcard(_set_state);

	var _here_now = __webpack_require__(31);

	var presenceHereNowConfig = _interopRequireWildcard(_here_now);

	var _audit = __webpack_require__(32);

	var auditEndpointConfig = _interopRequireWildcard(_audit);

	var _grant = __webpack_require__(33);

	var grantEndpointConfig = _interopRequireWildcard(_grant);

	var _publish = __webpack_require__(34);

	var publishEndpointConfig = _interopRequireWildcard(_publish);

	var _get_history = __webpack_require__(35);

	var historyEndpointConfig = _interopRequireWildcard(_get_history);

	var _delete_messages = __webpack_require__(36);

	var deleteMessagesEndpointConfig = _interopRequireWildcard(_delete_messages);

	var _message_counts = __webpack_require__(37);

	var messageCountsEndpointConfig = _interopRequireWildcard(_message_counts);

	var _fetch_messages = __webpack_require__(38);

	var fetchMessagesEndpointConfig = _interopRequireWildcard(_fetch_messages);

	var _time = __webpack_require__(12);

	var timeEndpointConfig = _interopRequireWildcard(_time);

	var _subscribe = __webpack_require__(39);

	var subscribeEndpointConfig = _interopRequireWildcard(_subscribe);

	var _operations = __webpack_require__(13);

	var _operations2 = _interopRequireDefault(_operations);

	var _categories = __webpack_require__(10);

	var _categories2 = _interopRequireDefault(_categories);

	var _flow_interfaces = __webpack_require__(5);

	var _uuid = __webpack_require__(3);

	var _uuid2 = _interopRequireDefault(_uuid);

	function _interopRequireWildcard(obj) { if (obj && obj.__esModule) { return obj; } else { var newObj = {}; if (obj != null) { for (var key in obj) { if (Object.prototype.hasOwnProperty.call(obj, key)) newObj[key] = obj[key]; } } newObj.default = obj; return newObj; } }

	function _interopRequireDefault(obj) { return obj && obj.__esModule ? obj : { default: obj }; }

	function _classCallCheck(instance, Constructor) { if (!(instance instanceof Constructor)) { throw new TypeError("Cannot call a class as a function"); } }

	var _class = function () {
	  function _class(setup) {
	    var _this = this;

	    _classCallCheck(this, _class);

	    var db = setup.db,
	        networking = setup.networking;


	    var config = this._config = new _config2.default({ setup: setup, db: db });
	    var crypto = new _index2.default({ config: config });

	    networking.init(config);

	    var modules = { config: config, networking: networking, crypto: crypto };

	    var timeEndpoint = _endpoint2.default.bind(this, modules, timeEndpointConfig);
	    var leaveEndpoint = _endpoint2.default.bind(this, modules, presenceLeaveEndpointConfig);
	    var heartbeatEndpoint = _endpoint2.default.bind(this, modules, presenceHeartbeatEndpointConfig);
	    var setStateEndpoint = _endpoint2.default.bind(this, modules, presenceSetStateConfig);
	    var subscribeEndpoint = _endpoint2.default.bind(this, modules, subscribeEndpointConfig);

	    var listenerManager = this._listenerManager = new _listener_manager2.default();

	    var subscriptionManager = new _subscription_manager2.default({
	      timeEndpoint: timeEndpoint,
	      leaveEndpoint: leaveEndpoint,
	      heartbeatEndpoint: heartbeatEndpoint,
	      setStateEndpoint: setStateEndpoint,
	      subscribeEndpoint: subscribeEndpoint,
	      crypto: modules.crypto,
	      config: modules.config,
	      listenerManager: listenerManager
	    });

	    this.addListener = listenerManager.addListener.bind(listenerManager);
	    this.removeListener = listenerManager.removeListener.bind(listenerManager);
	    this.removeAllListeners = listenerManager.removeAllListeners.bind(listenerManager);

	    this.channelGroups = {
	      listGroups: _endpoint2.default.bind(this, modules, listChannelGroupsConfig),
	      listChannels: _endpoint2.default.bind(this, modules, listChannelsInChannelGroupConfig),
	      addChannels: _endpoint2.default.bind(this, modules, addChannelsChannelGroupConfig),
	      removeChannels: _endpoint2.default.bind(this, modules, removeChannelsChannelGroupConfig),
	      deleteGroup: _endpoint2.default.bind(this, modules, deleteChannelGroupConfig)
	    };

	    this.push = {
	      addChannels: _endpoint2.default.bind(this, modules, addPushChannelsConfig),
	      removeChannels: _endpoint2.default.bind(this, modules, removePushChannelsConfig),
	      deleteDevice: _endpoint2.default.bind(this, modules, removeDevicePushConfig),
	      listChannels: _endpoint2.default.bind(this, modules, listPushChannelsConfig)
	    };

	    this.hereNow = _endpoint2.default.bind(this, modules, presenceHereNowConfig);
	    this.whereNow = _endpoint2.default.bind(this, modules, presenceWhereNowEndpointConfig);
	    this.getState = _endpoint2.default.bind(this, modules, presenceGetStateConfig);
	    this.setState = subscriptionManager.adaptStateChange.bind(subscriptionManager);

	    this.grant = _endpoint2.default.bind(this, modules, grantEndpointConfig);
	    this.audit = _endpoint2.default.bind(this, modules, auditEndpointConfig);

	    this.publish = _endpoint2.default.bind(this, modules, publishEndpointConfig);

	    this.fire = function (args, callback) {
	      args.replicate = false;
	      args.storeInHistory = false;
	      return _this.publish(args, callback);
	    };

	    this.history = _endpoint2.default.bind(this, modules, historyEndpointConfig);
	    this.deleteMessages = _endpoint2.default.bind(this, modules, deleteMessagesEndpointConfig);
	    this.messageCounts = _endpoint2.default.bind(this, modules, messageCountsEndpointConfig);
	    this.fetchMessages = _endpoint2.default.bind(this, modules, fetchMessagesEndpointConfig);

	    this.time = timeEndpoint;

	    this.subscribe = subscriptionManager.adaptSubscribeChange.bind(subscriptionManager);
	    this.presence = subscriptionManager.adaptPresenceChange.bind(subscriptionManager);
	    this.unsubscribe = subscriptionManager.adaptUnsubscribeChange.bind(subscriptionManager);
	    this.disconnect = subscriptionManager.disconnect.bind(subscriptionManager);
	    this.reconnect = subscriptionManager.reconnect.bind(subscriptionManager);

	    this.destroy = function (isOffline) {
	      subscriptionManager.unsubscribeAll(isOffline);
	      subscriptionManager.disconnect();
	    };

	    this.stop = this.destroy;

	    this.unsubscribeAll = subscriptionManager.unsubscribeAll.bind(subscriptionManager);

	    this.getSubscribedChannels = subscriptionManager.getSubscribedChannels.bind(subscriptionManager);
	    this.getSubscribedChannelGroups = subscriptionManager.getSubscribedChannelGroups.bind(subscriptionManager);

	    this.encrypt = crypto.encrypt.bind(crypto);
	    this.decrypt = crypto.decrypt.bind(crypto);

	    this.getAuthKey = modules.config.getAuthKey.bind(modules.config);
	    this.setAuthKey = modules.config.setAuthKey.bind(modules.config);
	    this.setCipherKey = modules.config.setCipherKey.bind(modules.config);
	    this.getUUID = modules.config.getUUID.bind(modules.config);
	    this.setUUID = modules.config.setUUID.bind(modules.config);
	    this.getFilterExpression = modules.config.getFilterExpression.bind(modules.config);
	    this.setFilterExpression = modules.config.setFilterExpression.bind(modules.config);

	    this.setHeartbeatInterval = modules.config.setHeartbeatInterval.bind(modules.config);

	    if (networking.hasModule('proxy')) {
	      this.setProxy = function (proxy) {
	        modules.config.setProxy(proxy);
	        _this.reconnect();
	      };
	    }
	  }

	  _createClass(_class, [{
	    key: 'getVersion',
	    value: function getVersion() {
	      return this._config.getVersion();
	    }
	  }, {
	    key: 'networkDownDetected',
	    value: function networkDownDetected() {
	      this._listenerManager.announceNetworkDown();

	      if (this._config.restore) {
	        this.disconnect();
	      } else {
	        this.destroy(true);
	      }
	    }
	  }, {
	    key: 'networkUpDetected',
	    value: function networkUpDetected() {
	      this._listenerManager.announceNetworkUp();
	      this.reconnect();
	    }
	  }], [{
	    key: 'generateUUID',
	    value: function generateUUID() {
	      return _uuid2.default.createUUID();
	    }
	  }]);

	  return _class;
	}();

	_class.OPERATIONS = _operations2.default;
	_class.CATEGORIES = _categories2.default;
	exports.default = _class;
	module.exports = exports['default'];

/***/ }),
/* 2 */
/***/ (function(module, exports, __webpack_require__) {

	'use strict';

	Object.defineProperty(exports, "__esModule", {
	  value: true
	});

	var _createClass = function () { function defineProperties(target, props) { for (var i = 0; i < props.length; i++) { var descriptor = props[i]; descriptor.enumerable = descriptor.enumerable || false; descriptor.configurable = true; if ("value" in descriptor) descriptor.writable = true; Object.defineProperty(target, descriptor.key, descriptor); } } return function (Constructor, protoProps, staticProps) { if (protoProps) defineProperties(Constructor.prototype, protoProps); if (staticProps) defineProperties(Constructor, staticProps); return Constructor; }; }();

	var _uuid = __webpack_require__(3);

	var _uuid2 = _interopRequireDefault(_uuid);

	var _flow_interfaces = __webpack_require__(5);

	function _interopRequireDefault(obj) { return obj && obj.__esModule ? obj : { default: obj }; }

	function _classCallCheck(instance, Constructor) { if (!(instance instanceof Constructor)) { throw new TypeError("Cannot call a class as a function"); } }

	var _class = function () {
	  function _class(_ref) {
	    var setup = _ref.setup,
	        db = _ref.db;

	    _classCallCheck(this, _class);

	    this._db = db;

	    this.instanceId = 'pn-' + _uuid2.default.createUUID();
	    this.secretKey = setup.secretKey || setup.secret_key;
	    this.subscribeKey = setup.subscribeKey || setup.subscribe_key;
	    this.publishKey = setup.publishKey || setup.publish_key;
	    this.sdkName = setup.sdkName;
	    this.sdkFamily = setup.sdkFamily;
	    this.partnerId = setup.partnerId;
	    this.setAuthKey(setup.authKey);
	    this.setCipherKey(setup.cipherKey);

	    this.setFilterExpression(setup.filterExpression);

<<<<<<< HEAD
	    this.origin = setup.origin || 'pubsub.pndsn.com';
=======
	    this.origin = setup.origin || 'ps.pndsn.com';
>>>>>>> 7fc45140
	    this.secure = setup.ssl || false;
	    this.restore = setup.restore || false;
	    this.proxy = setup.proxy;
	    this.keepAlive = setup.keepAlive;
	    this.keepAliveSettings = setup.keepAliveSettings;
	    this.autoNetworkDetection = setup.autoNetworkDetection || false;

	    this.dedupeOnSubscribe = setup.dedupeOnSubscribe || false;
	    this.maximumCacheSize = setup.maximumCacheSize || 100;

	    this.customEncrypt = setup.customEncrypt;
	    this.customDecrypt = setup.customDecrypt;

	    if (typeof location !== 'undefined' && location.protocol === 'https:') {
	      this.secure = true;
	    }

	    this.logVerbosity = setup.logVerbosity || false;
	    this.suppressLeaveEvents = setup.suppressLeaveEvents || false;

	    this.announceFailedHeartbeats = setup.announceFailedHeartbeats || true;
	    this.announceSuccessfulHeartbeats = setup.announceSuccessfulHeartbeats || false;

	    this.useInstanceId = setup.useInstanceId || false;
	    this.useRequestId = setup.useRequestId || false;

	    this.requestMessageCountThreshold = setup.requestMessageCountThreshold;

	    this.setTransactionTimeout(setup.transactionalRequestTimeout || 15 * 1000);

	    this.setSubscribeTimeout(setup.subscribeRequestTimeout || 310 * 1000);

	    this.setSendBeaconConfig(setup.useSendBeacon || true);

	    this.setPresenceTimeout(setup.presenceTimeout || 300);

	    if (setup.heartbeatInterval != null) {
	      this.setHeartbeatInterval(setup.heartbeatInterval);
	    }

	    this.setUUID(this._decideUUID(setup.uuid));
	  }

	  _createClass(_class, [{
	    key: 'getAuthKey',
	    value: function getAuthKey() {
	      return this.authKey;
	    }
	  }, {
	    key: 'setAuthKey',
	    value: function setAuthKey(val) {
<<<<<<< HEAD
	      this.authKey = val;return this;
=======
	      this.authKey = val;
	      return this;
>>>>>>> 7fc45140
	    }
	  }, {
	    key: 'setCipherKey',
	    value: function setCipherKey(val) {
<<<<<<< HEAD
	      this.cipherKey = val;return this;
=======
	      this.cipherKey = val;
	      return this;
>>>>>>> 7fc45140
	    }
	  }, {
	    key: 'getUUID',
	    value: function getUUID() {
	      return this.UUID;
	    }
	  }, {
	    key: 'setUUID',
	    value: function setUUID(val) {
	      if (this._db && this._db.set) this._db.set(this.subscribeKey + 'uuid', val);
	      this.UUID = val;
	      return this;
	    }
	  }, {
	    key: 'getFilterExpression',
	    value: function getFilterExpression() {
	      return this.filterExpression;
	    }
	  }, {
	    key: 'setFilterExpression',
	    value: function setFilterExpression(val) {
<<<<<<< HEAD
	      this.filterExpression = val;return this;
=======
	      this.filterExpression = val;
	      return this;
>>>>>>> 7fc45140
	    }
	  }, {
	    key: 'getPresenceTimeout',
	    value: function getPresenceTimeout() {
	      return this._presenceTimeout;
	    }
	  }, {
	    key: 'setPresenceTimeout',
	    value: function setPresenceTimeout(val) {
	      this._presenceTimeout = val;
	      this.setHeartbeatInterval(this._presenceTimeout / 2 - 1);
	      return this;
	    }
	  }, {
	    key: 'setProxy',
	    value: function setProxy(proxy) {
	      this.proxy = proxy;
	    }
	  }, {
	    key: 'getHeartbeatInterval',
	    value: function getHeartbeatInterval() {
	      return this._heartbeatInterval;
	    }
	  }, {
	    key: 'setHeartbeatInterval',
	    value: function setHeartbeatInterval(val) {
<<<<<<< HEAD
	      this._heartbeatInterval = val;return this;
=======
	      this._heartbeatInterval = val;
	      return this;
>>>>>>> 7fc45140
	    }
	  }, {
	    key: 'getSubscribeTimeout',
	    value: function getSubscribeTimeout() {
	      return this._subscribeRequestTimeout;
	    }
	  }, {
	    key: 'setSubscribeTimeout',
	    value: function setSubscribeTimeout(val) {
<<<<<<< HEAD
	      this._subscribeRequestTimeout = val;return this;
=======
	      this._subscribeRequestTimeout = val;
	      return this;
>>>>>>> 7fc45140
	    }
	  }, {
	    key: 'getTransactionTimeout',
	    value: function getTransactionTimeout() {
	      return this._transactionalRequestTimeout;
	    }
	  }, {
	    key: 'setTransactionTimeout',
	    value: function setTransactionTimeout(val) {
<<<<<<< HEAD
	      this._transactionalRequestTimeout = val;return this;
=======
	      this._transactionalRequestTimeout = val;
	      return this;
>>>>>>> 7fc45140
	    }
	  }, {
	    key: 'isSendBeaconEnabled',
	    value: function isSendBeaconEnabled() {
	      return this._useSendBeacon;
	    }
	  }, {
	    key: 'setSendBeaconConfig',
	    value: function setSendBeaconConfig(val) {
<<<<<<< HEAD
	      this._useSendBeacon = val;return this;
=======
	      this._useSendBeacon = val;
	      return this;
>>>>>>> 7fc45140
	    }
	  }, {
	    key: 'getVersion',
	    value: function getVersion() {
<<<<<<< HEAD
	      return '4.22.0';
=======
	      return '4.24.2';
>>>>>>> 7fc45140
	    }
	  }, {
	    key: '_decideUUID',
	    value: function _decideUUID(providedUUID) {
	      if (providedUUID) {
	        return providedUUID;
	      }

	      if (this._db && this._db.get && this._db.get(this.subscribeKey + 'uuid')) {
	        return this._db.get(this.subscribeKey + 'uuid');
	      }

	      return 'pn-' + _uuid2.default.createUUID();
	    }
	  }]);

	  return _class;
	}();

	exports.default = _class;
	module.exports = exports['default'];

/***/ }),
/* 3 */
/***/ (function(module, exports, __webpack_require__) {

	'use strict';

	Object.defineProperty(exports, "__esModule", {
	  value: true
	});

	var _lilUuid = __webpack_require__(4);

	var _lilUuid2 = _interopRequireDefault(_lilUuid);

	function _interopRequireDefault(obj) { return obj && obj.__esModule ? obj : { default: obj }; }

	exports.default = {
	  createUUID: function createUUID() {
	    if (_lilUuid2.default.uuid) {
	      return _lilUuid2.default.uuid();
	    } else {
	      return (0, _lilUuid2.default)();
	    }
	  }
	};
	module.exports = exports['default'];

/***/ }),
/* 4 */
/***/ (function(module, exports, __webpack_require__) {

	var __WEBPACK_AMD_DEFINE_FACTORY__, __WEBPACK_AMD_DEFINE_ARRAY__, __WEBPACK_AMD_DEFINE_RESULT__;/*! lil-uuid - v0.1 - MIT License - https://github.com/lil-js/uuid */
	(function (root, factory) {
	  if (true) {
	    !(__WEBPACK_AMD_DEFINE_ARRAY__ = [exports], __WEBPACK_AMD_DEFINE_FACTORY__ = (factory), __WEBPACK_AMD_DEFINE_RESULT__ = (typeof __WEBPACK_AMD_DEFINE_FACTORY__ === 'function' ? (__WEBPACK_AMD_DEFINE_FACTORY__.apply(exports, __WEBPACK_AMD_DEFINE_ARRAY__)) : __WEBPACK_AMD_DEFINE_FACTORY__), __WEBPACK_AMD_DEFINE_RESULT__ !== undefined && (module.exports = __WEBPACK_AMD_DEFINE_RESULT__))
	  } else if (typeof exports === 'object') {
	    factory(exports)
	    if (typeof module === 'object' && module !== null) {
	      module.exports = exports.uuid
	    }
	  } else {
	    factory((root.lil = root.lil || {}))
	  }
	}(this, function (exports) {
	  var VERSION = '0.1.0'
	  var uuidRegex = {
	    '3': /^[0-9A-F]{8}-[0-9A-F]{4}-3[0-9A-F]{3}-[0-9A-F]{4}-[0-9A-F]{12}$/i,
	    '4': /^[0-9A-F]{8}-[0-9A-F]{4}-4[0-9A-F]{3}-[89AB][0-9A-F]{3}-[0-9A-F]{12}$/i,
	    '5': /^[0-9A-F]{8}-[0-9A-F]{4}-5[0-9A-F]{3}-[89AB][0-9A-F]{3}-[0-9A-F]{12}$/i,
	    all: /^[0-9A-F]{8}-[0-9A-F]{4}-[0-9A-F]{4}-[0-9A-F]{4}-[0-9A-F]{12}$/i
	  }

	  function uuid() {
	    var uuid = '', i, random
	    for (i = 0; i < 32; i++) {
	      random = Math.random() * 16 | 0;
	      if (i === 8 || i === 12 || i === 16 || i === 20) uuid += '-'
	      uuid += (i === 12 ? 4 : (i === 16 ? (random & 3 | 8) : random)).toString(16)
	    }
	    return uuid
	  }

	  function isUUID(str, version) {
	    var pattern = uuidRegex[version || 'all']
	    return pattern && pattern.test(str) || false
	  }

	  uuid.isUUID = isUUID
	  uuid.VERSION = VERSION

	  exports.uuid = uuid
	  exports.isUUID = isUUID
	}));


/***/ }),
/* 5 */
/***/ (function(module, exports) {

	'use strict';

	module.exports = {};

/***/ }),
/* 6 */
/***/ (function(module, exports, __webpack_require__) {

	'use strict';

	Object.defineProperty(exports, "__esModule", {
	  value: true
	});

	var _createClass = function () { function defineProperties(target, props) { for (var i = 0; i < props.length; i++) { var descriptor = props[i]; descriptor.enumerable = descriptor.enumerable || false; descriptor.configurable = true; if ("value" in descriptor) descriptor.writable = true; Object.defineProperty(target, descriptor.key, descriptor); } } return function (Constructor, protoProps, staticProps) { if (protoProps) defineProperties(Constructor.prototype, protoProps); if (staticProps) defineProperties(Constructor, staticProps); return Constructor; }; }();

	var _config = __webpack_require__(2);

	var _config2 = _interopRequireDefault(_config);

	var _hmacSha = __webpack_require__(7);

	var _hmacSha2 = _interopRequireDefault(_hmacSha);

	function _interopRequireDefault(obj) { return obj && obj.__esModule ? obj : { default: obj }; }

	function _classCallCheck(instance, Constructor) { if (!(instance instanceof Constructor)) { throw new TypeError("Cannot call a class as a function"); } }

	var _class = function () {
	  function _class(_ref) {
	    var config = _ref.config;

	    _classCallCheck(this, _class);

	    this._config = config;

	    this._iv = '0123456789012345';

	    this._allowedKeyEncodings = ['hex', 'utf8', 'base64', 'binary'];
	    this._allowedKeyLengths = [128, 256];
	    this._allowedModes = ['ecb', 'cbc'];

	    this._defaultOptions = {
	      encryptKey: true,
	      keyEncoding: 'utf8',
	      keyLength: 256,
	      mode: 'cbc'
	    };
	  }

	  _createClass(_class, [{
	    key: 'HMACSHA256',
	    value: function HMACSHA256(data) {
	      var hash = _hmacSha2.default.HmacSHA256(data, this._config.secretKey);
	      return hash.toString(_hmacSha2.default.enc.Base64);
	    }
	  }, {
	    key: 'SHA256',
	    value: function SHA256(s) {
	      return _hmacSha2.default.SHA256(s).toString(_hmacSha2.default.enc.Hex);
	    }
	  }, {
	    key: '_parseOptions',
	    value: function _parseOptions(incomingOptions) {
	      var options = incomingOptions || {};
	      if (!options.hasOwnProperty('encryptKey')) options.encryptKey = this._defaultOptions.encryptKey;
	      if (!options.hasOwnProperty('keyEncoding')) options.keyEncoding = this._defaultOptions.keyEncoding;
	      if (!options.hasOwnProperty('keyLength')) options.keyLength = this._defaultOptions.keyLength;
	      if (!options.hasOwnProperty('mode')) options.mode = this._defaultOptions.mode;

	      if (this._allowedKeyEncodings.indexOf(options.keyEncoding.toLowerCase()) === -1) {
	        options.keyEncoding = this._defaultOptions.keyEncoding;
	      }

	      if (this._allowedKeyLengths.indexOf(parseInt(options.keyLength, 10)) === -1) {
	        options.keyLength = this._defaultOptions.keyLength;
	      }

	      if (this._allowedModes.indexOf(options.mode.toLowerCase()) === -1) {
	        options.mode = this._defaultOptions.mode;
	      }

	      return options;
	    }
	  }, {
	    key: '_decodeKey',
	    value: function _decodeKey(key, options) {
	      if (options.keyEncoding === 'base64') {
	        return _hmacSha2.default.enc.Base64.parse(key);
	      } else if (options.keyEncoding === 'hex') {
	        return _hmacSha2.default.enc.Hex.parse(key);
	      } else {
	        return key;
	      }
	    }
	  }, {
	    key: '_getPaddedKey',
	    value: function _getPaddedKey(key, options) {
	      key = this._decodeKey(key, options);
	      if (options.encryptKey) {
	        return _hmacSha2.default.enc.Utf8.parse(this.SHA256(key).slice(0, 32));
	      } else {
	        return key;
	      }
	    }
	  }, {
	    key: '_getMode',
	    value: function _getMode(options) {
	      if (options.mode === 'ecb') {
	        return _hmacSha2.default.mode.ECB;
	      } else {
	        return _hmacSha2.default.mode.CBC;
	      }
	    }
	  }, {
	    key: '_getIV',
	    value: function _getIV(options) {
	      return options.mode === 'cbc' ? _hmacSha2.default.enc.Utf8.parse(this._iv) : null;
	    }
	  }, {
	    key: 'encrypt',
	    value: function encrypt(data, customCipherKey, options) {
	      if (this._config.customEncrypt) {
	        return this._config.customEncrypt(data);
	      } else {
	        return this.pnEncrypt(data, customCipherKey, options);
	      }
	    }
	  }, {
	    key: 'decrypt',
	    value: function decrypt(data, customCipherKey, options) {
	      if (this._config.customDecrypt) {
	        return this._config.customDecrypt(data);
	      } else {
	        return this.pnDecrypt(data, customCipherKey, options);
	      }
	    }
	  }, {
	    key: 'pnEncrypt',
	    value: function pnEncrypt(data, customCipherKey, options) {
	      if (!customCipherKey && !this._config.cipherKey) return data;
	      options = this._parseOptions(options);
	      var iv = this._getIV(options);
	      var mode = this._getMode(options);
	      var cipherKey = this._getPaddedKey(customCipherKey || this._config.cipherKey, options);
	      var encryptedHexArray = _hmacSha2.default.AES.encrypt(data, cipherKey, { iv: iv, mode: mode }).ciphertext;
	      var base64Encrypted = encryptedHexArray.toString(_hmacSha2.default.enc.Base64);
	      return base64Encrypted || data;
	    }
	  }, {
	    key: 'pnDecrypt',
	    value: function pnDecrypt(data, customCipherKey, options) {
	      if (!customCipherKey && !this._config.cipherKey) return data;
	      options = this._parseOptions(options);
	      var iv = this._getIV(options);
	      var mode = this._getMode(options);
	      var cipherKey = this._getPaddedKey(customCipherKey || this._config.cipherKey, options);
	      try {
	        var ciphertext = _hmacSha2.default.enc.Base64.parse(data);
	        var plainJSON = _hmacSha2.default.AES.decrypt({ ciphertext: ciphertext }, cipherKey, { iv: iv, mode: mode }).toString(_hmacSha2.default.enc.Utf8);
	        var plaintext = JSON.parse(plainJSON);
	        return plaintext;
	      } catch (e) {
	        return null;
	      }
	    }
	  }]);

	  return _class;
	}();

	exports.default = _class;
	module.exports = exports['default'];

/***/ }),
/* 7 */
/***/ (function(module, exports) {

	"use strict";

	var CryptoJS = CryptoJS || function (h, s) {
	  var f = {},
	      g = f.lib = {},
	      q = function q() {},
	      m = g.Base = { extend: function extend(a) {
	      q.prototype = this;var c = new q();a && c.mixIn(a);c.hasOwnProperty("init") || (c.init = function () {
	        c.$super.init.apply(this, arguments);
	      });c.init.prototype = c;c.$super = this;return c;
	    }, create: function create() {
	      var a = this.extend();a.init.apply(a, arguments);return a;
	    }, init: function init() {}, mixIn: function mixIn(a) {
	      for (var c in a) {
	        a.hasOwnProperty(c) && (this[c] = a[c]);
	      }a.hasOwnProperty("toString") && (this.toString = a.toString);
	    }, clone: function clone() {
	      return this.init.prototype.extend(this);
	    } },
	      r = g.WordArray = m.extend({ init: function init(a, c) {
	      a = this.words = a || [];this.sigBytes = c != s ? c : 4 * a.length;
	    }, toString: function toString(a) {
	      return (a || k).stringify(this);
	    }, concat: function concat(a) {
	      var c = this.words,
	          d = a.words,
	          b = this.sigBytes;a = a.sigBytes;this.clamp();if (b % 4) for (var e = 0; e < a; e++) {
	        c[b + e >>> 2] |= (d[e >>> 2] >>> 24 - 8 * (e % 4) & 255) << 24 - 8 * ((b + e) % 4);
	      } else if (65535 < d.length) for (e = 0; e < a; e += 4) {
	        c[b + e >>> 2] = d[e >>> 2];
	      } else c.push.apply(c, d);this.sigBytes += a;return this;
	    }, clamp: function clamp() {
	      var a = this.words,
	          c = this.sigBytes;a[c >>> 2] &= 4294967295 << 32 - 8 * (c % 4);a.length = h.ceil(c / 4);
	    }, clone: function clone() {
	      var a = m.clone.call(this);a.words = this.words.slice(0);return a;
	    }, random: function random(a) {
	      for (var c = [], d = 0; d < a; d += 4) {
	        c.push(4294967296 * h.random() | 0);
	      }return new r.init(c, a);
	    } }),
	      l = f.enc = {},
	      k = l.Hex = { stringify: function stringify(a) {
	      var c = a.words;a = a.sigBytes;for (var d = [], b = 0; b < a; b++) {
	        var e = c[b >>> 2] >>> 24 - 8 * (b % 4) & 255;d.push((e >>> 4).toString(16));d.push((e & 15).toString(16));
	      }return d.join("");
	    }, parse: function parse(a) {
	      for (var c = a.length, d = [], b = 0; b < c; b += 2) {
	        d[b >>> 3] |= parseInt(a.substr(b, 2), 16) << 24 - 4 * (b % 8);
	      }return new r.init(d, c / 2);
	    } },
	      n = l.Latin1 = { stringify: function stringify(a) {
	      var c = a.words;a = a.sigBytes;for (var d = [], b = 0; b < a; b++) {
	        d.push(String.fromCharCode(c[b >>> 2] >>> 24 - 8 * (b % 4) & 255));
	      }return d.join("");
	    }, parse: function parse(a) {
	      for (var c = a.length, d = [], b = 0; b < c; b++) {
	        d[b >>> 2] |= (a.charCodeAt(b) & 255) << 24 - 8 * (b % 4);
	      }return new r.init(d, c);
	    } },
	      j = l.Utf8 = { stringify: function stringify(a) {
	      try {
	        return decodeURIComponent(escape(n.stringify(a)));
	      } catch (c) {
	        throw Error("Malformed UTF-8 data");
	      }
	    }, parse: function parse(a) {
	      return n.parse(unescape(encodeURIComponent(a)));
	    } },
	      u = g.BufferedBlockAlgorithm = m.extend({ reset: function reset() {
	      this._data = new r.init();this._nDataBytes = 0;
	    }, _append: function _append(a) {
	      "string" == typeof a && (a = j.parse(a));this._data.concat(a);this._nDataBytes += a.sigBytes;
	    }, _process: function _process(a) {
	      var c = this._data,
	          d = c.words,
	          b = c.sigBytes,
	          e = this.blockSize,
	          f = b / (4 * e),
	          f = a ? h.ceil(f) : h.max((f | 0) - this._minBufferSize, 0);a = f * e;b = h.min(4 * a, b);if (a) {
	        for (var g = 0; g < a; g += e) {
	          this._doProcessBlock(d, g);
	        }g = d.splice(0, a);c.sigBytes -= b;
	      }return new r.init(g, b);
	    }, clone: function clone() {
	      var a = m.clone.call(this);
	      a._data = this._data.clone();return a;
	    }, _minBufferSize: 0 });g.Hasher = u.extend({ cfg: m.extend(), init: function init(a) {
	      this.cfg = this.cfg.extend(a);this.reset();
	    }, reset: function reset() {
	      u.reset.call(this);this._doReset();
	    }, update: function update(a) {
	      this._append(a);this._process();return this;
	    }, finalize: function finalize(a) {
	      a && this._append(a);return this._doFinalize();
	    }, blockSize: 16, _createHelper: function _createHelper(a) {
	      return function (c, d) {
	        return new a.init(d).finalize(c);
	      };
	    }, _createHmacHelper: function _createHmacHelper(a) {
	      return function (c, d) {
	        return new t.HMAC.init(a, d).finalize(c);
	      };
	    } });var t = f.algo = {};return f;
	}(Math);

	(function (h) {
	  for (var s = CryptoJS, f = s.lib, g = f.WordArray, q = f.Hasher, f = s.algo, m = [], r = [], l = function l(a) {
	    return 4294967296 * (a - (a | 0)) | 0;
	  }, k = 2, n = 0; 64 > n;) {
	    var j;a: {
	      j = k;for (var u = h.sqrt(j), t = 2; t <= u; t++) {
	        if (!(j % t)) {
	          j = !1;break a;
	        }
	      }j = !0;
	    }j && (8 > n && (m[n] = l(h.pow(k, 0.5))), r[n] = l(h.pow(k, 1 / 3)), n++);k++;
	  }var a = [],
	      f = f.SHA256 = q.extend({ _doReset: function _doReset() {
	      this._hash = new g.init(m.slice(0));
	    }, _doProcessBlock: function _doProcessBlock(c, d) {
	      for (var b = this._hash.words, e = b[0], f = b[1], g = b[2], j = b[3], h = b[4], m = b[5], n = b[6], q = b[7], p = 0; 64 > p; p++) {
	        if (16 > p) a[p] = c[d + p] | 0;else {
	          var k = a[p - 15],
	              l = a[p - 2];a[p] = ((k << 25 | k >>> 7) ^ (k << 14 | k >>> 18) ^ k >>> 3) + a[p - 7] + ((l << 15 | l >>> 17) ^ (l << 13 | l >>> 19) ^ l >>> 10) + a[p - 16];
	        }k = q + ((h << 26 | h >>> 6) ^ (h << 21 | h >>> 11) ^ (h << 7 | h >>> 25)) + (h & m ^ ~h & n) + r[p] + a[p];l = ((e << 30 | e >>> 2) ^ (e << 19 | e >>> 13) ^ (e << 10 | e >>> 22)) + (e & f ^ e & g ^ f & g);q = n;n = m;m = h;h = j + k | 0;j = g;g = f;f = e;e = k + l | 0;
	      }b[0] = b[0] + e | 0;b[1] = b[1] + f | 0;b[2] = b[2] + g | 0;b[3] = b[3] + j | 0;b[4] = b[4] + h | 0;b[5] = b[5] + m | 0;b[6] = b[6] + n | 0;b[7] = b[7] + q | 0;
	    }, _doFinalize: function _doFinalize() {
	      var a = this._data,
	          d = a.words,
	          b = 8 * this._nDataBytes,
	          e = 8 * a.sigBytes;
	      d[e >>> 5] |= 128 << 24 - e % 32;d[(e + 64 >>> 9 << 4) + 14] = h.floor(b / 4294967296);d[(e + 64 >>> 9 << 4) + 15] = b;a.sigBytes = 4 * d.length;this._process();return this._hash;
	    }, clone: function clone() {
	      var a = q.clone.call(this);a._hash = this._hash.clone();return a;
	    } });s.SHA256 = q._createHelper(f);s.HmacSHA256 = q._createHmacHelper(f);
	})(Math);

	(function () {
	  var h = CryptoJS,
	      s = h.enc.Utf8;h.algo.HMAC = h.lib.Base.extend({ init: function init(f, g) {
	      f = this._hasher = new f.init();"string" == typeof g && (g = s.parse(g));var h = f.blockSize,
	          m = 4 * h;g.sigBytes > m && (g = f.finalize(g));g.clamp();for (var r = this._oKey = g.clone(), l = this._iKey = g.clone(), k = r.words, n = l.words, j = 0; j < h; j++) {
	        k[j] ^= 1549556828, n[j] ^= 909522486;
	      }r.sigBytes = l.sigBytes = m;this.reset();
	    }, reset: function reset() {
	      var f = this._hasher;f.reset();f.update(this._iKey);
	    }, update: function update(f) {
	      this._hasher.update(f);return this;
	    }, finalize: function finalize(f) {
	      var g = this._hasher;f = g.finalize(f);g.reset();return g.finalize(this._oKey.clone().concat(f));
	    } });
	})();

	(function () {
	  var u = CryptoJS,
	      p = u.lib.WordArray;u.enc.Base64 = { stringify: function stringify(d) {
	      var l = d.words,
	          p = d.sigBytes,
	          t = this._map;d.clamp();d = [];for (var r = 0; r < p; r += 3) {
	        for (var w = (l[r >>> 2] >>> 24 - 8 * (r % 4) & 255) << 16 | (l[r + 1 >>> 2] >>> 24 - 8 * ((r + 1) % 4) & 255) << 8 | l[r + 2 >>> 2] >>> 24 - 8 * ((r + 2) % 4) & 255, v = 0; 4 > v && r + 0.75 * v < p; v++) {
	          d.push(t.charAt(w >>> 6 * (3 - v) & 63));
	        }
	      }if (l = t.charAt(64)) for (; d.length % 4;) {
	        d.push(l);
	      }return d.join("");
	    }, parse: function parse(d) {
	      var l = d.length,
	          s = this._map,
	          t = s.charAt(64);t && (t = d.indexOf(t), -1 != t && (l = t));for (var t = [], r = 0, w = 0; w < l; w++) {
	        if (w % 4) {
	          var v = s.indexOf(d.charAt(w - 1)) << 2 * (w % 4),
	              b = s.indexOf(d.charAt(w)) >>> 6 - 2 * (w % 4);t[r >>> 2] |= (v | b) << 24 - 8 * (r % 4);r++;
	        }
	      }return p.create(t, r);
	    }, _map: "ABCDEFGHIJKLMNOPQRSTUVWXYZabcdefghijklmnopqrstuvwxyz0123456789+/=" };
	})();

	(function (u) {
	  function p(b, n, a, c, e, j, k) {
	    b = b + (n & a | ~n & c) + e + k;return (b << j | b >>> 32 - j) + n;
	  }function d(b, n, a, c, e, j, k) {
	    b = b + (n & c | a & ~c) + e + k;return (b << j | b >>> 32 - j) + n;
	  }function l(b, n, a, c, e, j, k) {
	    b = b + (n ^ a ^ c) + e + k;return (b << j | b >>> 32 - j) + n;
	  }function s(b, n, a, c, e, j, k) {
	    b = b + (a ^ (n | ~c)) + e + k;return (b << j | b >>> 32 - j) + n;
	  }for (var t = CryptoJS, r = t.lib, w = r.WordArray, v = r.Hasher, r = t.algo, b = [], x = 0; 64 > x; x++) {
	    b[x] = 4294967296 * u.abs(u.sin(x + 1)) | 0;
	  }r = r.MD5 = v.extend({ _doReset: function _doReset() {
	      this._hash = new w.init([1732584193, 4023233417, 2562383102, 271733878]);
	    },
	    _doProcessBlock: function _doProcessBlock(q, n) {
	      for (var a = 0; 16 > a; a++) {
	        var c = n + a,
	            e = q[c];q[c] = (e << 8 | e >>> 24) & 16711935 | (e << 24 | e >>> 8) & 4278255360;
	      }var a = this._hash.words,
	          c = q[n + 0],
	          e = q[n + 1],
	          j = q[n + 2],
	          k = q[n + 3],
	          z = q[n + 4],
	          r = q[n + 5],
	          t = q[n + 6],
	          w = q[n + 7],
	          v = q[n + 8],
	          A = q[n + 9],
	          B = q[n + 10],
	          C = q[n + 11],
	          u = q[n + 12],
	          D = q[n + 13],
	          E = q[n + 14],
	          x = q[n + 15],
	          f = a[0],
	          m = a[1],
	          g = a[2],
	          h = a[3],
	          f = p(f, m, g, h, c, 7, b[0]),
	          h = p(h, f, m, g, e, 12, b[1]),
	          g = p(g, h, f, m, j, 17, b[2]),
	          m = p(m, g, h, f, k, 22, b[3]),
	          f = p(f, m, g, h, z, 7, b[4]),
	          h = p(h, f, m, g, r, 12, b[5]),
	          g = p(g, h, f, m, t, 17, b[6]),
	          m = p(m, g, h, f, w, 22, b[7]),
	          f = p(f, m, g, h, v, 7, b[8]),
	          h = p(h, f, m, g, A, 12, b[9]),
	          g = p(g, h, f, m, B, 17, b[10]),
	          m = p(m, g, h, f, C, 22, b[11]),
	          f = p(f, m, g, h, u, 7, b[12]),
	          h = p(h, f, m, g, D, 12, b[13]),
	          g = p(g, h, f, m, E, 17, b[14]),
	          m = p(m, g, h, f, x, 22, b[15]),
	          f = d(f, m, g, h, e, 5, b[16]),
	          h = d(h, f, m, g, t, 9, b[17]),
	          g = d(g, h, f, m, C, 14, b[18]),
	          m = d(m, g, h, f, c, 20, b[19]),
	          f = d(f, m, g, h, r, 5, b[20]),
	          h = d(h, f, m, g, B, 9, b[21]),
	          g = d(g, h, f, m, x, 14, b[22]),
	          m = d(m, g, h, f, z, 20, b[23]),
	          f = d(f, m, g, h, A, 5, b[24]),
	          h = d(h, f, m, g, E, 9, b[25]),
	          g = d(g, h, f, m, k, 14, b[26]),
	          m = d(m, g, h, f, v, 20, b[27]),
	          f = d(f, m, g, h, D, 5, b[28]),
	          h = d(h, f, m, g, j, 9, b[29]),
	          g = d(g, h, f, m, w, 14, b[30]),
	          m = d(m, g, h, f, u, 20, b[31]),
	          f = l(f, m, g, h, r, 4, b[32]),
	          h = l(h, f, m, g, v, 11, b[33]),
	          g = l(g, h, f, m, C, 16, b[34]),
	          m = l(m, g, h, f, E, 23, b[35]),
	          f = l(f, m, g, h, e, 4, b[36]),
	          h = l(h, f, m, g, z, 11, b[37]),
	          g = l(g, h, f, m, w, 16, b[38]),
	          m = l(m, g, h, f, B, 23, b[39]),
	          f = l(f, m, g, h, D, 4, b[40]),
	          h = l(h, f, m, g, c, 11, b[41]),
	          g = l(g, h, f, m, k, 16, b[42]),
	          m = l(m, g, h, f, t, 23, b[43]),
	          f = l(f, m, g, h, A, 4, b[44]),
	          h = l(h, f, m, g, u, 11, b[45]),
	          g = l(g, h, f, m, x, 16, b[46]),
	          m = l(m, g, h, f, j, 23, b[47]),
	          f = s(f, m, g, h, c, 6, b[48]),
	          h = s(h, f, m, g, w, 10, b[49]),
	          g = s(g, h, f, m, E, 15, b[50]),
	          m = s(m, g, h, f, r, 21, b[51]),
	          f = s(f, m, g, h, u, 6, b[52]),
	          h = s(h, f, m, g, k, 10, b[53]),
	          g = s(g, h, f, m, B, 15, b[54]),
	          m = s(m, g, h, f, e, 21, b[55]),
	          f = s(f, m, g, h, v, 6, b[56]),
	          h = s(h, f, m, g, x, 10, b[57]),
	          g = s(g, h, f, m, t, 15, b[58]),
	          m = s(m, g, h, f, D, 21, b[59]),
	          f = s(f, m, g, h, z, 6, b[60]),
	          h = s(h, f, m, g, C, 10, b[61]),
	          g = s(g, h, f, m, j, 15, b[62]),
	          m = s(m, g, h, f, A, 21, b[63]);a[0] = a[0] + f | 0;a[1] = a[1] + m | 0;a[2] = a[2] + g | 0;a[3] = a[3] + h | 0;
	    }, _doFinalize: function _doFinalize() {
	      var b = this._data,
	          n = b.words,
	          a = 8 * this._nDataBytes,
	          c = 8 * b.sigBytes;n[c >>> 5] |= 128 << 24 - c % 32;var e = u.floor(a / 4294967296);n[(c + 64 >>> 9 << 4) + 15] = (e << 8 | e >>> 24) & 16711935 | (e << 24 | e >>> 8) & 4278255360;n[(c + 64 >>> 9 << 4) + 14] = (a << 8 | a >>> 24) & 16711935 | (a << 24 | a >>> 8) & 4278255360;b.sigBytes = 4 * (n.length + 1);this._process();b = this._hash;n = b.words;for (a = 0; 4 > a; a++) {
	        c = n[a], n[a] = (c << 8 | c >>> 24) & 16711935 | (c << 24 | c >>> 8) & 4278255360;
	      }return b;
	    }, clone: function clone() {
	      var b = v.clone.call(this);b._hash = this._hash.clone();return b;
	    } });t.MD5 = v._createHelper(r);t.HmacMD5 = v._createHmacHelper(r);
	})(Math);
	(function () {
	  var u = CryptoJS,
	      p = u.lib,
	      d = p.Base,
	      l = p.WordArray,
	      p = u.algo,
	      s = p.EvpKDF = d.extend({ cfg: d.extend({ keySize: 4, hasher: p.MD5, iterations: 1 }), init: function init(d) {
	      this.cfg = this.cfg.extend(d);
	    }, compute: function compute(d, r) {
	      for (var p = this.cfg, s = p.hasher.create(), b = l.create(), u = b.words, q = p.keySize, p = p.iterations; u.length < q;) {
	        n && s.update(n);var n = s.update(d).finalize(r);s.reset();for (var a = 1; a < p; a++) {
	          n = s.finalize(n), s.reset();
	        }b.concat(n);
	      }b.sigBytes = 4 * q;return b;
	    } });u.EvpKDF = function (d, l, p) {
	    return s.create(p).compute(d, l);
	  };
	})();

	CryptoJS.lib.Cipher || function (u) {
	  var p = CryptoJS,
	      d = p.lib,
	      l = d.Base,
	      s = d.WordArray,
	      t = d.BufferedBlockAlgorithm,
	      r = p.enc.Base64,
	      w = p.algo.EvpKDF,
	      v = d.Cipher = t.extend({ cfg: l.extend(), createEncryptor: function createEncryptor(e, a) {
	      return this.create(this._ENC_XFORM_MODE, e, a);
	    }, createDecryptor: function createDecryptor(e, a) {
	      return this.create(this._DEC_XFORM_MODE, e, a);
	    }, init: function init(e, a, b) {
	      this.cfg = this.cfg.extend(b);this._xformMode = e;this._key = a;this.reset();
	    }, reset: function reset() {
	      t.reset.call(this);this._doReset();
	    }, process: function process(e) {
	      this._append(e);return this._process();
	    },
	    finalize: function finalize(e) {
	      e && this._append(e);return this._doFinalize();
	    }, keySize: 4, ivSize: 4, _ENC_XFORM_MODE: 1, _DEC_XFORM_MODE: 2, _createHelper: function _createHelper(e) {
	      return { encrypt: function encrypt(b, k, d) {
	          return ("string" == typeof k ? c : a).encrypt(e, b, k, d);
	        }, decrypt: function decrypt(b, k, d) {
	          return ("string" == typeof k ? c : a).decrypt(e, b, k, d);
	        } };
	    } });d.StreamCipher = v.extend({ _doFinalize: function _doFinalize() {
	      return this._process(!0);
	    }, blockSize: 1 });var b = p.mode = {},
	      x = function x(e, a, b) {
	    var c = this._iv;c ? this._iv = u : c = this._prevBlock;for (var d = 0; d < b; d++) {
	      e[a + d] ^= c[d];
	    }
	  },
	      q = (d.BlockCipherMode = l.extend({ createEncryptor: function createEncryptor(e, a) {
	      return this.Encryptor.create(e, a);
	    }, createDecryptor: function createDecryptor(e, a) {
	      return this.Decryptor.create(e, a);
	    }, init: function init(e, a) {
	      this._cipher = e;this._iv = a;
	    } })).extend();q.Encryptor = q.extend({ processBlock: function processBlock(e, a) {
	      var b = this._cipher,
	          c = b.blockSize;x.call(this, e, a, c);b.encryptBlock(e, a);this._prevBlock = e.slice(a, a + c);
	    } });q.Decryptor = q.extend({ processBlock: function processBlock(e, a) {
	      var b = this._cipher,
	          c = b.blockSize,
	          d = e.slice(a, a + c);b.decryptBlock(e, a);x.call(this, e, a, c);this._prevBlock = d;
	    } });b = b.CBC = q;q = (p.pad = {}).Pkcs7 = { pad: function pad(a, b) {
	      for (var c = 4 * b, c = c - a.sigBytes % c, d = c << 24 | c << 16 | c << 8 | c, l = [], n = 0; n < c; n += 4) {
	        l.push(d);
	      }c = s.create(l, c);a.concat(c);
	    }, unpad: function unpad(a) {
	      a.sigBytes -= a.words[a.sigBytes - 1 >>> 2] & 255;
	    } };d.BlockCipher = v.extend({ cfg: v.cfg.extend({ mode: b, padding: q }), reset: function reset() {
	      v.reset.call(this);var a = this.cfg,
	          b = a.iv,
	          a = a.mode;if (this._xformMode == this._ENC_XFORM_MODE) var c = a.createEncryptor;else c = a.createDecryptor, this._minBufferSize = 1;this._mode = c.call(a, this, b && b.words);
	    }, _doProcessBlock: function _doProcessBlock(a, b) {
	      this._mode.processBlock(a, b);
	    }, _doFinalize: function _doFinalize() {
	      var a = this.cfg.padding;if (this._xformMode == this._ENC_XFORM_MODE) {
	        a.pad(this._data, this.blockSize);var b = this._process(!0);
	      } else b = this._process(!0), a.unpad(b);return b;
	    }, blockSize: 4 });var n = d.CipherParams = l.extend({ init: function init(a) {
	      this.mixIn(a);
	    }, toString: function toString(a) {
	      return (a || this.formatter).stringify(this);
	    } }),
	      b = (p.format = {}).OpenSSL = { stringify: function stringify(a) {
	      var b = a.ciphertext;a = a.salt;return (a ? s.create([1398893684, 1701076831]).concat(a).concat(b) : b).toString(r);
	    }, parse: function parse(a) {
	      a = r.parse(a);var b = a.words;if (1398893684 == b[0] && 1701076831 == b[1]) {
	        var c = s.create(b.slice(2, 4));b.splice(0, 4);a.sigBytes -= 16;
	      }return n.create({ ciphertext: a, salt: c });
	    } },
	      a = d.SerializableCipher = l.extend({ cfg: l.extend({ format: b }), encrypt: function encrypt(a, b, c, d) {
	      d = this.cfg.extend(d);var l = a.createEncryptor(c, d);b = l.finalize(b);l = l.cfg;return n.create({ ciphertext: b, key: c, iv: l.iv, algorithm: a, mode: l.mode, padding: l.padding, blockSize: a.blockSize, formatter: d.format });
	    },
	    decrypt: function decrypt(a, b, c, d) {
	      d = this.cfg.extend(d);b = this._parse(b, d.format);return a.createDecryptor(c, d).finalize(b.ciphertext);
	    }, _parse: function _parse(a, b) {
	      return "string" == typeof a ? b.parse(a, this) : a;
	    } }),
	      p = (p.kdf = {}).OpenSSL = { execute: function execute(a, b, c, d) {
	      d || (d = s.random(8));a = w.create({ keySize: b + c }).compute(a, d);c = s.create(a.words.slice(b), 4 * c);a.sigBytes = 4 * b;return n.create({ key: a, iv: c, salt: d });
	    } },
	      c = d.PasswordBasedCipher = a.extend({ cfg: a.cfg.extend({ kdf: p }), encrypt: function encrypt(b, c, d, l) {
	      l = this.cfg.extend(l);d = l.kdf.execute(d, b.keySize, b.ivSize);l.iv = d.iv;b = a.encrypt.call(this, b, c, d.key, l);b.mixIn(d);return b;
	    }, decrypt: function decrypt(b, c, d, l) {
	      l = this.cfg.extend(l);c = this._parse(c, l.format);d = l.kdf.execute(d, b.keySize, b.ivSize, c.salt);l.iv = d.iv;return a.decrypt.call(this, b, c, d.key, l);
	    } });
	}();

	(function () {
	  for (var u = CryptoJS, p = u.lib.BlockCipher, d = u.algo, l = [], s = [], t = [], r = [], w = [], v = [], b = [], x = [], q = [], n = [], a = [], c = 0; 256 > c; c++) {
	    a[c] = 128 > c ? c << 1 : c << 1 ^ 283;
	  }for (var e = 0, j = 0, c = 0; 256 > c; c++) {
	    var k = j ^ j << 1 ^ j << 2 ^ j << 3 ^ j << 4,
	        k = k >>> 8 ^ k & 255 ^ 99;l[e] = k;s[k] = e;var z = a[e],
	        F = a[z],
	        G = a[F],
	        y = 257 * a[k] ^ 16843008 * k;t[e] = y << 24 | y >>> 8;r[e] = y << 16 | y >>> 16;w[e] = y << 8 | y >>> 24;v[e] = y;y = 16843009 * G ^ 65537 * F ^ 257 * z ^ 16843008 * e;b[k] = y << 24 | y >>> 8;x[k] = y << 16 | y >>> 16;q[k] = y << 8 | y >>> 24;n[k] = y;e ? (e = z ^ a[a[a[G ^ z]]], j ^= a[a[j]]) : e = j = 1;
	  }var H = [0, 1, 2, 4, 8, 16, 32, 64, 128, 27, 54],
	      d = d.AES = p.extend({ _doReset: function _doReset() {
	      for (var a = this._key, c = a.words, d = a.sigBytes / 4, a = 4 * ((this._nRounds = d + 6) + 1), e = this._keySchedule = [], j = 0; j < a; j++) {
	        if (j < d) e[j] = c[j];else {
	          var k = e[j - 1];j % d ? 6 < d && 4 == j % d && (k = l[k >>> 24] << 24 | l[k >>> 16 & 255] << 16 | l[k >>> 8 & 255] << 8 | l[k & 255]) : (k = k << 8 | k >>> 24, k = l[k >>> 24] << 24 | l[k >>> 16 & 255] << 16 | l[k >>> 8 & 255] << 8 | l[k & 255], k ^= H[j / d | 0] << 24);e[j] = e[j - d] ^ k;
	        }
	      }c = this._invKeySchedule = [];for (d = 0; d < a; d++) {
	        j = a - d, k = d % 4 ? e[j] : e[j - 4], c[d] = 4 > d || 4 >= j ? k : b[l[k >>> 24]] ^ x[l[k >>> 16 & 255]] ^ q[l[k >>> 8 & 255]] ^ n[l[k & 255]];
	      }
	    }, encryptBlock: function encryptBlock(a, b) {
	      this._doCryptBlock(a, b, this._keySchedule, t, r, w, v, l);
	    }, decryptBlock: function decryptBlock(a, c) {
	      var d = a[c + 1];a[c + 1] = a[c + 3];a[c + 3] = d;this._doCryptBlock(a, c, this._invKeySchedule, b, x, q, n, s);d = a[c + 1];a[c + 1] = a[c + 3];a[c + 3] = d;
	    }, _doCryptBlock: function _doCryptBlock(a, b, c, d, e, j, l, f) {
	      for (var m = this._nRounds, g = a[b] ^ c[0], h = a[b + 1] ^ c[1], k = a[b + 2] ^ c[2], n = a[b + 3] ^ c[3], p = 4, r = 1; r < m; r++) {
	        var q = d[g >>> 24] ^ e[h >>> 16 & 255] ^ j[k >>> 8 & 255] ^ l[n & 255] ^ c[p++],
	            s = d[h >>> 24] ^ e[k >>> 16 & 255] ^ j[n >>> 8 & 255] ^ l[g & 255] ^ c[p++],
	            t = d[k >>> 24] ^ e[n >>> 16 & 255] ^ j[g >>> 8 & 255] ^ l[h & 255] ^ c[p++],
	            n = d[n >>> 24] ^ e[g >>> 16 & 255] ^ j[h >>> 8 & 255] ^ l[k & 255] ^ c[p++],
	            g = q,
	            h = s,
	            k = t;
	      }q = (f[g >>> 24] << 24 | f[h >>> 16 & 255] << 16 | f[k >>> 8 & 255] << 8 | f[n & 255]) ^ c[p++];s = (f[h >>> 24] << 24 | f[k >>> 16 & 255] << 16 | f[n >>> 8 & 255] << 8 | f[g & 255]) ^ c[p++];t = (f[k >>> 24] << 24 | f[n >>> 16 & 255] << 16 | f[g >>> 8 & 255] << 8 | f[h & 255]) ^ c[p++];n = (f[n >>> 24] << 24 | f[g >>> 16 & 255] << 16 | f[h >>> 8 & 255] << 8 | f[k & 255]) ^ c[p++];a[b] = q;a[b + 1] = s;a[b + 2] = t;a[b + 3] = n;
	    }, keySize: 8 });u.AES = p._createHelper(d);
	})();

	CryptoJS.mode.ECB = function () {
	  var ECB = CryptoJS.lib.BlockCipherMode.extend();

	  ECB.Encryptor = ECB.extend({
	    processBlock: function processBlock(words, offset) {
	      this._cipher.encryptBlock(words, offset);
	    }
	  });

	  ECB.Decryptor = ECB.extend({
	    processBlock: function processBlock(words, offset) {
	      this._cipher.decryptBlock(words, offset);
	    }
	  });

	  return ECB;
	}();

	module.exports = CryptoJS;

/***/ }),
/* 8 */
/***/ (function(module, exports, __webpack_require__) {

	'use strict';

	Object.defineProperty(exports, "__esModule", {
	  value: true
	});

	var _createClass = function () { function defineProperties(target, props) { for (var i = 0; i < props.length; i++) { var descriptor = props[i]; descriptor.enumerable = descriptor.enumerable || false; descriptor.configurable = true; if ("value" in descriptor) descriptor.writable = true; Object.defineProperty(target, descriptor.key, descriptor); } } return function (Constructor, protoProps, staticProps) { if (protoProps) defineProperties(Constructor.prototype, protoProps); if (staticProps) defineProperties(Constructor, staticProps); return Constructor; }; }();

	var _cryptography = __webpack_require__(6);

	var _cryptography2 = _interopRequireDefault(_cryptography);

	var _config2 = __webpack_require__(2);

	var _config3 = _interopRequireDefault(_config2);

	var _listener_manager = __webpack_require__(9);

	var _listener_manager2 = _interopRequireDefault(_listener_manager);

	var _reconnection_manager = __webpack_require__(11);

	var _reconnection_manager2 = _interopRequireDefault(_reconnection_manager);

	var _deduping_manager = __webpack_require__(14);

	var _deduping_manager2 = _interopRequireDefault(_deduping_manager);

	var _utils = __webpack_require__(15);

	var _utils2 = _interopRequireDefault(_utils);

	var _flow_interfaces = __webpack_require__(5);

	var _categories = __webpack_require__(10);

	var _categories2 = _interopRequireDefault(_categories);

	function _interopRequireDefault(obj) { return obj && obj.__esModule ? obj : { default: obj }; }

	function _classCallCheck(instance, Constructor) { if (!(instance instanceof Constructor)) { throw new TypeError("Cannot call a class as a function"); } }

	var _class = function () {
	  function _class(_ref) {
	    var subscribeEndpoint = _ref.subscribeEndpoint,
	        leaveEndpoint = _ref.leaveEndpoint,
	        heartbeatEndpoint = _ref.heartbeatEndpoint,
	        setStateEndpoint = _ref.setStateEndpoint,
	        timeEndpoint = _ref.timeEndpoint,
	        config = _ref.config,
	        crypto = _ref.crypto,
	        listenerManager = _ref.listenerManager;

	    _classCallCheck(this, _class);

	    this._listenerManager = listenerManager;
	    this._config = config;

	    this._leaveEndpoint = leaveEndpoint;
	    this._heartbeatEndpoint = heartbeatEndpoint;
	    this._setStateEndpoint = setStateEndpoint;
	    this._subscribeEndpoint = subscribeEndpoint;

	    this._crypto = crypto;

	    this._channels = {};
	    this._presenceChannels = {};

	    this._heartbeatChannels = {};
	    this._heartbeatChannelGroups = {};

	    this._channelGroups = {};
	    this._presenceChannelGroups = {};

	    this._pendingChannelSubscriptions = [];
	    this._pendingChannelGroupSubscriptions = [];

	    this._currentTimetoken = 0;
	    this._lastTimetoken = 0;
	    this._storedTimetoken = null;

	    this._subscriptionStatusAnnounced = false;

	    this._isOnline = true;

	    this._reconnectionManager = new _reconnection_manager2.default({ timeEndpoint: timeEndpoint });
	    this._dedupingManager = new _deduping_manager2.default({ config: config });
	  }

	  _createClass(_class, [{
	    key: 'adaptStateChange',
	    value: function adaptStateChange(args, callback) {
	      var _this = this;

	      var state = args.state,
	          _args$channels = args.channels,
	          channels = _args$channels === undefined ? [] : _args$channels,
	          _args$channelGroups = args.channelGroups,
	          channelGroups = _args$channelGroups === undefined ? [] : _args$channelGroups;


	      channels.forEach(function (channel) {
	        if (channel in _this._channels) _this._channels[channel].state = state;
	      });

	      channelGroups.forEach(function (channelGroup) {
<<<<<<< HEAD
	        if (channelGroup in _this._channelGroups) _this._channelGroups[channelGroup].state = state;
=======
	        if (channelGroup in _this._channelGroups) {
	          _this._channelGroups[channelGroup].state = state;
	        }
>>>>>>> 7fc45140
	      });

	      return this._setStateEndpoint({ state: state, channels: channels, channelGroups: channelGroups }, callback);
	    }
	  }, {
	    key: 'adaptPresenceChange',
	    value: function adaptPresenceChange(args) {
	      var _this2 = this;

	      var connected = args.connected,
	          _args$channels2 = args.channels,
	          channels = _args$channels2 === undefined ? [] : _args$channels2,
	          _args$channelGroups2 = args.channelGroups,
	          channelGroups = _args$channelGroups2 === undefined ? [] : _args$channelGroups2;


	      if (connected) {
	        channels.forEach(function (channel) {
	          _this2._heartbeatChannels[channel] = { state: {} };
	        });

	        channelGroups.forEach(function (channelGroup) {
	          _this2._heartbeatChannelGroups[channelGroup] = { state: {} };
	        });
	      } else {
	        channels.forEach(function (channel) {
	          if (channel in _this2._heartbeatChannels) {
	            delete _this2._heartbeatChannels[channel];
	          }
	        });

	        channelGroups.forEach(function (channelGroup) {
	          if (channelGroup in _this2._heartbeatChannelGroups) {
	            delete _this2._heartbeatChannelGroups[channelGroup];
	          }
	        });

	        if (this._config.suppressLeaveEvents === false) {
	          this._leaveEndpoint({ channels: channels, channelGroups: channelGroups }, function (status) {
	            _this2._listenerManager.announceStatus(status);
	          });
	        }
	      }

	      this.reconnect();
	    }
	  }, {
	    key: 'adaptSubscribeChange',
	    value: function adaptSubscribeChange(args) {
	      var _this3 = this;

	      var timetoken = args.timetoken,
	          _args$channels3 = args.channels,
	          channels = _args$channels3 === undefined ? [] : _args$channels3,
	          _args$channelGroups3 = args.channelGroups,
	          channelGroups = _args$channelGroups3 === undefined ? [] : _args$channelGroups3,
	          _args$withPresence = args.withPresence,
	          withPresence = _args$withPresence === undefined ? false : _args$withPresence,
	          _args$withHeartbeats = args.withHeartbeats,
<<<<<<< HEAD
	          withHeartbeats = _args$withHeartbeats === undefined ? true : _args$withHeartbeats;


	      if (!this._config.subscribeKey || this._config.subscribeKey === '') {
	        if (console && console.log) console.log('subscribe key missing; aborting subscribe');
=======
	          withHeartbeats = _args$withHeartbeats === undefined ? false : _args$withHeartbeats;


	      if (!this._config.subscribeKey || this._config.subscribeKey === '') {
	        if (console && console.log) {
	          console.log('subscribe key missing; aborting subscribe');
	        }
>>>>>>> 7fc45140
	        return;
	      }

	      if (timetoken) {
	        this._lastTimetoken = this._currentTimetoken;
	        this._currentTimetoken = timetoken;
	      }

	      if (this._currentTimetoken !== '0' && this._currentTimetoken !== 0) {
	        this._storedTimetoken = this._currentTimetoken;
	        this._currentTimetoken = 0;
	      }

	      channels.forEach(function (channel) {
	        _this3._channels[channel] = { state: {} };
	        if (withPresence) _this3._presenceChannels[channel] = {};
	        if (withHeartbeats) _this3._heartbeatChannels[channel] = {};

	        _this3._pendingChannelSubscriptions.push(channel);
	      });

	      channelGroups.forEach(function (channelGroup) {
	        _this3._channelGroups[channelGroup] = { state: {} };
	        if (withPresence) _this3._presenceChannelGroups[channelGroup] = {};
	        if (withHeartbeats) _this3._heartbeatChannelGroups[channelGroup] = {};

	        _this3._pendingChannelGroupSubscriptions.push(channelGroup);
	      });

	      this._subscriptionStatusAnnounced = false;
	      this.reconnect();
	    }
	  }, {
	    key: 'adaptUnsubscribeChange',
	    value: function adaptUnsubscribeChange(args, isOffline) {
	      var _this4 = this;

	      var _args$channels4 = args.channels,
	          channels = _args$channels4 === undefined ? [] : _args$channels4,
	          _args$channelGroups4 = args.channelGroups,
	          channelGroups = _args$channelGroups4 === undefined ? [] : _args$channelGroups4;

	      var actualChannels = [];
	      var actualChannelGroups = [];


	      channels.forEach(function (channel) {
	        if (channel in _this4._channels) {
	          delete _this4._channels[channel];
	          actualChannels.push(channel);

	          if (channel in _this4._heartbeatChannels) {
	            delete _this4._heartbeatChannels[channel];
	          }
	        }
	        if (channel in _this4._presenceChannels) {
	          delete _this4._presenceChannels[channel];
	          actualChannels.push(channel);
	        }
	      });

	      channelGroups.forEach(function (channelGroup) {
	        if (channelGroup in _this4._channelGroups) {
	          delete _this4._channelGroups[channelGroup];
	          actualChannelGroups.push(channelGroup);

	          if (channelGroup in _this4._heartbeatChannelGroups) {
	            delete _this4._heartbeatChannelGroups[channelGroup];
	          }
	        }
	        if (channelGroup in _this4._presenceChannelGroups) {
	          delete _this4._channelGroups[channelGroup];
	          actualChannelGroups.push(channelGroup);
	        }
	      });

	      if (actualChannels.length === 0 && actualChannelGroups.length === 0) {
	        return;
	      }

	      if (this._config.suppressLeaveEvents === false && !isOffline) {
	        this._leaveEndpoint({ channels: actualChannels, channelGroups: actualChannelGroups }, function (status) {
	          status.affectedChannels = actualChannels;
	          status.affectedChannelGroups = actualChannelGroups;
	          status.currentTimetoken = _this4._currentTimetoken;
	          status.lastTimetoken = _this4._lastTimetoken;
	          _this4._listenerManager.announceStatus(status);
	        });
	      }

	      if (Object.keys(this._channels).length === 0 && Object.keys(this._presenceChannels).length === 0 && Object.keys(this._channelGroups).length === 0 && Object.keys(this._presenceChannelGroups).length === 0) {
	        this._lastTimetoken = 0;
	        this._currentTimetoken = 0;
	        this._storedTimetoken = null;
	        this._region = null;
	        this._reconnectionManager.stopPolling();
	      }

	      this.reconnect();
	    }
	  }, {
	    key: 'unsubscribeAll',
	    value: function unsubscribeAll(isOffline) {
<<<<<<< HEAD
	      this.adaptUnsubscribeChange({ channels: this.getSubscribedChannels(), channelGroups: this.getSubscribedChannelGroups() }, isOffline);
=======
	      this.adaptUnsubscribeChange({
	        channels: this.getSubscribedChannels(),
	        channelGroups: this.getSubscribedChannelGroups()
	      }, isOffline);
>>>>>>> 7fc45140
	    }
	  }, {
	    key: 'getHeartbeatChannels',
	    value: function getHeartbeatChannels() {
	      return Object.keys(this._heartbeatChannels);
	    }
	  }, {
	    key: 'getHeartbeatChannelGroups',
	    value: function getHeartbeatChannelGroups() {
	      return Object.keys(this._heartbeatChannelGroups);
	    }
	  }, {
	    key: 'getSubscribedChannels',
	    value: function getSubscribedChannels() {
	      return Object.keys(this._channels);
	    }
	  }, {
	    key: 'getSubscribedChannelGroups',
	    value: function getSubscribedChannelGroups() {
	      return Object.keys(this._channelGroups);
	    }
	  }, {
	    key: 'reconnect',
	    value: function reconnect() {
	      this._startSubscribeLoop();
	      this._registerHeartbeatTimer();
	    }
	  }, {
	    key: 'disconnect',
	    value: function disconnect() {
	      this._stopSubscribeLoop();
	      this._stopHeartbeatTimer();
	      this._reconnectionManager.stopPolling();
	    }
	  }, {
	    key: '_registerHeartbeatTimer',
	    value: function _registerHeartbeatTimer() {
	      this._stopHeartbeatTimer();

	      if (this._config.getHeartbeatInterval() === 0) {
	        return;
	      }

	      this._performHeartbeatLoop();
	      this._heartbeatTimer = setInterval(this._performHeartbeatLoop.bind(this), this._config.getHeartbeatInterval() * 1000);
	    }
	  }, {
	    key: '_stopHeartbeatTimer',
	    value: function _stopHeartbeatTimer() {
	      if (this._heartbeatTimer) {
	        clearInterval(this._heartbeatTimer);
	        this._heartbeatTimer = null;
	      }
	    }
	  }, {
	    key: '_performHeartbeatLoop',
	    value: function _performHeartbeatLoop() {
	      var _this5 = this;

	      var heartbeatChannels = this.getHeartbeatChannels();

	      var heartbeatChannelGroups = this.getHeartbeatChannelGroups();

	      var presenceState = {};

	      if (heartbeatChannels.length === 0 && heartbeatChannelGroups.length === 0) {
	        return;
	      }

	      this.getSubscribedChannels().forEach(function (channel) {
	        var channelState = _this5._channels[channel].state;
<<<<<<< HEAD
	        if (Object.keys(channelState).length) presenceState[channel] = channelState;
=======
	        if (Object.keys(channelState).length) {
	          presenceState[channel] = channelState;
	        }
>>>>>>> 7fc45140
	      });

	      this.getSubscribedChannelGroups().forEach(function (channelGroup) {
	        var channelGroupState = _this5._channelGroups[channelGroup].state;
<<<<<<< HEAD
	        if (Object.keys(channelGroupState).length) presenceState[channelGroup] = channelGroupState;
=======
	        if (Object.keys(channelGroupState).length) {
	          presenceState[channelGroup] = channelGroupState;
	        }
>>>>>>> 7fc45140
	      });

	      var onHeartbeat = function onHeartbeat(status) {
	        if (status.error && _this5._config.announceFailedHeartbeats) {
	          _this5._listenerManager.announceStatus(status);
	        }

	        if (status.error && _this5._config.autoNetworkDetection && _this5._isOnline) {
	          _this5._isOnline = false;
	          _this5.disconnect();
	          _this5._listenerManager.announceNetworkDown();
	          _this5.reconnect();
	        }

	        if (!status.error && _this5._config.announceSuccessfulHeartbeats) {
	          _this5._listenerManager.announceStatus(status);
	        }
	      };

	      this._heartbeatEndpoint({
	        channels: heartbeatChannels,
	        channelGroups: heartbeatChannelGroups,
<<<<<<< HEAD
	        state: presenceState }, onHeartbeat.bind(this));
=======
	        state: presenceState
	      }, onHeartbeat.bind(this));
>>>>>>> 7fc45140
	    }
	  }, {
	    key: '_startSubscribeLoop',
	    value: function _startSubscribeLoop() {
<<<<<<< HEAD
	      this._stopSubscribeLoop();
=======
	      var _this6 = this;

	      this._stopSubscribeLoop();
	      var presenceState = {};
>>>>>>> 7fc45140
	      var channels = [];
	      var channelGroups = [];

	      Object.keys(this._channels).forEach(function (channel) {
<<<<<<< HEAD
	        return channels.push(channel);
	      });
	      Object.keys(this._presenceChannels).forEach(function (channel) {
	        return channels.push(channel + '-pnpres');
	      });

	      Object.keys(this._channelGroups).forEach(function (channelGroup) {
	        return channelGroups.push(channelGroup);
	      });
	      Object.keys(this._presenceChannelGroups).forEach(function (channelGroup) {
	        return channelGroups.push(channelGroup + '-pnpres');
=======
	        var channelState = _this6._channels[channel].state;

	        if (Object.keys(channelState).length) {
	          presenceState[channel] = channelState;
	        }

	        channels.push(channel);
	      });
	      Object.keys(this._presenceChannels).forEach(function (channel) {
	        channels.push(channel + '-pnpres');
	      });

	      Object.keys(this._channelGroups).forEach(function (channelGroup) {
	        var channelGroupState = _this6._channelGroups[channelGroup].state;

	        if (Object.keys(channelGroupState).length) {
	          presenceState[channelGroup] = channelGroupState;
	        }

	        channelGroups.push(channelGroup);
	      });
	      Object.keys(this._presenceChannelGroups).forEach(function (channelGroup) {
	        channelGroups.push(channelGroup + '-pnpres');
>>>>>>> 7fc45140
	      });

	      if (channels.length === 0 && channelGroups.length === 0) {
	        return;
	      }

	      var subscribeArgs = {
	        channels: channels,
	        channelGroups: channelGroups,
<<<<<<< HEAD
=======
	        state: presenceState,
>>>>>>> 7fc45140
	        timetoken: this._currentTimetoken,
	        filterExpression: this._config.filterExpression,
	        region: this._region
	      };

	      this._subscribeCall = this._subscribeEndpoint(subscribeArgs, this._processSubscribeResponse.bind(this));
	    }
	  }, {
	    key: '_processSubscribeResponse',
	    value: function _processSubscribeResponse(status, payload) {
<<<<<<< HEAD
	      var _this6 = this;
=======
	      var _this7 = this;
>>>>>>> 7fc45140

	      if (status.error) {
	        if (status.category === _categories2.default.PNTimeoutCategory) {
	          this._startSubscribeLoop();
	        } else if (status.category === _categories2.default.PNNetworkIssuesCategory) {
	          this.disconnect();

	          if (status.error && this._config.autoNetworkDetection && this._isOnline) {
	            this._isOnline = false;
	            this._listenerManager.announceNetworkDown();
	          }

	          this._reconnectionManager.onReconnection(function () {
<<<<<<< HEAD
	            if (_this6._config.autoNetworkDetection && !_this6._isOnline) {
	              _this6._isOnline = true;
	              _this6._listenerManager.announceNetworkUp();
	            }
	            _this6.reconnect();
	            _this6._subscriptionStatusAnnounced = true;
	            var reconnectedAnnounce = {
	              category: _categories2.default.PNReconnectedCategory,
	              operation: status.operation,
	              lastTimetoken: _this6._lastTimetoken,
	              currentTimetoken: _this6._currentTimetoken
	            };
	            _this6._listenerManager.announceStatus(reconnectedAnnounce);
=======
	            if (_this7._config.autoNetworkDetection && !_this7._isOnline) {
	              _this7._isOnline = true;
	              _this7._listenerManager.announceNetworkUp();
	            }
	            _this7.reconnect();
	            _this7._subscriptionStatusAnnounced = true;
	            var reconnectedAnnounce = {
	              category: _categories2.default.PNReconnectedCategory,
	              operation: status.operation,
	              lastTimetoken: _this7._lastTimetoken,
	              currentTimetoken: _this7._currentTimetoken
	            };
	            _this7._listenerManager.announceStatus(reconnectedAnnounce);
>>>>>>> 7fc45140
	          });

	          this._reconnectionManager.startPolling();
	          this._listenerManager.announceStatus(status);
	        } else if (status.category === _categories2.default.PNBadRequestCategory) {
	          this._stopHeartbeatTimer();
	          this._listenerManager.announceStatus(status);
	        } else {
	          this._listenerManager.announceStatus(status);
	        }

	        return;
	      }

	      if (this._storedTimetoken) {
	        this._currentTimetoken = this._storedTimetoken;
	        this._storedTimetoken = null;
	      } else {
	        this._lastTimetoken = this._currentTimetoken;
	        this._currentTimetoken = payload.metadata.timetoken;
	      }

	      if (!this._subscriptionStatusAnnounced) {
	        var connectedAnnounce = {};
	        connectedAnnounce.category = _categories2.default.PNConnectedCategory;
	        connectedAnnounce.operation = status.operation;
	        connectedAnnounce.affectedChannels = this._pendingChannelSubscriptions;
	        connectedAnnounce.subscribedChannels = this.getSubscribedChannels();
	        connectedAnnounce.affectedChannelGroups = this._pendingChannelGroupSubscriptions;
	        connectedAnnounce.lastTimetoken = this._lastTimetoken;
	        connectedAnnounce.currentTimetoken = this._currentTimetoken;
	        this._subscriptionStatusAnnounced = true;
	        this._listenerManager.announceStatus(connectedAnnounce);

	        this._pendingChannelSubscriptions = [];
	        this._pendingChannelGroupSubscriptions = [];
	      }

	      var messages = payload.messages || [];
	      var _config = this._config,
	          requestMessageCountThreshold = _config.requestMessageCountThreshold,
	          dedupeOnSubscribe = _config.dedupeOnSubscribe;


	      if (requestMessageCountThreshold && messages.length >= requestMessageCountThreshold) {
	        var countAnnouncement = {};
	        countAnnouncement.category = _categories2.default.PNRequestMessageCountExceededCategory;
	        countAnnouncement.operation = status.operation;
	        this._listenerManager.announceStatus(countAnnouncement);
	      }

	      messages.forEach(function (message) {
	        var channel = message.channel;
	        var subscriptionMatch = message.subscriptionMatch;
	        var publishMetaData = message.publishMetaData;

	        if (channel === subscriptionMatch) {
	          subscriptionMatch = null;
	        }

	        if (dedupeOnSubscribe) {
<<<<<<< HEAD
	          if (_this6._dedupingManager.isDuplicate(message)) {
	            return;
	          } else {
	            _this6._dedupingManager.addEntry(message);
=======
	          if (_this7._dedupingManager.isDuplicate(message)) {
	            return;
	          } else {
	            _this7._dedupingManager.addEntry(message);
>>>>>>> 7fc45140
	          }
	        }

	        if (_utils2.default.endsWith(message.channel, '-pnpres')) {
	          var announce = {};
	          announce.channel = null;
	          announce.subscription = null;

	          announce.actualChannel = subscriptionMatch != null ? channel : null;
	          announce.subscribedChannel = subscriptionMatch != null ? subscriptionMatch : channel;


	          if (channel) {
	            announce.channel = channel.substring(0, channel.lastIndexOf('-pnpres'));
	          }

	          if (subscriptionMatch) {
	            announce.subscription = subscriptionMatch.substring(0, subscriptionMatch.lastIndexOf('-pnpres'));
	          }

	          announce.action = message.payload.action;
	          announce.state = message.payload.data;
	          announce.timetoken = publishMetaData.publishTimetoken;
	          announce.occupancy = message.payload.occupancy;
	          announce.uuid = message.payload.uuid;
	          announce.timestamp = message.payload.timestamp;

	          if (message.payload.join) {
	            announce.join = message.payload.join;
	          }

	          if (message.payload.leave) {
	            announce.leave = message.payload.leave;
	          }

	          if (message.payload.timeout) {
	            announce.timeout = message.payload.timeout;
	          }

<<<<<<< HEAD
	          _this6._listenerManager.announcePresence(announce);
=======
	          _this7._listenerManager.announcePresence(announce);
>>>>>>> 7fc45140
	        } else {
	          var _announce = {};
	          _announce.channel = null;
	          _announce.subscription = null;

	          _announce.actualChannel = subscriptionMatch != null ? channel : null;
	          _announce.subscribedChannel = subscriptionMatch != null ? subscriptionMatch : channel;


	          _announce.channel = channel;
	          _announce.subscription = subscriptionMatch;
	          _announce.timetoken = publishMetaData.publishTimetoken;
	          _announce.publisher = message.issuingClientId;

	          if (message.userMetadata) {
	            _announce.userMetadata = message.userMetadata;
	          }

<<<<<<< HEAD
	          if (_this6._config.cipherKey) {
	            _announce.message = _this6._crypto.decrypt(message.payload);
=======
	          if (_this7._config.cipherKey) {
	            _announce.message = _this7._crypto.decrypt(message.payload);
>>>>>>> 7fc45140
	          } else {
	            _announce.message = message.payload;
	          }

<<<<<<< HEAD
	          _this6._listenerManager.announceMessage(_announce);
=======
	          _this7._listenerManager.announceMessage(_announce);
>>>>>>> 7fc45140
	        }
	      });

	      this._region = payload.metadata.region;
	      this._startSubscribeLoop();
	    }
	  }, {
	    key: '_stopSubscribeLoop',
	    value: function _stopSubscribeLoop() {
	      if (this._subscribeCall) {
	        if (typeof this._subscribeCall.abort === 'function') {
	          this._subscribeCall.abort();
	        }
	        this._subscribeCall = null;
	      }
	    }
	  }]);

	  return _class;
	}();

	exports.default = _class;
	module.exports = exports['default'];

/***/ }),
/* 9 */
/***/ (function(module, exports, __webpack_require__) {

	'use strict';

	Object.defineProperty(exports, "__esModule", {
	  value: true
	});

	var _createClass = function () { function defineProperties(target, props) { for (var i = 0; i < props.length; i++) { var descriptor = props[i]; descriptor.enumerable = descriptor.enumerable || false; descriptor.configurable = true; if ("value" in descriptor) descriptor.writable = true; Object.defineProperty(target, descriptor.key, descriptor); } } return function (Constructor, protoProps, staticProps) { if (protoProps) defineProperties(Constructor.prototype, protoProps); if (staticProps) defineProperties(Constructor, staticProps); return Constructor; }; }();

	var _flow_interfaces = __webpack_require__(5);

	var _categories = __webpack_require__(10);

	var _categories2 = _interopRequireDefault(_categories);

	function _interopRequireDefault(obj) { return obj && obj.__esModule ? obj : { default: obj }; }

	function _classCallCheck(instance, Constructor) { if (!(instance instanceof Constructor)) { throw new TypeError("Cannot call a class as a function"); } }

	var _class = function () {
	  function _class() {
	    _classCallCheck(this, _class);

	    this._listeners = [];
	  }

	  _createClass(_class, [{
	    key: 'addListener',
	    value: function addListener(newListeners) {
	      this._listeners.push(newListeners);
	    }
	  }, {
	    key: 'removeListener',
	    value: function removeListener(deprecatedListener) {
	      var newListeners = [];

	      this._listeners.forEach(function (listener) {
	        if (listener !== deprecatedListener) newListeners.push(listener);
	      });

	      this._listeners = newListeners;
	    }
	  }, {
	    key: 'removeAllListeners',
	    value: function removeAllListeners() {
	      this._listeners = [];
	    }
	  }, {
	    key: 'announcePresence',
	    value: function announcePresence(announce) {
	      this._listeners.forEach(function (listener) {
	        if (listener.presence) listener.presence(announce);
	      });
	    }
	  }, {
	    key: 'announceStatus',
	    value: function announceStatus(announce) {
	      this._listeners.forEach(function (listener) {
	        if (listener.status) listener.status(announce);
	      });
	    }
	  }, {
	    key: 'announceMessage',
	    value: function announceMessage(announce) {
	      this._listeners.forEach(function (listener) {
	        if (listener.message) listener.message(announce);
	      });
	    }
	  }, {
	    key: 'announceNetworkUp',
	    value: function announceNetworkUp() {
	      var networkStatus = {};
	      networkStatus.category = _categories2.default.PNNetworkUpCategory;
	      this.announceStatus(networkStatus);
	    }
	  }, {
	    key: 'announceNetworkDown',
	    value: function announceNetworkDown() {
	      var networkStatus = {};
	      networkStatus.category = _categories2.default.PNNetworkDownCategory;
	      this.announceStatus(networkStatus);
	    }
	  }]);

	  return _class;
	}();

	exports.default = _class;
	module.exports = exports['default'];

/***/ }),
/* 10 */
/***/ (function(module, exports) {

	'use strict';

	Object.defineProperty(exports, "__esModule", {
	  value: true
	});
	exports.default = {
	  PNNetworkUpCategory: 'PNNetworkUpCategory',

	  PNNetworkDownCategory: 'PNNetworkDownCategory',

	  PNNetworkIssuesCategory: 'PNNetworkIssuesCategory',

	  PNTimeoutCategory: 'PNTimeoutCategory',

	  PNBadRequestCategory: 'PNBadRequestCategory',

	  PNAccessDeniedCategory: 'PNAccessDeniedCategory',

	  PNUnknownCategory: 'PNUnknownCategory',

	  PNReconnectedCategory: 'PNReconnectedCategory',

	  PNConnectedCategory: 'PNConnectedCategory',

	  PNRequestMessageCountExceededCategory: 'PNRequestMessageCountExceededCategory'

	};
	module.exports = exports['default'];

/***/ }),
/* 11 */
/***/ (function(module, exports, __webpack_require__) {

	'use strict';

	Object.defineProperty(exports, "__esModule", {
	  value: true
	});

	var _createClass = function () { function defineProperties(target, props) { for (var i = 0; i < props.length; i++) { var descriptor = props[i]; descriptor.enumerable = descriptor.enumerable || false; descriptor.configurable = true; if ("value" in descriptor) descriptor.writable = true; Object.defineProperty(target, descriptor.key, descriptor); } } return function (Constructor, protoProps, staticProps) { if (protoProps) defineProperties(Constructor.prototype, protoProps); if (staticProps) defineProperties(Constructor, staticProps); return Constructor; }; }();

	var _time = __webpack_require__(12);

	var _time2 = _interopRequireDefault(_time);

	var _flow_interfaces = __webpack_require__(5);

	function _interopRequireDefault(obj) { return obj && obj.__esModule ? obj : { default: obj }; }

	function _classCallCheck(instance, Constructor) { if (!(instance instanceof Constructor)) { throw new TypeError("Cannot call a class as a function"); } }

	var _class = function () {
	  function _class(_ref) {
	    var timeEndpoint = _ref.timeEndpoint;

	    _classCallCheck(this, _class);

	    this._timeEndpoint = timeEndpoint;
	  }

	  _createClass(_class, [{
	    key: 'onReconnection',
	    value: function onReconnection(reconnectionCallback) {
	      this._reconnectionCallback = reconnectionCallback;
	    }
	  }, {
	    key: 'startPolling',
	    value: function startPolling() {
	      this._timeTimer = setInterval(this._performTimeLoop.bind(this), 3000);
	    }
	  }, {
	    key: 'stopPolling',
	    value: function stopPolling() {
	      clearInterval(this._timeTimer);
	    }
	  }, {
	    key: '_performTimeLoop',
	    value: function _performTimeLoop() {
	      var _this = this;

	      this._timeEndpoint(function (status) {
	        if (!status.error) {
	          clearInterval(_this._timeTimer);
	          _this._reconnectionCallback();
	        }
	      });
	    }
	  }]);

	  return _class;
	}();

	exports.default = _class;
	module.exports = exports['default'];

/***/ }),
/* 12 */
/***/ (function(module, exports, __webpack_require__) {

	'use strict';

	Object.defineProperty(exports, "__esModule", {
	  value: true
	});
	exports.getOperation = getOperation;
	exports.getURL = getURL;
	exports.getRequestTimeout = getRequestTimeout;
	exports.prepareParams = prepareParams;
	exports.isAuthSupported = isAuthSupported;
	exports.handleResponse = handleResponse;
	exports.validateParams = validateParams;

	var _flow_interfaces = __webpack_require__(5);

	var _operations = __webpack_require__(13);

	var _operations2 = _interopRequireDefault(_operations);

	function _interopRequireDefault(obj) { return obj && obj.__esModule ? obj : { default: obj }; }

	function getOperation() {
	  return _operations2.default.PNTimeOperation;
	}

	function getURL() {
	  return '/time/0';
	}

	function getRequestTimeout(_ref) {
	  var config = _ref.config;

	  return config.getTransactionTimeout();
	}

	function prepareParams() {
	  return {};
	}

	function isAuthSupported() {
	  return false;
	}

	function handleResponse(modules, serverResponse) {
	  return {
	    timetoken: serverResponse[0]
	  };
	}

	function validateParams() {}

/***/ }),
/* 13 */
/***/ (function(module, exports) {

	'use strict';

	Object.defineProperty(exports, "__esModule", {
	  value: true
	});
	exports.default = {
	  PNTimeOperation: 'PNTimeOperation',

	  PNHistoryOperation: 'PNHistoryOperation',
	  PNDeleteMessagesOperation: 'PNDeleteMessagesOperation',
	  PNFetchMessagesOperation: 'PNFetchMessagesOperation',
	  PNMessageCounts: 'PNMessageCountsOperation',

	  PNSubscribeOperation: 'PNSubscribeOperation',
	  PNUnsubscribeOperation: 'PNUnsubscribeOperation',
	  PNPublishOperation: 'PNPublishOperation',

	  PNPushNotificationEnabledChannelsOperation: 'PNPushNotificationEnabledChannelsOperation',
	  PNRemoveAllPushNotificationsOperation: 'PNRemoveAllPushNotificationsOperation',

	  PNWhereNowOperation: 'PNWhereNowOperation',
	  PNSetStateOperation: 'PNSetStateOperation',
	  PNHereNowOperation: 'PNHereNowOperation',
	  PNGetStateOperation: 'PNGetStateOperation',
	  PNHeartbeatOperation: 'PNHeartbeatOperation',

	  PNChannelGroupsOperation: 'PNChannelGroupsOperation',
	  PNRemoveGroupOperation: 'PNRemoveGroupOperation',
	  PNChannelsForGroupOperation: 'PNChannelsForGroupOperation',
	  PNAddChannelsToGroupOperation: 'PNAddChannelsToGroupOperation',
	  PNRemoveChannelsFromGroupOperation: 'PNRemoveChannelsFromGroupOperation',

	  PNAccessManagerGrant: 'PNAccessManagerGrant',
	  PNAccessManagerAudit: 'PNAccessManagerAudit'
	};
	module.exports = exports['default'];

/***/ }),
/* 14 */
/***/ (function(module, exports, __webpack_require__) {

	'use strict';

	Object.defineProperty(exports, "__esModule", {
	  value: true
	});

	var _createClass = function () { function defineProperties(target, props) { for (var i = 0; i < props.length; i++) { var descriptor = props[i]; descriptor.enumerable = descriptor.enumerable || false; descriptor.configurable = true; if ("value" in descriptor) descriptor.writable = true; Object.defineProperty(target, descriptor.key, descriptor); } } return function (Constructor, protoProps, staticProps) { if (protoProps) defineProperties(Constructor.prototype, protoProps); if (staticProps) defineProperties(Constructor, staticProps); return Constructor; }; }();

	var _config = __webpack_require__(2);

	var _config2 = _interopRequireDefault(_config);

	var _flow_interfaces = __webpack_require__(5);

	function _interopRequireDefault(obj) { return obj && obj.__esModule ? obj : { default: obj }; }

	function _classCallCheck(instance, Constructor) { if (!(instance instanceof Constructor)) { throw new TypeError("Cannot call a class as a function"); } }

	var hashCode = function hashCode(payload) {
	  var hash = 0;
	  if (payload.length === 0) return hash;
	  for (var i = 0; i < payload.length; i += 1) {
	    var character = payload.charCodeAt(i);
	    hash = (hash << 5) - hash + character;
	    hash = hash & hash;
	  }
	  return hash;
	};

	var _class = function () {
	  function _class(_ref) {
	    var config = _ref.config;

	    _classCallCheck(this, _class);

	    this.hashHistory = [];
	    this._config = config;
	  }

	  _createClass(_class, [{
	    key: 'getKey',
	    value: function getKey(message) {
	      var hashedPayload = hashCode(JSON.stringify(message.payload)).toString();
	      var timetoken = message.publishMetaData.publishTimetoken;
	      return timetoken + '-' + hashedPayload;
	    }
	  }, {
	    key: 'isDuplicate',
	    value: function isDuplicate(message) {
	      return this.hashHistory.includes(this.getKey(message));
	    }
	  }, {
	    key: 'addEntry',
	    value: function addEntry(message) {
	      if (this.hashHistory.length >= this._config.maximumCacheSize) {
	        this.hashHistory.shift();
	      }

	      this.hashHistory.push(this.getKey(message));
	    }
	  }, {
	    key: 'clearHistory',
	    value: function clearHistory() {
	      this.hashHistory = [];
	    }
	  }]);

	  return _class;
	}();

	exports.default = _class;
	module.exports = exports['default'];

/***/ }),
/* 15 */
/***/ (function(module, exports) {

	'use strict';

	function objectToList(o) {
	  var l = [];
	  Object.keys(o).forEach(function (key) {
	    return l.push(key);
	  });
	  return l;
	}

	function encodeString(input) {
	  return encodeURIComponent(input).replace(/[!~*'()]/g, function (x) {
	    return '%' + x.charCodeAt(0).toString(16).toUpperCase();
	  });
	}

	function objectToListSorted(o) {
	  return objectToList(o).sort();
	}

	function signPamFromParams(params) {
	  var l = objectToListSorted(params);
	  return l.map(function (paramKey) {
	    return paramKey + '=' + encodeString(params[paramKey]);
	  }).join('&');
	}

	function endsWith(searchString, suffix) {
	  return searchString.indexOf(suffix, this.length - suffix.length) !== -1;
	}

	function createPromise() {
	  var successResolve = void 0;
	  var failureResolve = void 0;
	  var promise = new Promise(function (fulfill, reject) {
	    successResolve = fulfill;
	    failureResolve = reject;
	  });

	  return { promise: promise, reject: failureResolve, fulfill: successResolve };
	}

	module.exports = { signPamFromParams: signPamFromParams, endsWith: endsWith, createPromise: createPromise, encodeString: encodeString };

/***/ }),
/* 16 */
/***/ (function(module, exports, __webpack_require__) {

	'use strict';

	Object.defineProperty(exports, "__esModule", {
	  value: true
	});

	exports.default = function (modules, endpoint) {
	  var networking = modules.networking,
	      config = modules.config;

	  var callback = null;
	  var promiseComponent = null;
	  var incomingParams = {};

	  if (endpoint.getOperation() === _operations2.default.PNTimeOperation || endpoint.getOperation() === _operations2.default.PNChannelGroupsOperation) {
	    callback = arguments.length <= 2 ? undefined : arguments[2];
	  } else {
	    incomingParams = arguments.length <= 2 ? undefined : arguments[2];
	    callback = arguments.length <= 3 ? undefined : arguments[3];
	  }

	  if (typeof Promise !== 'undefined' && !callback) {
	    promiseComponent = _utils2.default.createPromise();
	  }

	  var validationResult = endpoint.validateParams(modules, incomingParams);

	  if (validationResult) {
	    if (callback) {
	      return callback(createValidationError(validationResult));
	    } else if (promiseComponent) {
	      promiseComponent.reject(new PubNubError('Validation failed, check status for details', createValidationError(validationResult)));
	      return promiseComponent.promise;
	    }
	    return;
	  }

	  var outgoingParams = endpoint.prepareParams(modules, incomingParams);
	  var url = decideURL(endpoint, modules, incomingParams);
	  var callInstance = void 0;
	  var networkingParams = { url: url,
	    operation: endpoint.getOperation(),
	    timeout: endpoint.getRequestTimeout(modules)
	  };

	  outgoingParams.uuid = config.UUID;
	  outgoingParams.pnsdk = generatePNSDK(config);

	  if (config.useInstanceId) {
	    outgoingParams.instanceid = config.instanceId;
	  }

	  if (config.useRequestId) {
	    outgoingParams.requestid = _uuid2.default.createUUID();
	  }

	  if (endpoint.isAuthSupported() && config.getAuthKey()) {
	    outgoingParams.auth = config.getAuthKey();
	  }

	  if (config.secretKey) {
	    signRequest(modules, url, outgoingParams);
	  }

	  var onResponse = function onResponse(status, payload) {
	    if (status.error) {
	      if (callback) {
	        callback(status);
	      } else if (promiseComponent) {
	        promiseComponent.reject(new PubNubError('PubNub call failed, check status for details', status));
	      }
	      return;
	    }

	    var parsedPayload = endpoint.handleResponse(modules, payload, incomingParams);

	    if (callback) {
	      callback(status, parsedPayload);
	    } else if (promiseComponent) {
	      promiseComponent.fulfill(parsedPayload);
	    }
	  };

	  if (endpoint.usePost && endpoint.usePost(modules, incomingParams)) {
	    var payload = endpoint.postPayload(modules, incomingParams);
	    callInstance = networking.POST(outgoingParams, payload, networkingParams, onResponse);
	  } else if (endpoint.useDelete && endpoint.useDelete()) {
	    callInstance = networking.DELETE(outgoingParams, networkingParams, onResponse);
	  } else {
	    callInstance = networking.GET(outgoingParams, networkingParams, onResponse);
	  }

	  if (endpoint.getOperation() === _operations2.default.PNSubscribeOperation) {
	    return callInstance;
	  }

	  if (promiseComponent) {
	    return promiseComponent.promise;
	  }
	};

	var _uuid = __webpack_require__(3);

	var _uuid2 = _interopRequireDefault(_uuid);

	var _flow_interfaces = __webpack_require__(5);

	var _utils = __webpack_require__(15);

	var _utils2 = _interopRequireDefault(_utils);

	var _config = __webpack_require__(2);

	var _config2 = _interopRequireDefault(_config);

	var _operations = __webpack_require__(13);

	var _operations2 = _interopRequireDefault(_operations);

	function _interopRequireDefault(obj) { return obj && obj.__esModule ? obj : { default: obj }; }

	function _classCallCheck(instance, Constructor) { if (!(instance instanceof Constructor)) { throw new TypeError("Cannot call a class as a function"); } }

	function _possibleConstructorReturn(self, call) { if (!self) { throw new ReferenceError("this hasn't been initialised - super() hasn't been called"); } return call && (typeof call === "object" || typeof call === "function") ? call : self; }

	function _inherits(subClass, superClass) { if (typeof superClass !== "function" && superClass !== null) { throw new TypeError("Super expression must either be null or a function, not " + typeof superClass); } subClass.prototype = Object.create(superClass && superClass.prototype, { constructor: { value: subClass, enumerable: false, writable: true, configurable: true } }); if (superClass) Object.setPrototypeOf ? Object.setPrototypeOf(subClass, superClass) : subClass.__proto__ = superClass; }

	var PubNubError = function (_Error) {
	  _inherits(PubNubError, _Error);

	  function PubNubError(message, status) {
	    _classCallCheck(this, PubNubError);

	    var _this = _possibleConstructorReturn(this, (PubNubError.__proto__ || Object.getPrototypeOf(PubNubError)).call(this, message));

	    _this.name = _this.constructor.name;
	    _this.status = status;
	    _this.message = message;
	    return _this;
	  }

	  return PubNubError;
	}(Error);

	function createError(errorPayload, type) {
	  errorPayload.type = type;
	  errorPayload.error = true;
	  return errorPayload;
	}

	function createValidationError(message) {
	  return createError({ message: message }, 'validationError');
	}

	function decideURL(endpoint, modules, incomingParams) {
	  if (endpoint.usePost && endpoint.usePost(modules, incomingParams)) {
	    return endpoint.postURL(modules, incomingParams);
	  } else {
	    return endpoint.getURL(modules, incomingParams);
	  }
	}

	function generatePNSDK(config) {
	  if (config.sdkName) {
	    return config.sdkName;
	  }

	  var base = 'PubNub-JS-' + config.sdkFamily;

	  if (config.partnerId) {
	    base += '-' + config.partnerId;
	  }

	  base += '/' + config.getVersion();

	  return base;
	}

	function signRequest(modules, url, outgoingParams) {
	  var config = modules.config,
	      crypto = modules.crypto;


	  outgoingParams.timestamp = Math.floor(new Date().getTime() / 1000);
	  var signInput = config.subscribeKey + '\n' + config.publishKey + '\n' + url + '\n';
	  signInput += _utils2.default.signPamFromParams(outgoingParams);

	  var signature = crypto.HMACSHA256(signInput);
	  signature = signature.replace(/\+/g, '-');
	  signature = signature.replace(/\//g, '_');

	  outgoingParams.signature = signature;
	}

	module.exports = exports['default'];

/***/ }),
/* 17 */
/***/ (function(module, exports, __webpack_require__) {

	'use strict';

	Object.defineProperty(exports, "__esModule", {
	  value: true
	});
	exports.getOperation = getOperation;
	exports.validateParams = validateParams;
	exports.getURL = getURL;
	exports.getRequestTimeout = getRequestTimeout;
	exports.isAuthSupported = isAuthSupported;
	exports.prepareParams = prepareParams;
	exports.handleResponse = handleResponse;

	var _flow_interfaces = __webpack_require__(5);

	var _operations = __webpack_require__(13);

	var _operations2 = _interopRequireDefault(_operations);

	var _utils = __webpack_require__(15);

	var _utils2 = _interopRequireDefault(_utils);

	function _interopRequireDefault(obj) { return obj && obj.__esModule ? obj : { default: obj }; }

	function getOperation() {
	  return _operations2.default.PNAddChannelsToGroupOperation;
	}

	function validateParams(modules, incomingParams) {
	  var channels = incomingParams.channels,
	      channelGroup = incomingParams.channelGroup;
	  var config = modules.config;


	  if (!channelGroup) return 'Missing Channel Group';
	  if (!channels || channels.length === 0) return 'Missing Channels';
	  if (!config.subscribeKey) return 'Missing Subscribe Key';
	}

	function getURL(modules, incomingParams) {
	  var channelGroup = incomingParams.channelGroup;
	  var config = modules.config;

	  return '/v1/channel-registration/sub-key/' + config.subscribeKey + '/channel-group/' + _utils2.default.encodeString(channelGroup);
	}

	function getRequestTimeout(_ref) {
	  var config = _ref.config;

	  return config.getTransactionTimeout();
	}

	function isAuthSupported() {
	  return true;
	}

	function prepareParams(modules, incomingParams) {
	  var _incomingParams$chann = incomingParams.channels,
	      channels = _incomingParams$chann === undefined ? [] : _incomingParams$chann;


	  return {
	    add: channels.join(',')
	  };
	}

	function handleResponse() {
	  return {};
	}

/***/ }),
/* 18 */
/***/ (function(module, exports, __webpack_require__) {

	'use strict';

	Object.defineProperty(exports, "__esModule", {
	  value: true
	});
	exports.getOperation = getOperation;
	exports.validateParams = validateParams;
	exports.getURL = getURL;
	exports.getRequestTimeout = getRequestTimeout;
	exports.isAuthSupported = isAuthSupported;
	exports.prepareParams = prepareParams;
	exports.handleResponse = handleResponse;

	var _flow_interfaces = __webpack_require__(5);

	var _operations = __webpack_require__(13);

	var _operations2 = _interopRequireDefault(_operations);

	var _utils = __webpack_require__(15);

	var _utils2 = _interopRequireDefault(_utils);

	function _interopRequireDefault(obj) { return obj && obj.__esModule ? obj : { default: obj }; }

	function getOperation() {
	  return _operations2.default.PNRemoveChannelsFromGroupOperation;
	}

	function validateParams(modules, incomingParams) {
	  var channels = incomingParams.channels,
	      channelGroup = incomingParams.channelGroup;
	  var config = modules.config;


	  if (!channelGroup) return 'Missing Channel Group';
	  if (!channels || channels.length === 0) return 'Missing Channels';
	  if (!config.subscribeKey) return 'Missing Subscribe Key';
	}

	function getURL(modules, incomingParams) {
	  var channelGroup = incomingParams.channelGroup;
	  var config = modules.config;

	  return '/v1/channel-registration/sub-key/' + config.subscribeKey + '/channel-group/' + _utils2.default.encodeString(channelGroup);
	}

	function getRequestTimeout(_ref) {
	  var config = _ref.config;

	  return config.getTransactionTimeout();
	}

	function isAuthSupported() {
	  return true;
	}

	function prepareParams(modules, incomingParams) {
	  var _incomingParams$chann = incomingParams.channels,
	      channels = _incomingParams$chann === undefined ? [] : _incomingParams$chann;


	  return {
	    remove: channels.join(',')
	  };
	}

	function handleResponse() {
	  return {};
	}

/***/ }),
/* 19 */
/***/ (function(module, exports, __webpack_require__) {

	'use strict';

	Object.defineProperty(exports, "__esModule", {
	  value: true
	});
	exports.getOperation = getOperation;
	exports.validateParams = validateParams;
	exports.getURL = getURL;
	exports.isAuthSupported = isAuthSupported;
	exports.getRequestTimeout = getRequestTimeout;
	exports.prepareParams = prepareParams;
	exports.handleResponse = handleResponse;

	var _flow_interfaces = __webpack_require__(5);

	var _operations = __webpack_require__(13);

	var _operations2 = _interopRequireDefault(_operations);

	var _utils = __webpack_require__(15);

	var _utils2 = _interopRequireDefault(_utils);

	function _interopRequireDefault(obj) { return obj && obj.__esModule ? obj : { default: obj }; }

	function getOperation() {
	  return _operations2.default.PNRemoveGroupOperation;
	}

	function validateParams(modules, incomingParams) {
	  var channelGroup = incomingParams.channelGroup;
	  var config = modules.config;


	  if (!channelGroup) return 'Missing Channel Group';
	  if (!config.subscribeKey) return 'Missing Subscribe Key';
	}

	function getURL(modules, incomingParams) {
	  var channelGroup = incomingParams.channelGroup;
	  var config = modules.config;

	  return '/v1/channel-registration/sub-key/' + config.subscribeKey + '/channel-group/' + _utils2.default.encodeString(channelGroup) + '/remove';
	}

	function isAuthSupported() {
	  return true;
	}

	function getRequestTimeout(_ref) {
	  var config = _ref.config;

	  return config.getTransactionTimeout();
	}

	function prepareParams() {
	  return {};
	}

	function handleResponse() {
	  return {};
	}

/***/ }),
/* 20 */
/***/ (function(module, exports, __webpack_require__) {

	'use strict';

	Object.defineProperty(exports, "__esModule", {
	  value: true
	});
	exports.getOperation = getOperation;
	exports.validateParams = validateParams;
	exports.getURL = getURL;
	exports.getRequestTimeout = getRequestTimeout;
	exports.isAuthSupported = isAuthSupported;
	exports.prepareParams = prepareParams;
	exports.handleResponse = handleResponse;

	var _flow_interfaces = __webpack_require__(5);

	var _operations = __webpack_require__(13);

	var _operations2 = _interopRequireDefault(_operations);

	function _interopRequireDefault(obj) { return obj && obj.__esModule ? obj : { default: obj }; }

	function getOperation() {
	  return _operations2.default.PNChannelGroupsOperation;
	}

	function validateParams(modules) {
	  var config = modules.config;


	  if (!config.subscribeKey) return 'Missing Subscribe Key';
	}

	function getURL(modules) {
	  var config = modules.config;

	  return '/v1/channel-registration/sub-key/' + config.subscribeKey + '/channel-group';
	}

	function getRequestTimeout(_ref) {
	  var config = _ref.config;

	  return config.getTransactionTimeout();
	}

	function isAuthSupported() {
	  return true;
	}

	function prepareParams() {
	  return {};
	}

	function handleResponse(modules, serverResponse) {
	  return {
	    groups: serverResponse.payload.groups
	  };
	}

/***/ }),
/* 21 */
/***/ (function(module, exports, __webpack_require__) {

	'use strict';

	Object.defineProperty(exports, "__esModule", {
	  value: true
	});
	exports.getOperation = getOperation;
	exports.validateParams = validateParams;
	exports.getURL = getURL;
	exports.getRequestTimeout = getRequestTimeout;
	exports.isAuthSupported = isAuthSupported;
	exports.prepareParams = prepareParams;
	exports.handleResponse = handleResponse;

	var _flow_interfaces = __webpack_require__(5);

	var _operations = __webpack_require__(13);

	var _operations2 = _interopRequireDefault(_operations);

	var _utils = __webpack_require__(15);

	var _utils2 = _interopRequireDefault(_utils);

	function _interopRequireDefault(obj) { return obj && obj.__esModule ? obj : { default: obj }; }

	function getOperation() {
	  return _operations2.default.PNChannelsForGroupOperation;
	}

	function validateParams(modules, incomingParams) {
	  var channelGroup = incomingParams.channelGroup;
	  var config = modules.config;


	  if (!channelGroup) return 'Missing Channel Group';
	  if (!config.subscribeKey) return 'Missing Subscribe Key';
	}

	function getURL(modules, incomingParams) {
	  var channelGroup = incomingParams.channelGroup;
	  var config = modules.config;

	  return '/v1/channel-registration/sub-key/' + config.subscribeKey + '/channel-group/' + _utils2.default.encodeString(channelGroup);
	}

	function getRequestTimeout(_ref) {
	  var config = _ref.config;

	  return config.getTransactionTimeout();
	}

	function isAuthSupported() {
	  return true;
	}

	function prepareParams() {
	  return {};
	}

	function handleResponse(modules, serverResponse) {
	  return {
	    channels: serverResponse.payload.channels
	  };
	}

/***/ }),
/* 22 */
/***/ (function(module, exports, __webpack_require__) {

	'use strict';

	Object.defineProperty(exports, "__esModule", {
	  value: true
	});
	exports.getOperation = getOperation;
	exports.validateParams = validateParams;
	exports.getURL = getURL;
	exports.getRequestTimeout = getRequestTimeout;
	exports.isAuthSupported = isAuthSupported;
	exports.prepareParams = prepareParams;
	exports.handleResponse = handleResponse;

	var _flow_interfaces = __webpack_require__(5);

	var _operations = __webpack_require__(13);

	var _operations2 = _interopRequireDefault(_operations);

	function _interopRequireDefault(obj) { return obj && obj.__esModule ? obj : { default: obj }; }

	function getOperation() {
	  return _operations2.default.PNPushNotificationEnabledChannelsOperation;
	}

	function validateParams(modules, incomingParams) {
	  var device = incomingParams.device,
	      pushGateway = incomingParams.pushGateway,
	      channels = incomingParams.channels;
	  var config = modules.config;


	  if (!device) return 'Missing Device ID (device)';
	  if (!pushGateway) return 'Missing GW Type (pushGateway: gcm or apns)';
	  if (!channels || channels.length === 0) return 'Missing Channels';
	  if (!config.subscribeKey) return 'Missing Subscribe Key';
	}

	function getURL(modules, incomingParams) {
	  var device = incomingParams.device;
	  var config = modules.config;

	  return '/v1/push/sub-key/' + config.subscribeKey + '/devices/' + device;
	}

	function getRequestTimeout(_ref) {
	  var config = _ref.config;

	  return config.getTransactionTimeout();
	}

	function isAuthSupported() {
	  return true;
	}

	function prepareParams(modules, incomingParams) {
	  var pushGateway = incomingParams.pushGateway,
	      _incomingParams$chann = incomingParams.channels,
	      channels = _incomingParams$chann === undefined ? [] : _incomingParams$chann;

	  return { type: pushGateway, add: channels.join(',') };
	}

	function handleResponse() {
	  return {};
	}

/***/ }),
/* 23 */
/***/ (function(module, exports, __webpack_require__) {

	'use strict';

	Object.defineProperty(exports, "__esModule", {
	  value: true
	});
	exports.getOperation = getOperation;
	exports.validateParams = validateParams;
	exports.getURL = getURL;
	exports.getRequestTimeout = getRequestTimeout;
	exports.isAuthSupported = isAuthSupported;
	exports.prepareParams = prepareParams;
	exports.handleResponse = handleResponse;

	var _flow_interfaces = __webpack_require__(5);

	var _operations = __webpack_require__(13);

	var _operations2 = _interopRequireDefault(_operations);

	function _interopRequireDefault(obj) { return obj && obj.__esModule ? obj : { default: obj }; }

	function getOperation() {
	  return _operations2.default.PNPushNotificationEnabledChannelsOperation;
	}

	function validateParams(modules, incomingParams) {
	  var device = incomingParams.device,
	      pushGateway = incomingParams.pushGateway,
	      channels = incomingParams.channels;
	  var config = modules.config;


	  if (!device) return 'Missing Device ID (device)';
	  if (!pushGateway) return 'Missing GW Type (pushGateway: gcm or apns)';
	  if (!channels || channels.length === 0) return 'Missing Channels';
	  if (!config.subscribeKey) return 'Missing Subscribe Key';
	}

	function getURL(modules, incomingParams) {
	  var device = incomingParams.device;
	  var config = modules.config;

	  return '/v1/push/sub-key/' + config.subscribeKey + '/devices/' + device;
	}

	function getRequestTimeout(_ref) {
	  var config = _ref.config;

	  return config.getTransactionTimeout();
	}

	function isAuthSupported() {
	  return true;
	}

	function prepareParams(modules, incomingParams) {
	  var pushGateway = incomingParams.pushGateway,
	      _incomingParams$chann = incomingParams.channels,
	      channels = _incomingParams$chann === undefined ? [] : _incomingParams$chann;

	  return { type: pushGateway, remove: channels.join(',') };
	}

	function handleResponse() {
	  return {};
	}

/***/ }),
/* 24 */
/***/ (function(module, exports, __webpack_require__) {

	'use strict';

	Object.defineProperty(exports, "__esModule", {
	  value: true
	});
	exports.getOperation = getOperation;
	exports.validateParams = validateParams;
	exports.getURL = getURL;
	exports.getRequestTimeout = getRequestTimeout;
	exports.isAuthSupported = isAuthSupported;
	exports.prepareParams = prepareParams;
	exports.handleResponse = handleResponse;

	var _flow_interfaces = __webpack_require__(5);

	var _operations = __webpack_require__(13);

	var _operations2 = _interopRequireDefault(_operations);

	function _interopRequireDefault(obj) { return obj && obj.__esModule ? obj : { default: obj }; }

	function getOperation() {
	  return _operations2.default.PNPushNotificationEnabledChannelsOperation;
	}

	function validateParams(modules, incomingParams) {
	  var device = incomingParams.device,
	      pushGateway = incomingParams.pushGateway;
	  var config = modules.config;


	  if (!device) return 'Missing Device ID (device)';
	  if (!pushGateway) return 'Missing GW Type (pushGateway: gcm or apns)';
	  if (!config.subscribeKey) return 'Missing Subscribe Key';
	}

	function getURL(modules, incomingParams) {
	  var device = incomingParams.device;
	  var config = modules.config;

	  return '/v1/push/sub-key/' + config.subscribeKey + '/devices/' + device;
	}

	function getRequestTimeout(_ref) {
	  var config = _ref.config;

	  return config.getTransactionTimeout();
	}

	function isAuthSupported() {
	  return true;
	}

	function prepareParams(modules, incomingParams) {
	  var pushGateway = incomingParams.pushGateway;

	  return { type: pushGateway };
	}

	function handleResponse(modules, serverResponse) {
	  return { channels: serverResponse };
	}

/***/ }),
/* 25 */
/***/ (function(module, exports, __webpack_require__) {

	'use strict';

	Object.defineProperty(exports, "__esModule", {
	  value: true
	});
	exports.getOperation = getOperation;
	exports.validateParams = validateParams;
	exports.getURL = getURL;
	exports.getRequestTimeout = getRequestTimeout;
	exports.isAuthSupported = isAuthSupported;
	exports.prepareParams = prepareParams;
	exports.handleResponse = handleResponse;

	var _flow_interfaces = __webpack_require__(5);

	var _operations = __webpack_require__(13);

	var _operations2 = _interopRequireDefault(_operations);

	function _interopRequireDefault(obj) { return obj && obj.__esModule ? obj : { default: obj }; }

	function getOperation() {
	  return _operations2.default.PNRemoveAllPushNotificationsOperation;
	}

	function validateParams(modules, incomingParams) {
	  var device = incomingParams.device,
	      pushGateway = incomingParams.pushGateway;
	  var config = modules.config;


	  if (!device) return 'Missing Device ID (device)';
	  if (!pushGateway) return 'Missing GW Type (pushGateway: gcm or apns)';
	  if (!config.subscribeKey) return 'Missing Subscribe Key';
	}

	function getURL(modules, incomingParams) {
	  var device = incomingParams.device;
	  var config = modules.config;

	  return '/v1/push/sub-key/' + config.subscribeKey + '/devices/' + device + '/remove';
	}

	function getRequestTimeout(_ref) {
	  var config = _ref.config;

	  return config.getTransactionTimeout();
	}

	function isAuthSupported() {
	  return true;
	}

	function prepareParams(modules, incomingParams) {
	  var pushGateway = incomingParams.pushGateway;

	  return { type: pushGateway };
	}

	function handleResponse() {
	  return {};
	}

/***/ }),
/* 26 */
/***/ (function(module, exports, __webpack_require__) {

	'use strict';

	Object.defineProperty(exports, "__esModule", {
	  value: true
	});
	exports.getOperation = getOperation;
	exports.validateParams = validateParams;
	exports.getURL = getURL;
	exports.getRequestTimeout = getRequestTimeout;
	exports.isAuthSupported = isAuthSupported;
	exports.prepareParams = prepareParams;
	exports.handleResponse = handleResponse;

	var _flow_interfaces = __webpack_require__(5);

	var _operations = __webpack_require__(13);

	var _operations2 = _interopRequireDefault(_operations);

	var _utils = __webpack_require__(15);

	var _utils2 = _interopRequireDefault(_utils);

	function _interopRequireDefault(obj) { return obj && obj.__esModule ? obj : { default: obj }; }

	function getOperation() {
	  return _operations2.default.PNUnsubscribeOperation;
	}

	function validateParams(modules) {
	  var config = modules.config;


	  if (!config.subscribeKey) return 'Missing Subscribe Key';
	}

	function getURL(modules, incomingParams) {
	  var config = modules.config;
	  var _incomingParams$chann = incomingParams.channels,
	      channels = _incomingParams$chann === undefined ? [] : _incomingParams$chann;

	  var stringifiedChannels = channels.length > 0 ? channels.join(',') : ',';
	  return '/v2/presence/sub-key/' + config.subscribeKey + '/channel/' + _utils2.default.encodeString(stringifiedChannels) + '/leave';
	}

	function getRequestTimeout(_ref) {
	  var config = _ref.config;

	  return config.getTransactionTimeout();
	}

	function isAuthSupported() {
	  return true;
	}

	function prepareParams(modules, incomingParams) {
	  var _incomingParams$chann2 = incomingParams.channelGroups,
	      channelGroups = _incomingParams$chann2 === undefined ? [] : _incomingParams$chann2;

	  var params = {};

	  if (channelGroups.length > 0) {
	    params['channel-group'] = channelGroups.join(',');
	  }

	  return params;
	}

	function handleResponse() {
	  return {};
	}

/***/ }),
/* 27 */
/***/ (function(module, exports, __webpack_require__) {

	'use strict';

	Object.defineProperty(exports, "__esModule", {
	  value: true
	});
	exports.getOperation = getOperation;
	exports.validateParams = validateParams;
	exports.getURL = getURL;
	exports.getRequestTimeout = getRequestTimeout;
	exports.isAuthSupported = isAuthSupported;
	exports.prepareParams = prepareParams;
	exports.handleResponse = handleResponse;

	var _flow_interfaces = __webpack_require__(5);

	var _operations = __webpack_require__(13);

	var _operations2 = _interopRequireDefault(_operations);

	function _interopRequireDefault(obj) { return obj && obj.__esModule ? obj : { default: obj }; }

	function getOperation() {
	  return _operations2.default.PNWhereNowOperation;
	}

	function validateParams(modules) {
	  var config = modules.config;


	  if (!config.subscribeKey) return 'Missing Subscribe Key';
	}

	function getURL(modules, incomingParams) {
	  var config = modules.config;
	  var _incomingParams$uuid = incomingParams.uuid,
	      uuid = _incomingParams$uuid === undefined ? config.UUID : _incomingParams$uuid;

	  return '/v2/presence/sub-key/' + config.subscribeKey + '/uuid/' + uuid;
	}

	function getRequestTimeout(_ref) {
	  var config = _ref.config;

	  return config.getTransactionTimeout();
	}

	function isAuthSupported() {
	  return true;
	}

	function prepareParams() {
	  return {};
	}

	function handleResponse(modules, serverResponse) {
	  if (!serverResponse.payload) {
	    return { channels: [] };
	  }
	  return { channels: serverResponse.payload.channels };
	}

/***/ }),
/* 28 */
/***/ (function(module, exports, __webpack_require__) {

	'use strict';

	Object.defineProperty(exports, "__esModule", {
	  value: true
	});
	exports.getOperation = getOperation;
	exports.validateParams = validateParams;
	exports.getURL = getURL;
	exports.isAuthSupported = isAuthSupported;
	exports.getRequestTimeout = getRequestTimeout;
	exports.prepareParams = prepareParams;
	exports.handleResponse = handleResponse;

	var _flow_interfaces = __webpack_require__(5);

	var _operations = __webpack_require__(13);

	var _operations2 = _interopRequireDefault(_operations);

	var _utils = __webpack_require__(15);

	var _utils2 = _interopRequireDefault(_utils);

	function _interopRequireDefault(obj) { return obj && obj.__esModule ? obj : { default: obj }; }

	function getOperation() {
	  return _operations2.default.PNHeartbeatOperation;
	}

	function validateParams(modules) {
	  var config = modules.config;


	  if (!config.subscribeKey) return 'Missing Subscribe Key';
	}

	function getURL(modules, incomingParams) {
	  var config = modules.config;
	  var _incomingParams$chann = incomingParams.channels,
	      channels = _incomingParams$chann === undefined ? [] : _incomingParams$chann;

	  var stringifiedChannels = channels.length > 0 ? channels.join(',') : ',';
	  return '/v2/presence/sub-key/' + config.subscribeKey + '/channel/' + _utils2.default.encodeString(stringifiedChannels) + '/heartbeat';
	}

	function isAuthSupported() {
	  return true;
	}

	function getRequestTimeout(_ref) {
	  var config = _ref.config;

	  return config.getTransactionTimeout();
	}

	function prepareParams(modules, incomingParams) {
	  var _incomingParams$chann2 = incomingParams.channelGroups,
	      channelGroups = _incomingParams$chann2 === undefined ? [] : _incomingParams$chann2,
	      _incomingParams$state = incomingParams.state,
	      state = _incomingParams$state === undefined ? {} : _incomingParams$state;
	  var config = modules.config;

	  var params = {};

	  if (channelGroups.length > 0) {
	    params['channel-group'] = channelGroups.join(',');
	  }

	  params.state = JSON.stringify(state);
	  params.heartbeat = config.getPresenceTimeout();
	  return params;
	}

	function handleResponse() {
	  return {};
	}

/***/ }),
/* 29 */
/***/ (function(module, exports, __webpack_require__) {

	'use strict';

	Object.defineProperty(exports, "__esModule", {
	  value: true
	});
	exports.getOperation = getOperation;
	exports.validateParams = validateParams;
	exports.getURL = getURL;
	exports.getRequestTimeout = getRequestTimeout;
	exports.isAuthSupported = isAuthSupported;
	exports.prepareParams = prepareParams;
	exports.handleResponse = handleResponse;

	var _flow_interfaces = __webpack_require__(5);

	var _operations = __webpack_require__(13);

	var _operations2 = _interopRequireDefault(_operations);

	var _utils = __webpack_require__(15);

	var _utils2 = _interopRequireDefault(_utils);

	function _interopRequireDefault(obj) { return obj && obj.__esModule ? obj : { default: obj }; }

	function getOperation() {
	  return _operations2.default.PNGetStateOperation;
	}

	function validateParams(modules) {
	  var config = modules.config;


	  if (!config.subscribeKey) return 'Missing Subscribe Key';
	}

	function getURL(modules, incomingParams) {
	  var config = modules.config;
	  var _incomingParams$uuid = incomingParams.uuid,
	      uuid = _incomingParams$uuid === undefined ? config.UUID : _incomingParams$uuid,
	      _incomingParams$chann = incomingParams.channels,
	      channels = _incomingParams$chann === undefined ? [] : _incomingParams$chann;

	  var stringifiedChannels = channels.length > 0 ? channels.join(',') : ',';
	  return '/v2/presence/sub-key/' + config.subscribeKey + '/channel/' + _utils2.default.encodeString(stringifiedChannels) + '/uuid/' + uuid;
	}

	function getRequestTimeout(_ref) {
	  var config = _ref.config;

	  return config.getTransactionTimeout();
	}

	function isAuthSupported() {
	  return true;
	}

	function prepareParams(modules, incomingParams) {
	  var _incomingParams$chann2 = incomingParams.channelGroups,
	      channelGroups = _incomingParams$chann2 === undefined ? [] : _incomingParams$chann2;

	  var params = {};

	  if (channelGroups.length > 0) {
	    params['channel-group'] = channelGroups.join(',');
	  }

	  return params;
	}

	function handleResponse(modules, serverResponse, incomingParams) {
	  var _incomingParams$chann3 = incomingParams.channels,
	      channels = _incomingParams$chann3 === undefined ? [] : _incomingParams$chann3,
	      _incomingParams$chann4 = incomingParams.channelGroups,
	      channelGroups = _incomingParams$chann4 === undefined ? [] : _incomingParams$chann4;

	  var channelsResponse = {};

	  if (channels.length === 1 && channelGroups.length === 0) {
	    channelsResponse[channels[0]] = serverResponse.payload;
	  } else {
	    channelsResponse = serverResponse.payload;
	  }

	  return { channels: channelsResponse };
	}

/***/ }),
/* 30 */
/***/ (function(module, exports, __webpack_require__) {

	'use strict';

	Object.defineProperty(exports, "__esModule", {
	  value: true
	});
	exports.getOperation = getOperation;
	exports.validateParams = validateParams;
	exports.getURL = getURL;
	exports.getRequestTimeout = getRequestTimeout;
	exports.isAuthSupported = isAuthSupported;
	exports.prepareParams = prepareParams;
	exports.handleResponse = handleResponse;

	var _flow_interfaces = __webpack_require__(5);

	var _operations = __webpack_require__(13);

	var _operations2 = _interopRequireDefault(_operations);

	var _utils = __webpack_require__(15);

	var _utils2 = _interopRequireDefault(_utils);

	function _interopRequireDefault(obj) { return obj && obj.__esModule ? obj : { default: obj }; }

	function getOperation() {
	  return _operations2.default.PNSetStateOperation;
	}

	function validateParams(modules, incomingParams) {
	  var config = modules.config;
	  var state = incomingParams.state,
	      _incomingParams$chann = incomingParams.channels,
	      channels = _incomingParams$chann === undefined ? [] : _incomingParams$chann,
	      _incomingParams$chann2 = incomingParams.channelGroups,
	      channelGroups = _incomingParams$chann2 === undefined ? [] : _incomingParams$chann2;


	  if (!state) return 'Missing State';
	  if (!config.subscribeKey) return 'Missing Subscribe Key';
	  if (channels.length === 0 && channelGroups.length === 0) return 'Please provide a list of channels and/or channel-groups';
	}

	function getURL(modules, incomingParams) {
	  var config = modules.config;
	  var _incomingParams$chann3 = incomingParams.channels,
	      channels = _incomingParams$chann3 === undefined ? [] : _incomingParams$chann3;

	  var stringifiedChannels = channels.length > 0 ? channels.join(',') : ',';
	  return '/v2/presence/sub-key/' + config.subscribeKey + '/channel/' + _utils2.default.encodeString(stringifiedChannels) + '/uuid/' + config.UUID + '/data';
	}

	function getRequestTimeout(_ref) {
	  var config = _ref.config;

	  return config.getTransactionTimeout();
	}

	function isAuthSupported() {
	  return true;
	}

	function prepareParams(modules, incomingParams) {
	  var state = incomingParams.state,
	      _incomingParams$chann4 = incomingParams.channelGroups,
	      channelGroups = _incomingParams$chann4 === undefined ? [] : _incomingParams$chann4;

	  var params = {};

	  params.state = JSON.stringify(state);

	  if (channelGroups.length > 0) {
	    params['channel-group'] = channelGroups.join(',');
	  }

	  return params;
	}

	function handleResponse(modules, serverResponse) {
	  return { state: serverResponse.payload };
	}

/***/ }),
/* 31 */
/***/ (function(module, exports, __webpack_require__) {

	'use strict';

	Object.defineProperty(exports, "__esModule", {
	  value: true
	});
	exports.getOperation = getOperation;
	exports.validateParams = validateParams;
	exports.getURL = getURL;
	exports.getRequestTimeout = getRequestTimeout;
	exports.isAuthSupported = isAuthSupported;
	exports.prepareParams = prepareParams;
	exports.handleResponse = handleResponse;

	var _flow_interfaces = __webpack_require__(5);

	var _operations = __webpack_require__(13);

	var _operations2 = _interopRequireDefault(_operations);

	var _utils = __webpack_require__(15);

	var _utils2 = _interopRequireDefault(_utils);

	function _interopRequireDefault(obj) { return obj && obj.__esModule ? obj : { default: obj }; }

	function getOperation() {
	  return _operations2.default.PNHereNowOperation;
	}

	function validateParams(modules) {
	  var config = modules.config;


	  if (!config.subscribeKey) return 'Missing Subscribe Key';
	}

	function getURL(modules, incomingParams) {
	  var config = modules.config;
	  var _incomingParams$chann = incomingParams.channels,
	      channels = _incomingParams$chann === undefined ? [] : _incomingParams$chann,
	      _incomingParams$chann2 = incomingParams.channelGroups,
	      channelGroups = _incomingParams$chann2 === undefined ? [] : _incomingParams$chann2;

	  var baseURL = '/v2/presence/sub-key/' + config.subscribeKey;

	  if (channels.length > 0 || channelGroups.length > 0) {
	    var stringifiedChannels = channels.length > 0 ? channels.join(',') : ',';
	    baseURL += '/channel/' + _utils2.default.encodeString(stringifiedChannels);
	  }

	  return baseURL;
	}

	function getRequestTimeout(_ref) {
	  var config = _ref.config;

	  return config.getTransactionTimeout();
	}

	function isAuthSupported() {
	  return true;
	}

	function prepareParams(modules, incomingParams) {
	  var _incomingParams$chann3 = incomingParams.channelGroups,
	      channelGroups = _incomingParams$chann3 === undefined ? [] : _incomingParams$chann3,
	      _incomingParams$inclu = incomingParams.includeUUIDs,
	      includeUUIDs = _incomingParams$inclu === undefined ? true : _incomingParams$inclu,
	      _incomingParams$inclu2 = incomingParams.includeState,
	      includeState = _incomingParams$inclu2 === undefined ? false : _incomingParams$inclu2;

	  var params = {};

	  if (!includeUUIDs) params.disable_uuids = 1;
	  if (includeState) params.state = 1;

	  if (channelGroups.length > 0) {
	    params['channel-group'] = channelGroups.join(',');
	  }

	  return params;
	}

	function handleResponse(modules, serverResponse, incomingParams) {
	  var _incomingParams$chann4 = incomingParams.channels,
	      channels = _incomingParams$chann4 === undefined ? [] : _incomingParams$chann4,
	      _incomingParams$chann5 = incomingParams.channelGroups,
	      channelGroups = _incomingParams$chann5 === undefined ? [] : _incomingParams$chann5,
	      _incomingParams$inclu3 = incomingParams.includeUUIDs,
	      includeUUIDs = _incomingParams$inclu3 === undefined ? true : _incomingParams$inclu3,
	      _incomingParams$inclu4 = incomingParams.includeState,
	      includeState = _incomingParams$inclu4 === undefined ? false : _incomingParams$inclu4;


	  var prepareSingularChannel = function prepareSingularChannel() {
	    var response = {};
	    var occupantsList = [];
	    response.totalChannels = 1;
	    response.totalOccupancy = serverResponse.occupancy;
	    response.channels = {};
	    response.channels[channels[0]] = {
	      occupants: occupantsList,
	      name: channels[0],
	      occupancy: serverResponse.occupancy
	    };

	    if (includeUUIDs && serverResponse.uuids) {
	      serverResponse.uuids.forEach(function (uuidEntry) {
	        if (includeState) {
	          occupantsList.push({ state: uuidEntry.state, uuid: uuidEntry.uuid });
	        } else {
	          occupantsList.push({ state: null, uuid: uuidEntry });
	        }
	      });
	    }

	    return response;
	  };

	  var prepareMultipleChannel = function prepareMultipleChannel() {
	    var response = {};
	    response.totalChannels = serverResponse.payload.total_channels;
	    response.totalOccupancy = serverResponse.payload.total_occupancy;
	    response.channels = {};

	    Object.keys(serverResponse.payload.channels).forEach(function (channelName) {
	      var channelEntry = serverResponse.payload.channels[channelName];
	      var occupantsList = [];
	      response.channels[channelName] = {
	        occupants: occupantsList,
	        name: channelName,
	        occupancy: channelEntry.occupancy
	      };

	      if (includeUUIDs) {
	        channelEntry.uuids.forEach(function (uuidEntry) {
	          if (includeState) {
	            occupantsList.push({ state: uuidEntry.state, uuid: uuidEntry.uuid });
	          } else {
	            occupantsList.push({ state: null, uuid: uuidEntry });
	          }
	        });
	      }

	      return response;
	    });

	    return response;
	  };

	  var response = void 0;
	  if (channels.length > 1 || channelGroups.length > 0 || channelGroups.length === 0 && channels.length === 0) {
	    response = prepareMultipleChannel();
	  } else {
	    response = prepareSingularChannel();
	  }

	  return response;
	}

/***/ }),
/* 32 */
/***/ (function(module, exports, __webpack_require__) {

	'use strict';

	Object.defineProperty(exports, "__esModule", {
	  value: true
	});
	exports.getOperation = getOperation;
	exports.validateParams = validateParams;
	exports.getURL = getURL;
	exports.getRequestTimeout = getRequestTimeout;
	exports.isAuthSupported = isAuthSupported;
	exports.prepareParams = prepareParams;
	exports.handleResponse = handleResponse;

	var _flow_interfaces = __webpack_require__(5);

	var _operations = __webpack_require__(13);

	var _operations2 = _interopRequireDefault(_operations);

	function _interopRequireDefault(obj) { return obj && obj.__esModule ? obj : { default: obj }; }

	function getOperation() {
	  return _operations2.default.PNAccessManagerAudit;
	}

	function validateParams(modules) {
	  var config = modules.config;


	  if (!config.subscribeKey) return 'Missing Subscribe Key';
	}

	function getURL(modules) {
	  var config = modules.config;

	  return '/v2/auth/audit/sub-key/' + config.subscribeKey;
	}

	function getRequestTimeout(_ref) {
	  var config = _ref.config;

	  return config.getTransactionTimeout();
	}

	function isAuthSupported() {
	  return false;
	}

	function prepareParams(modules, incomingParams) {
	  var channel = incomingParams.channel,
	      channelGroup = incomingParams.channelGroup,
	      _incomingParams$authK = incomingParams.authKeys,
	      authKeys = _incomingParams$authK === undefined ? [] : _incomingParams$authK;

	  var params = {};

	  if (channel) {
	    params.channel = channel;
	  }

	  if (channelGroup) {
	    params['channel-group'] = channelGroup;
	  }

	  if (authKeys.length > 0) {
	    params.auth = authKeys.join(',');
	  }

	  return params;
	}

	function handleResponse(modules, serverResponse) {
	  return serverResponse.payload;
	}

/***/ }),
/* 33 */
/***/ (function(module, exports, __webpack_require__) {

	'use strict';

	Object.defineProperty(exports, "__esModule", {
	  value: true
	});
	exports.getOperation = getOperation;
	exports.validateParams = validateParams;
	exports.getURL = getURL;
	exports.getRequestTimeout = getRequestTimeout;
	exports.isAuthSupported = isAuthSupported;
	exports.prepareParams = prepareParams;
	exports.handleResponse = handleResponse;

	var _flow_interfaces = __webpack_require__(5);

	var _operations = __webpack_require__(13);

	var _operations2 = _interopRequireDefault(_operations);

	function _interopRequireDefault(obj) { return obj && obj.__esModule ? obj : { default: obj }; }

	function getOperation() {
	  return _operations2.default.PNAccessManagerGrant;
	}

	function validateParams(modules) {
	  var config = modules.config;


	  if (!config.subscribeKey) return 'Missing Subscribe Key';
	  if (!config.publishKey) return 'Missing Publish Key';
	  if (!config.secretKey) return 'Missing Secret Key';
	}

	function getURL(modules) {
	  var config = modules.config;

	  return '/v2/auth/grant/sub-key/' + config.subscribeKey;
	}

	function getRequestTimeout(_ref) {
	  var config = _ref.config;

	  return config.getTransactionTimeout();
	}

	function isAuthSupported() {
	  return false;
	}

	function prepareParams(modules, incomingParams) {
	  var _incomingParams$chann = incomingParams.channels,
	      channels = _incomingParams$chann === undefined ? [] : _incomingParams$chann,
	      _incomingParams$chann2 = incomingParams.channelGroups,
	      channelGroups = _incomingParams$chann2 === undefined ? [] : _incomingParams$chann2,
	      ttl = incomingParams.ttl,
	      _incomingParams$read = incomingParams.read,
	      read = _incomingParams$read === undefined ? false : _incomingParams$read,
	      _incomingParams$write = incomingParams.write,
	      write = _incomingParams$write === undefined ? false : _incomingParams$write,
	      _incomingParams$manag = incomingParams.manage,
	      manage = _incomingParams$manag === undefined ? false : _incomingParams$manag,
	      _incomingParams$authK = incomingParams.authKeys,
	      authKeys = _incomingParams$authK === undefined ? [] : _incomingParams$authK;

	  var params = {};

	  params.r = read ? '1' : '0';
	  params.w = write ? '1' : '0';
	  params.m = manage ? '1' : '0';

	  if (channels.length > 0) {
	    params.channel = channels.join(',');
	  }

	  if (channelGroups.length > 0) {
	    params['channel-group'] = channelGroups.join(',');
	  }

	  if (authKeys.length > 0) {
	    params.auth = authKeys.join(',');
	  }

	  if (ttl || ttl === 0) {
	    params.ttl = ttl;
	  }

	  return params;
	}

	function handleResponse() {
	  return {};
	}

/***/ }),
/* 34 */
/***/ (function(module, exports, __webpack_require__) {

	'use strict';

	Object.defineProperty(exports, "__esModule", {
	  value: true
	});

	var _typeof = typeof Symbol === "function" && typeof Symbol.iterator === "symbol" ? function (obj) { return typeof obj; } : function (obj) { return obj && typeof Symbol === "function" && obj.constructor === Symbol && obj !== Symbol.prototype ? "symbol" : typeof obj; };

	exports.getOperation = getOperation;
	exports.validateParams = validateParams;
	exports.usePost = usePost;
	exports.getURL = getURL;
	exports.postURL = postURL;
	exports.getRequestTimeout = getRequestTimeout;
	exports.isAuthSupported = isAuthSupported;
	exports.postPayload = postPayload;
	exports.prepareParams = prepareParams;
	exports.handleResponse = handleResponse;

	var _flow_interfaces = __webpack_require__(5);

	var _operations = __webpack_require__(13);

	var _operations2 = _interopRequireDefault(_operations);

	var _utils = __webpack_require__(15);

	var _utils2 = _interopRequireDefault(_utils);

	function _interopRequireDefault(obj) { return obj && obj.__esModule ? obj : { default: obj }; }

	function prepareMessagePayload(modules, messagePayload) {
	  var crypto = modules.crypto,
	      config = modules.config;

	  var stringifiedPayload = JSON.stringify(messagePayload);

	  if (config.cipherKey) {
	    stringifiedPayload = crypto.encrypt(stringifiedPayload);
	    stringifiedPayload = JSON.stringify(stringifiedPayload);
	  }

	  return stringifiedPayload;
	}

	function getOperation() {
	  return _operations2.default.PNPublishOperation;
	}

	function validateParams(_ref, incomingParams) {
	  var config = _ref.config;
	  var message = incomingParams.message,
	      channel = incomingParams.channel;


	  if (!channel) return 'Missing Channel';
	  if (!message) return 'Missing Message';
	  if (!config.subscribeKey) return 'Missing Subscribe Key';
	}

	function usePost(modules, incomingParams) {
	  var _incomingParams$sendB = incomingParams.sendByPost,
	      sendByPost = _incomingParams$sendB === undefined ? false : _incomingParams$sendB;

	  return sendByPost;
	}

	function getURL(modules, incomingParams) {
	  var config = modules.config;
	  var channel = incomingParams.channel,
	      message = incomingParams.message;

	  var stringifiedPayload = prepareMessagePayload(modules, message);
	  return '/publish/' + config.publishKey + '/' + config.subscribeKey + '/0/' + _utils2.default.encodeString(channel) + '/0/' + _utils2.default.encodeString(stringifiedPayload);
	}

	function postURL(modules, incomingParams) {
	  var config = modules.config;
	  var channel = incomingParams.channel;

	  return '/publish/' + config.publishKey + '/' + config.subscribeKey + '/0/' + _utils2.default.encodeString(channel) + '/0';
	}

	function getRequestTimeout(_ref2) {
	  var config = _ref2.config;

	  return config.getTransactionTimeout();
	}

	function isAuthSupported() {
	  return true;
	}

	function postPayload(modules, incomingParams) {
	  var message = incomingParams.message;

	  return prepareMessagePayload(modules, message);
	}

	function prepareParams(modules, incomingParams) {
	  var meta = incomingParams.meta,
	      _incomingParams$repli = incomingParams.replicate,
	      replicate = _incomingParams$repli === undefined ? true : _incomingParams$repli,
	      storeInHistory = incomingParams.storeInHistory,
	      ttl = incomingParams.ttl;

	  var params = {};

	  if (storeInHistory != null) {
	    if (storeInHistory) {
	      params.store = '1';
	    } else {
	      params.store = '0';
	    }
	  }

	  if (ttl) {
	    params.ttl = ttl;
	  }

	  if (replicate === false) {
	    params.norep = 'true';
	  }

	  if (meta && (typeof meta === 'undefined' ? 'undefined' : _typeof(meta)) === 'object') {
	    params.meta = JSON.stringify(meta);
	  }

	  return params;
	}

	function handleResponse(modules, serverResponse) {
	  return { timetoken: serverResponse[2] };
	}

/***/ }),
/* 35 */
/***/ (function(module, exports, __webpack_require__) {

	'use strict';

	Object.defineProperty(exports, "__esModule", {
	  value: true
	});
	exports.getOperation = getOperation;
	exports.validateParams = validateParams;
	exports.getURL = getURL;
	exports.getRequestTimeout = getRequestTimeout;
	exports.isAuthSupported = isAuthSupported;
	exports.prepareParams = prepareParams;
	exports.handleResponse = handleResponse;

	var _flow_interfaces = __webpack_require__(5);

	var _operations = __webpack_require__(13);

	var _operations2 = _interopRequireDefault(_operations);

	var _utils = __webpack_require__(15);

	var _utils2 = _interopRequireDefault(_utils);

	function _interopRequireDefault(obj) { return obj && obj.__esModule ? obj : { default: obj }; }

	function __processMessage(modules, message) {
	  var config = modules.config,
	      crypto = modules.crypto;

	  if (!config.cipherKey) return message;

	  try {
	    return crypto.decrypt(message);
	  } catch (e) {
	    return message;
	  }
	}

	function getOperation() {
	  return _operations2.default.PNHistoryOperation;
	}

	function validateParams(modules, incomingParams) {
	  var channel = incomingParams.channel;
	  var config = modules.config;


	  if (!channel) return 'Missing channel';
	  if (!config.subscribeKey) return 'Missing Subscribe Key';
	}

	function getURL(modules, incomingParams) {
	  var channel = incomingParams.channel;
	  var config = modules.config;

	  return '/v2/history/sub-key/' + config.subscribeKey + '/channel/' + _utils2.default.encodeString(channel);
	}

	function getRequestTimeout(_ref) {
	  var config = _ref.config;

	  return config.getTransactionTimeout();
	}

	function isAuthSupported() {
	  return true;
	}

	function prepareParams(modules, incomingParams) {
	  var start = incomingParams.start,
	      end = incomingParams.end,
	      reverse = incomingParams.reverse,
	      _incomingParams$count = incomingParams.count,
	      count = _incomingParams$count === undefined ? 100 : _incomingParams$count,
	      _incomingParams$strin = incomingParams.stringifiedTimeToken,
	      stringifiedTimeToken = _incomingParams$strin === undefined ? false : _incomingParams$strin;

	  var outgoingParams = {
	    include_token: 'true'
	  };

	  outgoingParams.count = count;
	  if (start) outgoingParams.start = start;
	  if (end) outgoingParams.end = end;
	  if (stringifiedTimeToken) outgoingParams.string_message_token = 'true';
	  if (reverse != null) outgoingParams.reverse = reverse.toString();

	  return outgoingParams;
	}

	function handleResponse(modules, serverResponse) {
	  var response = {
	    messages: [],
	    startTimeToken: serverResponse[1],
	    endTimeToken: serverResponse[2]
	  };

	  serverResponse[0].forEach(function (serverHistoryItem) {
	    var item = {
	      timetoken: serverHistoryItem.timetoken,
	      entry: __processMessage(modules, serverHistoryItem.message)
	    };

	    response.messages.push(item);
	  });

	  return response;
	}

/***/ }),
/* 36 */
/***/ (function(module, exports, __webpack_require__) {

	'use strict';

	Object.defineProperty(exports, "__esModule", {
	  value: true
	});
	exports.getOperation = getOperation;
	exports.validateParams = validateParams;
	exports.useDelete = useDelete;
	exports.getURL = getURL;
	exports.getRequestTimeout = getRequestTimeout;
	exports.isAuthSupported = isAuthSupported;
	exports.prepareParams = prepareParams;
	exports.handleResponse = handleResponse;

	var _flow_interfaces = __webpack_require__(5);

	var _operations = __webpack_require__(13);

	var _operations2 = _interopRequireDefault(_operations);

	var _utils = __webpack_require__(15);

	var _utils2 = _interopRequireDefault(_utils);

	function _interopRequireDefault(obj) { return obj && obj.__esModule ? obj : { default: obj }; }

	function getOperation() {
	  return _operations2.default.PNDeleteMessagesOperation;
	}

	function validateParams(modules, incomingParams) {
	  var channel = incomingParams.channel;
	  var config = modules.config;


	  if (!channel) return 'Missing channel';
	  if (!config.subscribeKey) return 'Missing Subscribe Key';
	}

	function useDelete() {
	  return true;
	}

	function getURL(modules, incomingParams) {
	  var channel = incomingParams.channel;
	  var config = modules.config;


	  return '/v3/history/sub-key/' + config.subscribeKey + '/channel/' + _utils2.default.encodeString(channel);
	}

	function getRequestTimeout(_ref) {
	  var config = _ref.config;

	  return config.getTransactionTimeout();
	}

	function isAuthSupported() {
	  return true;
	}

	function prepareParams(modules, incomingParams) {
	  var start = incomingParams.start,
	      end = incomingParams.end;


	  var outgoingParams = {};

	  if (start) outgoingParams.start = start;
	  if (end) outgoingParams.end = end;

	  return outgoingParams;
	}

	function handleResponse(modules, serverResponse) {
	  return serverResponse.payload;
	}

/***/ }),
/* 37 */
/***/ (function(module, exports, __webpack_require__) {

	'use strict';

	Object.defineProperty(exports, "__esModule", {
	  value: true
	});
<<<<<<< HEAD
=======

	var _slicedToArray = function () { function sliceIterator(arr, i) { var _arr = []; var _n = true; var _d = false; var _e = undefined; try { for (var _i = arr[Symbol.iterator](), _s; !(_n = (_s = _i.next()).done); _n = true) { _arr.push(_s.value); if (i && _arr.length === i) break; } } catch (err) { _d = true; _e = err; } finally { try { if (!_n && _i["return"]) _i["return"](); } finally { if (_d) throw _e; } } return _arr; } return function (arr, i) { if (Array.isArray(arr)) { return arr; } else if (Symbol.iterator in Object(arr)) { return sliceIterator(arr, i); } else { throw new TypeError("Invalid attempt to destructure non-iterable instance"); } }; }();

>>>>>>> 7fc45140
	exports.getOperation = getOperation;
	exports.validateParams = validateParams;
	exports.getURL = getURL;
	exports.getRequestTimeout = getRequestTimeout;
	exports.isAuthSupported = isAuthSupported;
	exports.prepareParams = prepareParams;
	exports.handleResponse = handleResponse;

	var _operations = __webpack_require__(13);

	var _operations2 = _interopRequireDefault(_operations);

	var _utils = __webpack_require__(15);

	var _utils2 = _interopRequireDefault(_utils);

	function _interopRequireDefault(obj) { return obj && obj.__esModule ? obj : { default: obj }; }

	function getOperation() {
	  return _operations2.default.PNMessageCounts;
	}

	function validateParams(modules, incomingParams) {
	  var channels = incomingParams.channels,
	      timetoken = incomingParams.timetoken,
	      channelTimetokens = incomingParams.channelTimetokens;
	  var config = modules.config;


	  if (!channels) return 'Missing channel';
	  if (timetoken && channelTimetokens) return 'timetoken and channelTimetokens are incompatible together';
<<<<<<< HEAD
=======
	  if (timetoken && channelTimetokens && channelTimetokens.length > 1 && channels.length !== channelTimetokens.length) return 'Length of channelTimetokens and channels do not match';
>>>>>>> 7fc45140
	  if (!config.subscribeKey) return 'Missing Subscribe Key';
	}

	function getURL(modules, incomingParams) {
	  var channels = incomingParams.channels;
	  var config = modules.config;


	  var stringifiedChannels = channels.join(',');

	  return '/v3/history/sub-key/' + config.subscribeKey + '/message-counts/' + _utils2.default.encodeString(stringifiedChannels);
	}

	function getRequestTimeout(_ref) {
	  var config = _ref.config;

	  return config.getTransactionTimeout();
	}

	function isAuthSupported() {
	  return true;
	}

	function prepareParams(modules, incomingParams) {
	  var timetoken = incomingParams.timetoken,
	      channelTimetokens = incomingParams.channelTimetokens;

	  var outgoingParams = {};

<<<<<<< HEAD
	  if (timetoken) outgoingParams.timetoken = timetoken;
	  if (channelTimetokens) outgoingParams.channelTimetokens = _utils2.default.encodeString(channelTimetokens.join(','));
=======
	  if (channelTimetokens && channelTimetokens.length === 1) {
	    var _channelTimetokens = _slicedToArray(channelTimetokens, 1),
	        tt = _channelTimetokens[0];

	    outgoingParams.timetoken = tt;
	  } else if (channelTimetokens) {
	    outgoingParams.channelsTimetoken = channelTimetokens.join(',');
	  } else if (timetoken) {
	    outgoingParams.timetoken = timetoken;
	  }
>>>>>>> 7fc45140

	  return outgoingParams;
	}

	function handleResponse(modules, serverResponse) {
<<<<<<< HEAD

=======
>>>>>>> 7fc45140
	  return { channels: serverResponse.channels };
	}

/***/ }),
/* 38 */
/***/ (function(module, exports, __webpack_require__) {

	'use strict';

	Object.defineProperty(exports, "__esModule", {
	  value: true
	});
	exports.getOperation = getOperation;
	exports.validateParams = validateParams;
	exports.getURL = getURL;
	exports.getRequestTimeout = getRequestTimeout;
	exports.isAuthSupported = isAuthSupported;
	exports.prepareParams = prepareParams;
	exports.handleResponse = handleResponse;

	var _flow_interfaces = __webpack_require__(5);

	var _operations = __webpack_require__(13);

	var _operations2 = _interopRequireDefault(_operations);

	var _utils = __webpack_require__(15);

	var _utils2 = _interopRequireDefault(_utils);

	function _interopRequireDefault(obj) { return obj && obj.__esModule ? obj : { default: obj }; }

	function __processMessage(modules, message) {
	  var config = modules.config,
	      crypto = modules.crypto;

	  if (!config.cipherKey) return message;

	  try {
	    return crypto.decrypt(message);
	  } catch (e) {
	    return message;
	  }
	}

	function getOperation() {
	  return _operations2.default.PNFetchMessagesOperation;
	}

	function validateParams(modules, incomingParams) {
	  var channels = incomingParams.channels;
	  var config = modules.config;


	  if (!channels || channels.length === 0) return 'Missing channels';
	  if (!config.subscribeKey) return 'Missing Subscribe Key';
	}

	function getURL(modules, incomingParams) {
	  var _incomingParams$chann = incomingParams.channels,
	      channels = _incomingParams$chann === undefined ? [] : _incomingParams$chann;
	  var config = modules.config;


	  var stringifiedChannels = channels.length > 0 ? channels.join(',') : ',';
	  return '/v3/history/sub-key/' + config.subscribeKey + '/channel/' + _utils2.default.encodeString(stringifiedChannels);
	}

	function getRequestTimeout(_ref) {
	  var config = _ref.config;

	  return config.getTransactionTimeout();
	}

	function isAuthSupported() {
	  return true;
	}

	function prepareParams(modules, incomingParams) {
	  var start = incomingParams.start,
	      end = incomingParams.end,
	      count = incomingParams.count,
	      _incomingParams$strin = incomingParams.stringifiedTimeToken,
	      stringifiedTimeToken = _incomingParams$strin === undefined ? false : _incomingParams$strin;

	  var outgoingParams = {};

	  if (count) outgoingParams.max = count;
	  if (start) outgoingParams.start = start;
	  if (end) outgoingParams.end = end;
	  if (stringifiedTimeToken) outgoingParams.string_message_token = 'true';

	  return outgoingParams;
	}

	function handleResponse(modules, serverResponse) {
	  var response = {
	    channels: {}
	  };

	  Object.keys(serverResponse.channels || {}).forEach(function (channelName) {
	    response.channels[channelName] = [];

	    (serverResponse.channels[channelName] || []).forEach(function (messageEnvelope) {
	      var announce = {};
	      announce.channel = channelName;
	      announce.subscription = null;
	      announce.timetoken = messageEnvelope.timetoken;
	      announce.message = __processMessage(modules, messageEnvelope.message);
	      response.channels[channelName].push(announce);
	    });
	  });

	  return response;
	}

/***/ }),
/* 39 */
/***/ (function(module, exports, __webpack_require__) {

	'use strict';

	Object.defineProperty(exports, "__esModule", {
	  value: true
	});
	exports.getOperation = getOperation;
	exports.validateParams = validateParams;
	exports.getURL = getURL;
	exports.getRequestTimeout = getRequestTimeout;
	exports.isAuthSupported = isAuthSupported;
	exports.prepareParams = prepareParams;
	exports.handleResponse = handleResponse;

	var _flow_interfaces = __webpack_require__(5);

	var _operations = __webpack_require__(13);

	var _operations2 = _interopRequireDefault(_operations);

	var _utils = __webpack_require__(15);

	var _utils2 = _interopRequireDefault(_utils);

	function _interopRequireDefault(obj) { return obj && obj.__esModule ? obj : { default: obj }; }

	function getOperation() {
	  return _operations2.default.PNSubscribeOperation;
	}

	function validateParams(modules) {
	  var config = modules.config;


	  if (!config.subscribeKey) return 'Missing Subscribe Key';
	}

	function getURL(modules, incomingParams) {
	  var config = modules.config;
	  var _incomingParams$chann = incomingParams.channels,
	      channels = _incomingParams$chann === undefined ? [] : _incomingParams$chann;

	  var stringifiedChannels = channels.length > 0 ? channels.join(',') : ',';
	  return '/v2/subscribe/' + config.subscribeKey + '/' + _utils2.default.encodeString(stringifiedChannels) + '/0';
	}

	function getRequestTimeout(_ref) {
	  var config = _ref.config;

	  return config.getSubscribeTimeout();
	}

	function isAuthSupported() {
	  return true;
	}

	function prepareParams(_ref2, incomingParams) {
	  var config = _ref2.config;
<<<<<<< HEAD
	  var _incomingParams$chann2 = incomingParams.channelGroups,
=======
	  var state = incomingParams.state,
	      _incomingParams$chann2 = incomingParams.channelGroups,
>>>>>>> 7fc45140
	      channelGroups = _incomingParams$chann2 === undefined ? [] : _incomingParams$chann2,
	      timetoken = incomingParams.timetoken,
	      filterExpression = incomingParams.filterExpression,
	      region = incomingParams.region;

	  var params = {
	    heartbeat: config.getPresenceTimeout()
	  };

	  if (channelGroups.length > 0) {
	    params['channel-group'] = channelGroups.join(',');
	  }

	  if (filterExpression && filterExpression.length > 0) {
	    params['filter-expr'] = filterExpression;
	  }

<<<<<<< HEAD
=======
	  if (Object.keys(state).length) {
	    params.state = JSON.stringify(state);
	  }

>>>>>>> 7fc45140
	  if (timetoken) {
	    params.tt = timetoken;
	  }

	  if (region) {
	    params.tr = region;
	  }

	  return params;
	}

	function handleResponse(modules, serverResponse) {
	  var messages = [];

	  serverResponse.m.forEach(function (rawMessage) {
	    var publishMetaData = {
	      publishTimetoken: rawMessage.p.t,
	      region: rawMessage.p.r
	    };
	    var parsedMessage = {
	      shard: parseInt(rawMessage.a, 10),
	      subscriptionMatch: rawMessage.b,
	      channel: rawMessage.c,
	      payload: rawMessage.d,
	      flags: rawMessage.f,
	      issuingClientId: rawMessage.i,
	      subscribeKey: rawMessage.k,
	      originationTimetoken: rawMessage.o,
	      userMetadata: rawMessage.u,
	      publishMetaData: publishMetaData
	    };
	    messages.push(parsedMessage);
	  });

	  var metadata = {
	    timetoken: serverResponse.t.t,
	    region: serverResponse.t.r
	  };

	  return { messages: messages, metadata: metadata };
	}

/***/ }),
/* 40 */
/***/ (function(module, exports, __webpack_require__) {

	'use strict';

	Object.defineProperty(exports, "__esModule", {
	  value: true
	});

	var _createClass = function () { function defineProperties(target, props) { for (var i = 0; i < props.length; i++) { var descriptor = props[i]; descriptor.enumerable = descriptor.enumerable || false; descriptor.configurable = true; if ("value" in descriptor) descriptor.writable = true; Object.defineProperty(target, descriptor.key, descriptor); } } return function (Constructor, protoProps, staticProps) { if (protoProps) defineProperties(Constructor.prototype, protoProps); if (staticProps) defineProperties(Constructor, staticProps); return Constructor; }; }();

	var _config = __webpack_require__(2);

	var _config2 = _interopRequireDefault(_config);

	var _categories = __webpack_require__(10);

	var _categories2 = _interopRequireDefault(_categories);

	var _flow_interfaces = __webpack_require__(5);

	function _interopRequireDefault(obj) { return obj && obj.__esModule ? obj : { default: obj }; }

	function _classCallCheck(instance, Constructor) { if (!(instance instanceof Constructor)) { throw new TypeError("Cannot call a class as a function"); } }

	var _class = function () {
	  function _class(modules) {
	    var _this = this;

	    _classCallCheck(this, _class);

	    this._modules = {};

	    Object.keys(modules).forEach(function (key) {
	      _this._modules[key] = modules[key].bind(_this);
	    });
	  }

	  _createClass(_class, [{
	    key: 'init',
	    value: function init(config) {
	      this._config = config;

	      this._maxSubDomain = 20;
	      this._currentSubDomain = Math.floor(Math.random() * this._maxSubDomain);
	      this._providedFQDN = (this._config.secure ? 'https://' : 'http://') + this._config.origin;
	      this._coreParams = {};

	      this.shiftStandardOrigin();
	    }
	  }, {
	    key: 'nextOrigin',
	    value: function nextOrigin() {
<<<<<<< HEAD
	      if (this._providedFQDN.indexOf('pubsub.') === -1) {
=======
	      if (this._providedFQDN.indexOf('ps.') === -1) {
>>>>>>> 7fc45140
	        return this._providedFQDN;
	      }

	      var newSubDomain = void 0;

	      this._currentSubDomain = this._currentSubDomain + 1;

	      if (this._currentSubDomain >= this._maxSubDomain) {
	        this._currentSubDomain = 1;
	      }

	      newSubDomain = this._currentSubDomain.toString();

<<<<<<< HEAD
	      return this._providedFQDN.replace('pubsub', 'ps' + newSubDomain);
=======
	      return this._providedFQDN.replace('ps.', 'ps' + newSubDomain + '.');
>>>>>>> 7fc45140
	    }
	  }, {
	    key: 'hasModule',
	    value: function hasModule(name) {
	      return name in this._modules;
	    }
	  }, {
	    key: 'shiftStandardOrigin',
	    value: function shiftStandardOrigin() {
	      var failover = arguments.length > 0 && arguments[0] !== undefined ? arguments[0] : false;

	      this._standardOrigin = this.nextOrigin(failover);

	      return this._standardOrigin;
	    }
	  }, {
	    key: 'getStandardOrigin',
	    value: function getStandardOrigin() {
	      return this._standardOrigin;
	    }
	  }, {
	    key: 'POST',
	    value: function POST(params, body, endpoint, callback) {
	      return this._modules.post(params, body, endpoint, callback);
	    }
	  }, {
	    key: 'GET',
	    value: function GET(params, endpoint, callback) {
	      return this._modules.get(params, endpoint, callback);
	    }
	  }, {
	    key: 'DELETE',
	    value: function DELETE(params, endpoint, callback) {
	      return this._modules.del(params, endpoint, callback);
	    }
	  }, {
	    key: '_detectErrorCategory',
	    value: function _detectErrorCategory(err) {
<<<<<<< HEAD
	      if (err.code === 'ENOTFOUND') return _categories2.default.PNNetworkIssuesCategory;
	      if (err.code === 'ECONNREFUSED') return _categories2.default.PNNetworkIssuesCategory;
	      if (err.code === 'ECONNRESET') return _categories2.default.PNNetworkIssuesCategory;
	      if (err.code === 'EAI_AGAIN') return _categories2.default.PNNetworkIssuesCategory;

	      if (err.status === 0 || err.hasOwnProperty('status') && typeof err.status === 'undefined') return _categories2.default.PNNetworkIssuesCategory;
	      if (err.timeout) return _categories2.default.PNTimeoutCategory;

	      if (err.code === 'ETIMEDOUT') return _categories2.default.PNNetworkIssuesCategory;

	      if (err.response) {
	        if (err.response.badRequest) return _categories2.default.PNBadRequestCategory;
	        if (err.response.forbidden) return _categories2.default.PNAccessDeniedCategory;
=======
	      if (err.code === 'ENOTFOUND') {
	        return _categories2.default.PNNetworkIssuesCategory;
	      }
	      if (err.code === 'ECONNREFUSED') {
	        return _categories2.default.PNNetworkIssuesCategory;
	      }
	      if (err.code === 'ECONNRESET') {
	        return _categories2.default.PNNetworkIssuesCategory;
	      }
	      if (err.code === 'EAI_AGAIN') {
	        return _categories2.default.PNNetworkIssuesCategory;
	      }

	      if (err.status === 0 || err.hasOwnProperty('status') && typeof err.status === 'undefined') {
	        return _categories2.default.PNNetworkIssuesCategory;
	      }
	      if (err.timeout) return _categories2.default.PNTimeoutCategory;

	      if (err.code === 'ETIMEDOUT') {
	        return _categories2.default.PNNetworkIssuesCategory;
	      }

	      if (err.response) {
	        if (err.response.badRequest) {
	          return _categories2.default.PNBadRequestCategory;
	        }
	        if (err.response.forbidden) {
	          return _categories2.default.PNAccessDeniedCategory;
	        }
>>>>>>> 7fc45140
	      }

	      return _categories2.default.PNUnknownCategory;
	    }
	  }]);

	  return _class;
	}();

	exports.default = _class;
	module.exports = exports['default'];

/***/ }),
/* 41 */
/***/ (function(module, exports) {

	"use strict";

	Object.defineProperty(exports, "__esModule", {
	  value: true
	});
	exports.default = {
	  get: function get(key) {
	    try {
	      return localStorage.getItem(key);
	    } catch (e) {
	      return null;
	    }
	  },
	  set: function set(key, data) {
	    try {
	      return localStorage.setItem(key, data);
	    } catch (e) {
	      return null;
	    }
	  }
	};
	module.exports = exports["default"];

/***/ }),
/* 42 */
/***/ (function(module, exports, __webpack_require__) {

	'use strict';

	Object.defineProperty(exports, "__esModule", {
	  value: true
	});
	exports.get = get;
	exports.post = post;
	exports.del = del;

	var _superagent = __webpack_require__(43);

	var _superagent2 = _interopRequireDefault(_superagent);

	var _flow_interfaces = __webpack_require__(5);

	function _interopRequireDefault(obj) { return obj && obj.__esModule ? obj : { default: obj }; }

	function log(req) {
	  var _pickLogger = function _pickLogger() {
	    if (console && console.log) return console;
	    if (window && window.console && window.console.log) return window.console;
	    return console;
	  };

	  var start = new Date().getTime();
	  var timestamp = new Date().toISOString();
	  var logger = _pickLogger();
	  logger.log('<<<<<');
	  logger.log('[' + timestamp + ']', '\n', req.url, '\n', req.qs);
	  logger.log('-----');

	  req.on('response', function (res) {
	    var now = new Date().getTime();
	    var elapsed = now - start;
	    var timestampDone = new Date().toISOString();

	    logger.log('>>>>>>');
	    logger.log('[' + timestampDone + ' / ' + elapsed + ']', '\n', req.url, '\n', req.qs, '\n', res.text);
	    logger.log('-----');
	  });
	}

	function xdr(superagentConstruct, endpoint, callback) {
	  var _this = this;

	  if (this._config.logVerbosity) {
	    superagentConstruct = superagentConstruct.use(log);
	  }

	  if (this._config.proxy && this._modules.proxy) {
	    superagentConstruct = this._modules.proxy.call(this, superagentConstruct);
	  }

	  if (this._config.keepAlive && this._modules.keepAlive) {
	    superagentConstruct = this._modules.keepAlive(superagentConstruct);
	  }

	  return superagentConstruct.timeout(endpoint.timeout).end(function (err, resp) {
<<<<<<< HEAD
=======
	    var parsedResponse = void 0;
>>>>>>> 7fc45140
	    var status = {};
	    status.error = err !== null;
	    status.operation = endpoint.operation;

	    if (resp && resp.status) {
	      status.statusCode = resp.status;
	    }

	    if (err) {
	      if (err.response && err.response.text && !_this._config.logVerbosity) {
	        try {
	          status.errorData = JSON.parse(err.response.text);
	        } catch (e) {
	          status.errorData = err;
	        }
	      } else {
	        status.errorData = err;
	      }
	      status.category = _this._detectErrorCategory(err);
	      return callback(status, null);
	    }

<<<<<<< HEAD
	    var parsedResponse = JSON.parse(resp.text);
=======
	    try {
	      parsedResponse = JSON.parse(resp.text);
	    } catch (e) {
	      status.errorData = resp;
	      status.error = true;
	      return callback(status, null);
	    }
>>>>>>> 7fc45140

	    if (parsedResponse.error && parsedResponse.error === 1 && parsedResponse.status && parsedResponse.message && parsedResponse.service) {
	      status.errorData = parsedResponse;
	      status.statusCode = parsedResponse.status;
	      status.error = true;
	      status.category = _this._detectErrorCategory(status);
	      return callback(status, null);
	    }

	    return callback(status, parsedResponse);
	  });
	}

	function get(params, endpoint, callback) {
	  var superagentConstruct = _superagent2.default.get(this.getStandardOrigin() + endpoint.url).query(params);
	  return xdr.call(this, superagentConstruct, endpoint, callback);
	}

	function post(params, body, endpoint, callback) {
	  var superagentConstruct = _superagent2.default.post(this.getStandardOrigin() + endpoint.url).query(params).send(body);
	  return xdr.call(this, superagentConstruct, endpoint, callback);
	}

	function del(params, endpoint, callback) {
	  var superagentConstruct = _superagent2.default.delete(this.getStandardOrigin() + endpoint.url).query(params);
	  return xdr.call(this, superagentConstruct, endpoint, callback);
	}

/***/ }),
/* 43 */
/***/ (function(module, exports, __webpack_require__) {

	/**
	 * Root reference for iframes.
	 */

	var root;
	if (typeof window !== 'undefined') { // Browser window
	  root = window;
	} else if (typeof self !== 'undefined') { // Web Worker
	  root = self;
	} else { // Other environments
	  console.warn("Using browser-only version of superagent in non-browser environment");
	  root = this;
	}

	var Emitter = __webpack_require__(44);
	var RequestBase = __webpack_require__(45);
	var isObject = __webpack_require__(46);
	var ResponseBase = __webpack_require__(47);
	var Agent = __webpack_require__(49);

	/**
	 * Noop.
	 */

	function noop(){};

	/**
	 * Expose `request`.
	 */

	var request = exports = module.exports = function(method, url) {
	  // callback
	  if ('function' == typeof url) {
	    return new exports.Request('GET', method).end(url);
	  }

	  // url first
	  if (1 == arguments.length) {
	    return new exports.Request('GET', method);
	  }

	  return new exports.Request(method, url);
	}

	exports.Request = Request;

	/**
	 * Determine XHR.
	 */

	request.getXHR = function () {
	  if (root.XMLHttpRequest
	      && (!root.location || 'file:' != root.location.protocol
	          || !root.ActiveXObject)) {
	    return new XMLHttpRequest;
	  } else {
	    try { return new ActiveXObject('Microsoft.XMLHTTP'); } catch(e) {}
	    try { return new ActiveXObject('Msxml2.XMLHTTP.6.0'); } catch(e) {}
	    try { return new ActiveXObject('Msxml2.XMLHTTP.3.0'); } catch(e) {}
	    try { return new ActiveXObject('Msxml2.XMLHTTP'); } catch(e) {}
	  }
	  throw Error("Browser-only version of superagent could not find XHR");
	};

	/**
	 * Removes leading and trailing whitespace, added to support IE.
	 *
	 * @param {String} s
	 * @return {String}
	 * @api private
	 */

	var trim = ''.trim
	  ? function(s) { return s.trim(); }
	  : function(s) { return s.replace(/(^\s*|\s*$)/g, ''); };

	/**
	 * Serialize the given `obj`.
	 *
	 * @param {Object} obj
	 * @return {String}
	 * @api private
	 */

	function serialize(obj) {
	  if (!isObject(obj)) return obj;
	  var pairs = [];
	  for (var key in obj) {
	    pushEncodedKeyValuePair(pairs, key, obj[key]);
	  }
	  return pairs.join('&');
	}

	/**
	 * Helps 'serialize' with serializing arrays.
	 * Mutates the pairs array.
	 *
	 * @param {Array} pairs
	 * @param {String} key
	 * @param {Mixed} val
	 */

	function pushEncodedKeyValuePair(pairs, key, val) {
	  if (val != null) {
	    if (Array.isArray(val)) {
	      val.forEach(function(v) {
	        pushEncodedKeyValuePair(pairs, key, v);
	      });
	    } else if (isObject(val)) {
	      for(var subkey in val) {
	        pushEncodedKeyValuePair(pairs, key + '[' + subkey + ']', val[subkey]);
	      }
	    } else {
	      pairs.push(encodeURIComponent(key)
	        + '=' + encodeURIComponent(val));
	    }
	  } else if (val === null) {
	    pairs.push(encodeURIComponent(key));
	  }
	}

	/**
	 * Expose serialization method.
	 */

	request.serializeObject = serialize;

	/**
	  * Parse the given x-www-form-urlencoded `str`.
	  *
	  * @param {String} str
	  * @return {Object}
	  * @api private
	  */

	function parseString(str) {
	  var obj = {};
	  var pairs = str.split('&');
	  var pair;
	  var pos;

	  for (var i = 0, len = pairs.length; i < len; ++i) {
	    pair = pairs[i];
	    pos = pair.indexOf('=');
	    if (pos == -1) {
	      obj[decodeURIComponent(pair)] = '';
	    } else {
	      obj[decodeURIComponent(pair.slice(0, pos))] =
	        decodeURIComponent(pair.slice(pos + 1));
	    }
	  }

	  return obj;
	}

	/**
	 * Expose parser.
	 */

	request.parseString = parseString;

	/**
	 * Default MIME type map.
	 *
	 *     superagent.types.xml = 'application/xml';
	 *
	 */

	request.types = {
	  html: 'text/html',
	  json: 'application/json',
	  xml: 'text/xml',
	  urlencoded: 'application/x-www-form-urlencoded',
	  'form': 'application/x-www-form-urlencoded',
	  'form-data': 'application/x-www-form-urlencoded'
	};

	/**
	 * Default serialization map.
	 *
	 *     superagent.serialize['application/xml'] = function(obj){
	 *       return 'generated xml here';
	 *     };
	 *
	 */

	request.serialize = {
	  'application/x-www-form-urlencoded': serialize,
	  'application/json': JSON.stringify
	};

	/**
	  * Default parsers.
	  *
	  *     superagent.parse['application/xml'] = function(str){
	  *       return { object parsed from str };
	  *     };
	  *
	  */

	request.parse = {
	  'application/x-www-form-urlencoded': parseString,
	  'application/json': JSON.parse
	};

	/**
	 * Parse the given header `str` into
	 * an object containing the mapped fields.
	 *
	 * @param {String} str
	 * @return {Object}
	 * @api private
	 */

	function parseHeader(str) {
	  var lines = str.split(/\r?\n/);
	  var fields = {};
	  var index;
	  var line;
	  var field;
	  var val;

	  for (var i = 0, len = lines.length; i < len; ++i) {
	    line = lines[i];
	    index = line.indexOf(':');
	    if (index === -1) { // could be empty line, just skip it
	      continue;
	    }
	    field = line.slice(0, index).toLowerCase();
	    val = trim(line.slice(index + 1));
	    fields[field] = val;
	  }

	  return fields;
	}

	/**
	 * Check if `mime` is json or has +json structured syntax suffix.
	 *
	 * @param {String} mime
	 * @return {Boolean}
	 * @api private
	 */

	function isJSON(mime) {
	  // should match /json or +json
	  // but not /json-seq
	  return /[\/+]json($|[^-\w])/.test(mime);
	}

	/**
	 * Initialize a new `Response` with the given `xhr`.
	 *
	 *  - set flags (.ok, .error, etc)
	 *  - parse header
	 *
	 * Examples:
	 *
	 *  Aliasing `superagent` as `request` is nice:
	 *
	 *      request = superagent;
	 *
	 *  We can use the promise-like API, or pass callbacks:
	 *
	 *      request.get('/').end(function(res){});
	 *      request.get('/', function(res){});
	 *
	 *  Sending data can be chained:
	 *
	 *      request
	 *        .post('/user')
	 *        .send({ name: 'tj' })
	 *        .end(function(res){});
	 *
	 *  Or passed to `.send()`:
	 *
	 *      request
	 *        .post('/user')
	 *        .send({ name: 'tj' }, function(res){});
	 *
	 *  Or passed to `.post()`:
	 *
	 *      request
	 *        .post('/user', { name: 'tj' })
	 *        .end(function(res){});
	 *
	 * Or further reduced to a single call for simple cases:
	 *
	 *      request
	 *        .post('/user', { name: 'tj' }, function(res){});
	 *
	 * @param {XMLHTTPRequest} xhr
	 * @param {Object} options
	 * @api private
	 */

	function Response(req) {
	  this.req = req;
	  this.xhr = this.req.xhr;
	  // responseText is accessible only if responseType is '' or 'text' and on older browsers
	  this.text = ((this.req.method !='HEAD' && (this.xhr.responseType === '' || this.xhr.responseType === 'text')) || typeof this.xhr.responseType === 'undefined')
	     ? this.xhr.responseText
	     : null;
	  this.statusText = this.req.xhr.statusText;
	  var status = this.xhr.status;
	  // handle IE9 bug: http://stackoverflow.com/questions/10046972/msie-returns-status-code-of-1223-for-ajax-request
	  if (status === 1223) {
	    status = 204;
	  }
	  this._setStatusProperties(status);
	  this.header = this.headers = parseHeader(this.xhr.getAllResponseHeaders());
	  // getAllResponseHeaders sometimes falsely returns "" for CORS requests, but
	  // getResponseHeader still works. so we get content-type even if getting
	  // other headers fails.
	  this.header['content-type'] = this.xhr.getResponseHeader('content-type');
	  this._setHeaderProperties(this.header);

	  if (null === this.text && req._responseType) {
	    this.body = this.xhr.response;
	  } else {
	    this.body = this.req.method != 'HEAD'
	      ? this._parseBody(this.text ? this.text : this.xhr.response)
	      : null;
	  }
	}

	ResponseBase(Response.prototype);

	/**
	 * Parse the given body `str`.
	 *
	 * Used for auto-parsing of bodies. Parsers
	 * are defined on the `superagent.parse` object.
	 *
	 * @param {String} str
	 * @return {Mixed}
	 * @api private
	 */

	Response.prototype._parseBody = function(str) {
	  var parse = request.parse[this.type];
	  if (this.req._parser) {
	    return this.req._parser(this, str);
	  }
	  if (!parse && isJSON(this.type)) {
	    parse = request.parse['application/json'];
	  }
	  return parse && str && (str.length || str instanceof Object)
	    ? parse(str)
	    : null;
	};

	/**
	 * Return an `Error` representative of this response.
	 *
	 * @return {Error}
	 * @api public
	 */

	Response.prototype.toError = function(){
	  var req = this.req;
	  var method = req.method;
	  var url = req.url;

	  var msg = 'cannot ' + method + ' ' + url + ' (' + this.status + ')';
	  var err = new Error(msg);
	  err.status = this.status;
	  err.method = method;
	  err.url = url;

	  return err;
	};

	/**
	 * Expose `Response`.
	 */

	request.Response = Response;

	/**
	 * Initialize a new `Request` with the given `method` and `url`.
	 *
	 * @param {String} method
	 * @param {String} url
	 * @api public
	 */

	function Request(method, url) {
	  var self = this;
	  this._query = this._query || [];
	  this.method = method;
	  this.url = url;
	  this.header = {}; // preserves header name case
	  this._header = {}; // coerces header names to lowercase
	  this.on('end', function(){
	    var err = null;
	    var res = null;

	    try {
	      res = new Response(self);
	    } catch(e) {
	      err = new Error('Parser is unable to parse the response');
	      err.parse = true;
	      err.original = e;
	      // issue #675: return the raw response if the response parsing fails
	      if (self.xhr) {
	        // ie9 doesn't have 'response' property
	        err.rawResponse = typeof self.xhr.responseType == 'undefined' ? self.xhr.responseText : self.xhr.response;
	        // issue #876: return the http status code if the response parsing fails
	        err.status = self.xhr.status ? self.xhr.status : null;
	        err.statusCode = err.status; // backwards-compat only
	      } else {
	        err.rawResponse = null;
	        err.status = null;
	      }

	      return self.callback(err);
	    }

	    self.emit('response', res);

	    var new_err;
	    try {
	      if (!self._isResponseOK(res)) {
	        new_err = new Error(res.statusText || 'Unsuccessful HTTP response');
	      }
	    } catch(custom_err) {
	      new_err = custom_err; // ok() callback can throw
	    }

	    // #1000 don't catch errors from the callback to avoid double calling it
	    if (new_err) {
	      new_err.original = err;
	      new_err.response = res;
	      new_err.status = res.status;
	      self.callback(new_err, res);
	    } else {
	      self.callback(null, res);
	    }
	  });
	}

	/**
	 * Mixin `Emitter` and `RequestBase`.
	 */

	Emitter(Request.prototype);
	RequestBase(Request.prototype);

	/**
	 * Set Content-Type to `type`, mapping values from `request.types`.
	 *
	 * Examples:
	 *
	 *      superagent.types.xml = 'application/xml';
	 *
	 *      request.post('/')
	 *        .type('xml')
	 *        .send(xmlstring)
	 *        .end(callback);
	 *
	 *      request.post('/')
	 *        .type('application/xml')
	 *        .send(xmlstring)
	 *        .end(callback);
	 *
	 * @param {String} type
	 * @return {Request} for chaining
	 * @api public
	 */

	Request.prototype.type = function(type){
	  this.set('Content-Type', request.types[type] || type);
	  return this;
	};

	/**
	 * Set Accept to `type`, mapping values from `request.types`.
	 *
	 * Examples:
	 *
	 *      superagent.types.json = 'application/json';
	 *
	 *      request.get('/agent')
	 *        .accept('json')
	 *        .end(callback);
	 *
	 *      request.get('/agent')
	 *        .accept('application/json')
	 *        .end(callback);
	 *
	 * @param {String} accept
	 * @return {Request} for chaining
	 * @api public
	 */

	Request.prototype.accept = function(type){
	  this.set('Accept', request.types[type] || type);
	  return this;
	};

	/**
	 * Set Authorization field value with `user` and `pass`.
	 *
	 * @param {String} user
	 * @param {String} [pass] optional in case of using 'bearer' as type
	 * @param {Object} options with 'type' property 'auto', 'basic' or 'bearer' (default 'basic')
	 * @return {Request} for chaining
	 * @api public
	 */

	Request.prototype.auth = function(user, pass, options){
	  if (1 === arguments.length) pass = '';
	  if (typeof pass === 'object' && pass !== null) { // pass is optional and can be replaced with options
	    options = pass;
	    pass = '';
	  }
	  if (!options) {
	    options = {
	      type: 'function' === typeof btoa ? 'basic' : 'auto',
	    };
	  }

	  var encoder = function(string) {
	    if ('function' === typeof btoa) {
	      return btoa(string);
	    }
	    throw new Error('Cannot use basic auth, btoa is not a function');
	  };

	  return this._auth(user, pass, options, encoder);
	};

	/**
	 * Add query-string `val`.
	 *
	 * Examples:
	 *
	 *   request.get('/shoes')
	 *     .query('size=10')
	 *     .query({ color: 'blue' })
	 *
	 * @param {Object|String} val
	 * @return {Request} for chaining
	 * @api public
	 */

	Request.prototype.query = function(val){
	  if ('string' != typeof val) val = serialize(val);
	  if (val) this._query.push(val);
	  return this;
	};

	/**
	 * Queue the given `file` as an attachment to the specified `field`,
	 * with optional `options` (or filename).
	 *
	 * ``` js
	 * request.post('/upload')
	 *   .attach('content', new Blob(['<a id="a"><b id="b">hey!</b></a>'], { type: "text/html"}))
	 *   .end(callback);
	 * ```
	 *
	 * @param {String} field
	 * @param {Blob|File} file
	 * @param {String|Object} options
	 * @return {Request} for chaining
	 * @api public
	 */

	Request.prototype.attach = function(field, file, options){
	  if (file) {
	    if (this._data) {
	      throw Error("superagent can't mix .send() and .attach()");
	    }

	    this._getFormData().append(field, file, options || file.name);
	  }
	  return this;
	};

	Request.prototype._getFormData = function(){
	  if (!this._formData) {
	    this._formData = new root.FormData();
	  }
	  return this._formData;
	};

	/**
	 * Invoke the callback with `err` and `res`
	 * and handle arity check.
	 *
	 * @param {Error} err
	 * @param {Response} res
	 * @api private
	 */

	Request.prototype.callback = function(err, res){
	  if (this._shouldRetry(err, res)) {
	    return this._retry();
	  }

	  var fn = this._callback;
	  this.clearTimeout();

	  if (err) {
	    if (this._maxRetries) err.retries = this._retries - 1;
	    this.emit('error', err);
	  }

	  fn(err, res);
	};

	/**
	 * Invoke callback with x-domain error.
	 *
	 * @api private
	 */

	Request.prototype.crossDomainError = function(){
	  var err = new Error('Request has been terminated\nPossible causes: the network is offline, Origin is not allowed by Access-Control-Allow-Origin, the page is being unloaded, etc.');
	  err.crossDomain = true;

	  err.status = this.status;
	  err.method = this.method;
	  err.url = this.url;

	  this.callback(err);
	};

	// This only warns, because the request is still likely to work
	Request.prototype.buffer = Request.prototype.ca = Request.prototype.agent = function(){
	  console.warn("This is not supported in browser version of superagent");
	  return this;
	};

	// This throws, because it can't send/receive data as expected
	Request.prototype.pipe = Request.prototype.write = function(){
	  throw Error("Streaming is not supported in browser version of superagent");
	};

	/**
	 * Check if `obj` is a host object,
	 * we don't want to serialize these :)
	 *
	 * @param {Object} obj
	 * @return {Boolean}
	 * @api private
	 */
	Request.prototype._isHost = function _isHost(obj) {
	  // Native objects stringify to [object File], [object Blob], [object FormData], etc.
	  return obj && 'object' === typeof obj && !Array.isArray(obj) && Object.prototype.toString.call(obj) !== '[object Object]';
	}

	/**
	 * Initiate request, invoking callback `fn(res)`
	 * with an instanceof `Response`.
	 *
	 * @param {Function} fn
	 * @return {Request} for chaining
	 * @api public
	 */

	Request.prototype.end = function(fn){
	  if (this._endCalled) {
	    console.warn("Warning: .end() was called twice. This is not supported in superagent");
	  }
	  this._endCalled = true;

	  // store callback
	  this._callback = fn || noop;

	  // querystring
	  this._finalizeQueryString();

	  return this._end();
	};

	Request.prototype._end = function() {
	  var self = this;
	  var xhr = (this.xhr = request.getXHR());
	  var data = this._formData || this._data;

	  this._setTimeouts();

	  // state change
	  xhr.onreadystatechange = function(){
	    var readyState = xhr.readyState;
	    if (readyState >= 2 && self._responseTimeoutTimer) {
	      clearTimeout(self._responseTimeoutTimer);
	    }
	    if (4 != readyState) {
	      return;
	    }

	    // In IE9, reads to any property (e.g. status) off of an aborted XHR will
	    // result in the error "Could not complete the operation due to error c00c023f"
	    var status;
	    try { status = xhr.status } catch(e) { status = 0; }

	    if (!status) {
	      if (self.timedout || self._aborted) return;
	      return self.crossDomainError();
	    }
	    self.emit('end');
	  };

	  // progress
	  var handleProgress = function(direction, e) {
	    if (e.total > 0) {
	      e.percent = e.loaded / e.total * 100;
	    }
	    e.direction = direction;
	    self.emit('progress', e);
	  };
	  if (this.hasListeners('progress')) {
	    try {
	      xhr.onprogress = handleProgress.bind(null, 'download');
	      if (xhr.upload) {
	        xhr.upload.onprogress = handleProgress.bind(null, 'upload');
	      }
	    } catch(e) {
	      // Accessing xhr.upload fails in IE from a web worker, so just pretend it doesn't exist.
	      // Reported here:
	      // https://connect.microsoft.com/IE/feedback/details/837245/xmlhttprequest-upload-throws-invalid-argument-when-used-from-web-worker-context
	    }
	  }

	  // initiate request
	  try {
	    if (this.username && this.password) {
	      xhr.open(this.method, this.url, true, this.username, this.password);
	    } else {
	      xhr.open(this.method, this.url, true);
	    }
	  } catch (err) {
	    // see #1149
	    return this.callback(err);
	  }

	  // CORS
	  if (this._withCredentials) xhr.withCredentials = true;

	  // body
	  if (!this._formData && 'GET' != this.method && 'HEAD' != this.method && 'string' != typeof data && !this._isHost(data)) {
	    // serialize stuff
	    var contentType = this._header['content-type'];
	    var serialize = this._serializer || request.serialize[contentType ? contentType.split(';')[0] : ''];
	    if (!serialize && isJSON(contentType)) {
	      serialize = request.serialize['application/json'];
	    }
	    if (serialize) data = serialize(data);
	  }

	  // set header fields
	  for (var field in this.header) {
	    if (null == this.header[field]) continue;

	    if (this.header.hasOwnProperty(field))
	      xhr.setRequestHeader(field, this.header[field]);
	  }

	  if (this._responseType) {
	    xhr.responseType = this._responseType;
	  }

	  // send stuff
	  this.emit('request', this);

	  // IE11 xhr.send(undefined) sends 'undefined' string as POST payload (instead of nothing)
	  // We need null here if data is undefined
	  xhr.send(typeof data !== 'undefined' ? data : null);
	  return this;
	};

	request.agent = function() {
	  return new Agent();
	};

	["GET", "POST", "OPTIONS", "PATCH", "PUT", "DELETE"].forEach(function(method) {
	  Agent.prototype[method.toLowerCase()] = function(url, fn) {
	    var req = new request.Request(method, url);
	    this._setDefaults(req);
	    if (fn) {
	      req.end(fn);
	    }
	    return req;
	  };
	});

	Agent.prototype.del = Agent.prototype['delete'];

	/**
	 * GET `url` with optional callback `fn(res)`.
	 *
	 * @param {String} url
	 * @param {Mixed|Function} [data] or fn
	 * @param {Function} [fn]
	 * @return {Request}
	 * @api public
	 */

	request.get = function(url, data, fn) {
	  var req = request('GET', url);
	  if ('function' == typeof data) (fn = data), (data = null);
	  if (data) req.query(data);
	  if (fn) req.end(fn);
	  return req;
	};

	/**
	 * HEAD `url` with optional callback `fn(res)`.
	 *
	 * @param {String} url
	 * @param {Mixed|Function} [data] or fn
	 * @param {Function} [fn]
	 * @return {Request}
	 * @api public
	 */

	request.head = function(url, data, fn) {
	  var req = request('HEAD', url);
	  if ('function' == typeof data) (fn = data), (data = null);
	  if (data) req.query(data);
	  if (fn) req.end(fn);
	  return req;
	};

	/**
	 * OPTIONS query to `url` with optional callback `fn(res)`.
	 *
	 * @param {String} url
	 * @param {Mixed|Function} [data] or fn
	 * @param {Function} [fn]
	 * @return {Request}
	 * @api public
	 */

	request.options = function(url, data, fn) {
	  var req = request('OPTIONS', url);
	  if ('function' == typeof data) (fn = data), (data = null);
	  if (data) req.send(data);
	  if (fn) req.end(fn);
	  return req;
	};

	/**
	 * DELETE `url` with optional `data` and callback `fn(res)`.
	 *
	 * @param {String} url
	 * @param {Mixed} [data]
	 * @param {Function} [fn]
	 * @return {Request}
	 * @api public
	 */

	function del(url, data, fn) {
	  var req = request('DELETE', url);
	  if ('function' == typeof data) (fn = data), (data = null);
	  if (data) req.send(data);
	  if (fn) req.end(fn);
	  return req;
	}

	request['del'] = del;
	request['delete'] = del;

	/**
	 * PATCH `url` with optional `data` and callback `fn(res)`.
	 *
	 * @param {String} url
	 * @param {Mixed} [data]
	 * @param {Function} [fn]
	 * @return {Request}
	 * @api public
	 */

	request.patch = function(url, data, fn) {
	  var req = request('PATCH', url);
	  if ('function' == typeof data) (fn = data), (data = null);
	  if (data) req.send(data);
	  if (fn) req.end(fn);
	  return req;
	};

	/**
	 * POST `url` with optional `data` and callback `fn(res)`.
	 *
	 * @param {String} url
	 * @param {Mixed} [data]
	 * @param {Function} [fn]
	 * @return {Request}
	 * @api public
	 */

	request.post = function(url, data, fn) {
	  var req = request('POST', url);
	  if ('function' == typeof data) (fn = data), (data = null);
	  if (data) req.send(data);
	  if (fn) req.end(fn);
	  return req;
	};

	/**
	 * PUT `url` with optional `data` and callback `fn(res)`.
	 *
	 * @param {String} url
	 * @param {Mixed|Function} [data] or fn
	 * @param {Function} [fn]
	 * @return {Request}
	 * @api public
	 */

	request.put = function(url, data, fn) {
	  var req = request('PUT', url);
	  if ('function' == typeof data) (fn = data), (data = null);
	  if (data) req.send(data);
	  if (fn) req.end(fn);
	  return req;
	};


/***/ }),
/* 44 */
/***/ (function(module, exports, __webpack_require__) {

	
	/**
	 * Expose `Emitter`.
	 */

	if (true) {
	  module.exports = Emitter;
	}

	/**
	 * Initialize a new `Emitter`.
	 *
	 * @api public
	 */

	function Emitter(obj) {
	  if (obj) return mixin(obj);
	};

	/**
	 * Mixin the emitter properties.
	 *
	 * @param {Object} obj
	 * @return {Object}
	 * @api private
	 */

	function mixin(obj) {
	  for (var key in Emitter.prototype) {
	    obj[key] = Emitter.prototype[key];
	  }
	  return obj;
	}

	/**
	 * Listen on the given `event` with `fn`.
	 *
	 * @param {String} event
	 * @param {Function} fn
	 * @return {Emitter}
	 * @api public
	 */

	Emitter.prototype.on =
	Emitter.prototype.addEventListener = function(event, fn){
	  this._callbacks = this._callbacks || {};
	  (this._callbacks['$' + event] = this._callbacks['$' + event] || [])
	    .push(fn);
	  return this;
	};

	/**
	 * Adds an `event` listener that will be invoked a single
	 * time then automatically removed.
	 *
	 * @param {String} event
	 * @param {Function} fn
	 * @return {Emitter}
	 * @api public
	 */

	Emitter.prototype.once = function(event, fn){
	  function on() {
	    this.off(event, on);
	    fn.apply(this, arguments);
	  }

	  on.fn = fn;
	  this.on(event, on);
	  return this;
	};

	/**
	 * Remove the given callback for `event` or all
	 * registered callbacks.
	 *
	 * @param {String} event
	 * @param {Function} fn
	 * @return {Emitter}
	 * @api public
	 */

	Emitter.prototype.off =
	Emitter.prototype.removeListener =
	Emitter.prototype.removeAllListeners =
	Emitter.prototype.removeEventListener = function(event, fn){
	  this._callbacks = this._callbacks || {};

	  // all
	  if (0 == arguments.length) {
	    this._callbacks = {};
	    return this;
	  }

	  // specific event
	  var callbacks = this._callbacks['$' + event];
	  if (!callbacks) return this;

	  // remove all handlers
	  if (1 == arguments.length) {
	    delete this._callbacks['$' + event];
	    return this;
	  }

	  // remove specific handler
	  var cb;
	  for (var i = 0; i < callbacks.length; i++) {
	    cb = callbacks[i];
	    if (cb === fn || cb.fn === fn) {
	      callbacks.splice(i, 1);
	      break;
	    }
	  }
	  return this;
	};

	/**
	 * Emit `event` with the given args.
	 *
	 * @param {String} event
	 * @param {Mixed} ...
	 * @return {Emitter}
	 */

	Emitter.prototype.emit = function(event){
	  this._callbacks = this._callbacks || {};
	  var args = [].slice.call(arguments, 1)
	    , callbacks = this._callbacks['$' + event];

	  if (callbacks) {
	    callbacks = callbacks.slice(0);
	    for (var i = 0, len = callbacks.length; i < len; ++i) {
	      callbacks[i].apply(this, args);
	    }
	  }

	  return this;
	};

	/**
	 * Return array of callbacks for `event`.
	 *
	 * @param {String} event
	 * @return {Array}
	 * @api public
	 */

	Emitter.prototype.listeners = function(event){
	  this._callbacks = this._callbacks || {};
	  return this._callbacks['$' + event] || [];
	};

	/**
	 * Check if this emitter has `event` handlers.
	 *
	 * @param {String} event
	 * @return {Boolean}
	 * @api public
	 */

	Emitter.prototype.hasListeners = function(event){
	  return !! this.listeners(event).length;
	};


/***/ }),
/* 45 */
/***/ (function(module, exports, __webpack_require__) {

	'use strict';

	/**
	 * Module of mixed-in functions shared between node and client code
	 */
	var isObject = __webpack_require__(46);

	/**
	 * Expose `RequestBase`.
	 */

	module.exports = RequestBase;

	/**
	 * Initialize a new `RequestBase`.
	 *
	 * @api public
	 */

	function RequestBase(obj) {
	  if (obj) return mixin(obj);
	}

	/**
	 * Mixin the prototype properties.
	 *
	 * @param {Object} obj
	 * @return {Object}
	 * @api private
	 */

	function mixin(obj) {
	  for (var key in RequestBase.prototype) {
	    obj[key] = RequestBase.prototype[key];
	  }
	  return obj;
	}

	/**
	 * Clear previous timeout.
	 *
	 * @return {Request} for chaining
	 * @api public
	 */

	RequestBase.prototype.clearTimeout = function _clearTimeout(){
	  clearTimeout(this._timer);
	  clearTimeout(this._responseTimeoutTimer);
	  delete this._timer;
	  delete this._responseTimeoutTimer;
	  return this;
	};

	/**
	 * Override default response body parser
	 *
	 * This function will be called to convert incoming data into request.body
	 *
	 * @param {Function}
	 * @api public
	 */

	RequestBase.prototype.parse = function parse(fn){
	  this._parser = fn;
	  return this;
	};

	/**
	 * Set format of binary response body.
	 * In browser valid formats are 'blob' and 'arraybuffer',
	 * which return Blob and ArrayBuffer, respectively.
	 *
	 * In Node all values result in Buffer.
	 *
	 * Examples:
	 *
	 *      req.get('/')
	 *        .responseType('blob')
	 *        .end(callback);
	 *
	 * @param {String} val
	 * @return {Request} for chaining
	 * @api public
	 */

	RequestBase.prototype.responseType = function(val){
	  this._responseType = val;
	  return this;
	};

	/**
	 * Override default request body serializer
	 *
	 * This function will be called to convert data set via .send or .attach into payload to send
	 *
	 * @param {Function}
	 * @api public
	 */

	RequestBase.prototype.serialize = function serialize(fn){
	  this._serializer = fn;
	  return this;
	};

	/**
	 * Set timeouts.
	 *
	 * - response timeout is time between sending request and receiving the first byte of the response. Includes DNS and connection time.
	 * - deadline is the time from start of the request to receiving response body in full. If the deadline is too short large files may not load at all on slow connections.
	 *
	 * Value of 0 or false means no timeout.
	 *
	 * @param {Number|Object} ms or {response, deadline}
	 * @return {Request} for chaining
	 * @api public
	 */

	RequestBase.prototype.timeout = function timeout(options){
	  if (!options || 'object' !== typeof options) {
	    this._timeout = options;
	    this._responseTimeout = 0;
	    return this;
	  }

	  for(var option in options) {
	    switch(option) {
	      case 'deadline':
	        this._timeout = options.deadline;
	        break;
	      case 'response':
	        this._responseTimeout = options.response;
	        break;
	      default:
	        console.warn("Unknown timeout option", option);
	    }
	  }
	  return this;
	};

	/**
	 * Set number of retry attempts on error.
	 *
	 * Failed requests will be retried 'count' times if timeout or err.code >= 500.
	 *
	 * @param {Number} count
	 * @param {Function} [fn]
	 * @return {Request} for chaining
	 * @api public
	 */

	RequestBase.prototype.retry = function retry(count, fn){
	  // Default to 1 if no count passed or true
	  if (arguments.length === 0 || count === true) count = 1;
	  if (count <= 0) count = 0;
	  this._maxRetries = count;
	  this._retries = 0;
	  this._retryCallback = fn;
	  return this;
	};

	var ERROR_CODES = [
	  'ECONNRESET',
	  'ETIMEDOUT',
	  'EADDRINFO',
	  'ESOCKETTIMEDOUT'
	];

	/**
	 * Determine if a request should be retried.
	 * (Borrowed from segmentio/superagent-retry)
	 *
	 * @param {Error} err
	 * @param {Response} [res]
	 * @returns {Boolean}
	 */
	RequestBase.prototype._shouldRetry = function(err, res) {
	  if (!this._maxRetries || this._retries++ >= this._maxRetries) {
	    return false;
	  }
	  if (this._retryCallback) {
	    try {
	      var override = this._retryCallback(err, res);
	      if (override === true) return true;
	      if (override === false) return false;
	      // undefined falls back to defaults
	    } catch(e) {
	      console.error(e);
	    }
	  }
	  if (res && res.status && res.status >= 500 && res.status != 501) return true;
	  if (err) {
	    if (err.code && ~ERROR_CODES.indexOf(err.code)) return true;
	    // Superagent timeout
	    if (err.timeout && err.code == 'ECONNABORTED') return true;
	    if (err.crossDomain) return true;
	  }
	  return false;
	};

	/**
	 * Retry request
	 *
	 * @return {Request} for chaining
	 * @api private
	 */

	RequestBase.prototype._retry = function() {

	  this.clearTimeout();

	  // node
	  if (this.req) {
	    this.req = null;
	    this.req = this.request();
	  }

	  this._aborted = false;
	  this.timedout = false;

	  return this._end();
	};

	/**
	 * Promise support
	 *
	 * @param {Function} resolve
	 * @param {Function} [reject]
	 * @return {Request}
	 */

	RequestBase.prototype.then = function then(resolve, reject) {
	  if (!this._fullfilledPromise) {
	    var self = this;
	    if (this._endCalled) {
	      console.warn("Warning: superagent request was sent twice, because both .end() and .then() were called. Never call .end() if you use promises");
	    }
	    this._fullfilledPromise = new Promise(function(innerResolve, innerReject) {
	      self.end(function(err, res) {
	        if (err) innerReject(err);
	        else innerResolve(res);
	      });
	    });
	  }
	  return this._fullfilledPromise.then(resolve, reject);
	};

	RequestBase.prototype['catch'] = function(cb) {
	  return this.then(undefined, cb);
	};

	/**
	 * Allow for extension
	 */

	RequestBase.prototype.use = function use(fn) {
	  fn(this);
	  return this;
	};

	RequestBase.prototype.ok = function(cb) {
	  if ('function' !== typeof cb) throw Error("Callback required");
	  this._okCallback = cb;
	  return this;
	};

	RequestBase.prototype._isResponseOK = function(res) {
	  if (!res) {
	    return false;
	  }

	  if (this._okCallback) {
	    return this._okCallback(res);
	  }

	  return res.status >= 200 && res.status < 300;
	};

	/**
	 * Get request header `field`.
	 * Case-insensitive.
	 *
	 * @param {String} field
	 * @return {String}
	 * @api public
	 */

	RequestBase.prototype.get = function(field){
	  return this._header[field.toLowerCase()];
	};

	/**
	 * Get case-insensitive header `field` value.
	 * This is a deprecated internal API. Use `.get(field)` instead.
	 *
	 * (getHeader is no longer used internally by the superagent code base)
	 *
	 * @param {String} field
	 * @return {String}
	 * @api private
	 * @deprecated
	 */

	RequestBase.prototype.getHeader = RequestBase.prototype.get;

	/**
	 * Set header `field` to `val`, or multiple fields with one object.
	 * Case-insensitive.
	 *
	 * Examples:
	 *
	 *      req.get('/')
	 *        .set('Accept', 'application/json')
	 *        .set('X-API-Key', 'foobar')
	 *        .end(callback);
	 *
	 *      req.get('/')
	 *        .set({ Accept: 'application/json', 'X-API-Key': 'foobar' })
	 *        .end(callback);
	 *
	 * @param {String|Object} field
	 * @param {String} val
	 * @return {Request} for chaining
	 * @api public
	 */

	RequestBase.prototype.set = function(field, val){
	  if (isObject(field)) {
	    for (var key in field) {
	      this.set(key, field[key]);
	    }
	    return this;
	  }
	  this._header[field.toLowerCase()] = val;
	  this.header[field] = val;
	  return this;
	};

	/**
	 * Remove header `field`.
	 * Case-insensitive.
	 *
	 * Example:
	 *
	 *      req.get('/')
	 *        .unset('User-Agent')
	 *        .end(callback);
	 *
	 * @param {String} field
	 */
	RequestBase.prototype.unset = function(field){
	  delete this._header[field.toLowerCase()];
	  delete this.header[field];
	  return this;
	};

	/**
	 * Write the field `name` and `val`, or multiple fields with one object
	 * for "multipart/form-data" request bodies.
	 *
	 * ``` js
	 * request.post('/upload')
	 *   .field('foo', 'bar')
	 *   .end(callback);
	 *
	 * request.post('/upload')
	 *   .field({ foo: 'bar', baz: 'qux' })
	 *   .end(callback);
	 * ```
	 *
	 * @param {String|Object} name
	 * @param {String|Blob|File|Buffer|fs.ReadStream} val
	 * @return {Request} for chaining
	 * @api public
	 */
	RequestBase.prototype.field = function(name, val) {
	  // name should be either a string or an object.
	  if (null === name || undefined === name) {
	    throw new Error('.field(name, val) name can not be empty');
	  }

	  if (this._data) {
	    console.error(".field() can't be used if .send() is used. Please use only .send() or only .field() & .attach()");
	  }

	  if (isObject(name)) {
	    for (var key in name) {
	      this.field(key, name[key]);
	    }
	    return this;
	  }

	  if (Array.isArray(val)) {
	    for (var i in val) {
	      this.field(name, val[i]);
	    }
	    return this;
	  }

	  // val should be defined now
	  if (null === val || undefined === val) {
	    throw new Error('.field(name, val) val can not be empty');
	  }
	  if ('boolean' === typeof val) {
	    val = '' + val;
	  }
	  this._getFormData().append(name, val);
	  return this;
	};

	/**
	 * Abort the request, and clear potential timeout.
	 *
	 * @return {Request}
	 * @api public
	 */
	RequestBase.prototype.abort = function(){
	  if (this._aborted) {
	    return this;
	  }
	  this._aborted = true;
	  this.xhr && this.xhr.abort(); // browser
	  this.req && this.req.abort(); // node
	  this.clearTimeout();
	  this.emit('abort');
	  return this;
	};

	RequestBase.prototype._auth = function(user, pass, options, base64Encoder) {
	  switch (options.type) {
	    case 'basic':
	      this.set('Authorization', 'Basic ' + base64Encoder(user + ':' + pass));
	      break;

	    case 'auto':
	      this.username = user;
	      this.password = pass;
	      break;

	    case 'bearer': // usage would be .auth(accessToken, { type: 'bearer' })
	      this.set('Authorization', 'Bearer ' + user);
	      break;
	  }
	  return this;
	};

	/**
	 * Enable transmission of cookies with x-domain requests.
	 *
	 * Note that for this to work the origin must not be
	 * using "Access-Control-Allow-Origin" with a wildcard,
	 * and also must set "Access-Control-Allow-Credentials"
	 * to "true".
	 *
	 * @api public
	 */

	RequestBase.prototype.withCredentials = function(on) {
	  // This is browser-only functionality. Node side is no-op.
	  if (on == undefined) on = true;
	  this._withCredentials = on;
	  return this;
	};

	/**
	 * Set the max redirects to `n`. Does noting in browser XHR implementation.
	 *
	 * @param {Number} n
	 * @return {Request} for chaining
	 * @api public
	 */

	RequestBase.prototype.redirects = function(n){
	  this._maxRedirects = n;
	  return this;
	};

	/**
	 * Maximum size of buffered response body, in bytes. Counts uncompressed size.
	 * Default 200MB.
	 *
	 * @param {Number} n
	 * @return {Request} for chaining
	 */
	RequestBase.prototype.maxResponseSize = function(n){
	  if ('number' !== typeof n) {
	    throw TypeError("Invalid argument");
	  }
	  this._maxResponseSize = n;
	  return this;
	};

	/**
	 * Convert to a plain javascript object (not JSON string) of scalar properties.
	 * Note as this method is designed to return a useful non-this value,
	 * it cannot be chained.
	 *
	 * @return {Object} describing method, url, and data of this request
	 * @api public
	 */

	RequestBase.prototype.toJSON = function() {
	  return {
	    method: this.method,
	    url: this.url,
	    data: this._data,
	    headers: this._header,
	  };
	};

	/**
	 * Send `data` as the request body, defaulting the `.type()` to "json" when
	 * an object is given.
	 *
	 * Examples:
	 *
	 *       // manual json
	 *       request.post('/user')
	 *         .type('json')
	 *         .send('{"name":"tj"}')
	 *         .end(callback)
	 *
	 *       // auto json
	 *       request.post('/user')
	 *         .send({ name: 'tj' })
	 *         .end(callback)
	 *
	 *       // manual x-www-form-urlencoded
	 *       request.post('/user')
	 *         .type('form')
	 *         .send('name=tj')
	 *         .end(callback)
	 *
	 *       // auto x-www-form-urlencoded
	 *       request.post('/user')
	 *         .type('form')
	 *         .send({ name: 'tj' })
	 *         .end(callback)
	 *
	 *       // defaults to x-www-form-urlencoded
	 *      request.post('/user')
	 *        .send('name=tobi')
	 *        .send('species=ferret')
	 *        .end(callback)
	 *
	 * @param {String|Object} data
	 * @return {Request} for chaining
	 * @api public
	 */

	RequestBase.prototype.send = function(data){
	  var isObj = isObject(data);
	  var type = this._header['content-type'];

	  if (this._formData) {
	    console.error(".send() can't be used if .attach() or .field() is used. Please use only .send() or only .field() & .attach()");
	  }

	  if (isObj && !this._data) {
	    if (Array.isArray(data)) {
	      this._data = [];
	    } else if (!this._isHost(data)) {
	      this._data = {};
	    }
	  } else if (data && this._data && this._isHost(this._data)) {
	    throw Error("Can't merge these send calls");
	  }

	  // merge
	  if (isObj && isObject(this._data)) {
	    for (var key in data) {
	      this._data[key] = data[key];
	    }
	  } else if ('string' == typeof data) {
	    // default to x-www-form-urlencoded
	    if (!type) this.type('form');
	    type = this._header['content-type'];
	    if ('application/x-www-form-urlencoded' == type) {
	      this._data = this._data
	        ? this._data + '&' + data
	        : data;
	    } else {
	      this._data = (this._data || '') + data;
	    }
	  } else {
	    this._data = data;
	  }

	  if (!isObj || this._isHost(data)) {
	    return this;
	  }

	  // default to json
	  if (!type) this.type('json');
	  return this;
	};

	/**
	 * Sort `querystring` by the sort function
	 *
	 *
	 * Examples:
	 *
	 *       // default order
	 *       request.get('/user')
	 *         .query('name=Nick')
	 *         .query('search=Manny')
	 *         .sortQuery()
	 *         .end(callback)
	 *
	 *       // customized sort function
	 *       request.get('/user')
	 *         .query('name=Nick')
	 *         .query('search=Manny')
	 *         .sortQuery(function(a, b){
	 *           return a.length - b.length;
	 *         })
	 *         .end(callback)
	 *
	 *
	 * @param {Function} sort
	 * @return {Request} for chaining
	 * @api public
	 */

	RequestBase.prototype.sortQuery = function(sort) {
	  // _sort default to true but otherwise can be a function or boolean
	  this._sort = typeof sort === 'undefined' ? true : sort;
	  return this;
	};

	/**
	 * Compose querystring to append to req.url
	 *
	 * @api private
	 */
	RequestBase.prototype._finalizeQueryString = function(){
	  var query = this._query.join('&');
	  if (query) {
	    this.url += (this.url.indexOf('?') >= 0 ? '&' : '?') + query;
	  }
	  this._query.length = 0; // Makes the call idempotent

	  if (this._sort) {
	    var index = this.url.indexOf('?');
	    if (index >= 0) {
	      var queryArr = this.url.substring(index + 1).split('&');
	      if ('function' === typeof this._sort) {
	        queryArr.sort(this._sort);
	      } else {
	        queryArr.sort();
	      }
	      this.url = this.url.substring(0, index) + '?' + queryArr.join('&');
	    }
	  }
	};

	// For backwards compat only
	RequestBase.prototype._appendQueryString = function() {console.trace("Unsupported");}

	/**
	 * Invoke callback with timeout error.
	 *
	 * @api private
	 */

	RequestBase.prototype._timeoutError = function(reason, timeout, errno){
	  if (this._aborted) {
	    return;
	  }
	  var err = new Error(reason + timeout + 'ms exceeded');
	  err.timeout = timeout;
	  err.code = 'ECONNABORTED';
	  err.errno = errno;
	  this.timedout = true;
	  this.abort();
	  this.callback(err);
	};

	RequestBase.prototype._setTimeouts = function() {
	  var self = this;

	  // deadline
	  if (this._timeout && !this._timer) {
	    this._timer = setTimeout(function(){
	      self._timeoutError('Timeout of ', self._timeout, 'ETIME');
	    }, this._timeout);
	  }
	  // response timeout
	  if (this._responseTimeout && !this._responseTimeoutTimer) {
	    this._responseTimeoutTimer = setTimeout(function(){
	      self._timeoutError('Response timeout of ', self._responseTimeout, 'ETIMEDOUT');
	    }, this._responseTimeout);
	  }
	};


/***/ }),
/* 46 */
/***/ (function(module, exports) {

	'use strict';

	/**
	 * Check if `obj` is an object.
	 *
	 * @param {Object} obj
	 * @return {Boolean}
	 * @api private
	 */

	function isObject(obj) {
	  return null !== obj && 'object' === typeof obj;
	}

	module.exports = isObject;


/***/ }),
/* 47 */
/***/ (function(module, exports, __webpack_require__) {

	'use strict';

	/**
	 * Module dependencies.
	 */

	var utils = __webpack_require__(48);

	/**
	 * Expose `ResponseBase`.
	 */

	module.exports = ResponseBase;

	/**
	 * Initialize a new `ResponseBase`.
	 *
	 * @api public
	 */

	function ResponseBase(obj) {
	  if (obj) return mixin(obj);
	}

	/**
	 * Mixin the prototype properties.
	 *
	 * @param {Object} obj
	 * @return {Object}
	 * @api private
	 */

	function mixin(obj) {
	  for (var key in ResponseBase.prototype) {
	    obj[key] = ResponseBase.prototype[key];
	  }
	  return obj;
	}

	/**
	 * Get case-insensitive `field` value.
	 *
	 * @param {String} field
	 * @return {String}
	 * @api public
	 */

	ResponseBase.prototype.get = function(field) {
	  return this.header[field.toLowerCase()];
	};

	/**
	 * Set header related properties:
	 *
	 *   - `.type` the content type without params
	 *
	 * A response of "Content-Type: text/plain; charset=utf-8"
	 * will provide you with a `.type` of "text/plain".
	 *
	 * @param {Object} header
	 * @api private
	 */

	ResponseBase.prototype._setHeaderProperties = function(header){
	    // TODO: moar!
	    // TODO: make this a util

	    // content-type
	    var ct = header['content-type'] || '';
	    this.type = utils.type(ct);

	    // params
	    var params = utils.params(ct);
	    for (var key in params) this[key] = params[key];

	    this.links = {};

	    // links
	    try {
	        if (header.link) {
	            this.links = utils.parseLinks(header.link);
	        }
	    } catch (err) {
	        // ignore
	    }
	};

	/**
	 * Set flags such as `.ok` based on `status`.
	 *
	 * For example a 2xx response will give you a `.ok` of __true__
	 * whereas 5xx will be __false__ and `.error` will be __true__. The
	 * `.clientError` and `.serverError` are also available to be more
	 * specific, and `.statusType` is the class of error ranging from 1..5
	 * sometimes useful for mapping respond colors etc.
	 *
	 * "sugar" properties are also defined for common cases. Currently providing:
	 *
	 *   - .noContent
	 *   - .badRequest
	 *   - .unauthorized
	 *   - .notAcceptable
	 *   - .notFound
	 *
	 * @param {Number} status
	 * @api private
	 */

	ResponseBase.prototype._setStatusProperties = function(status){
	    var type = status / 100 | 0;

	    // status / class
	    this.status = this.statusCode = status;
	    this.statusType = type;

	    // basics
	    this.info = 1 == type;
	    this.ok = 2 == type;
	    this.redirect = 3 == type;
	    this.clientError = 4 == type;
	    this.serverError = 5 == type;
	    this.error = (4 == type || 5 == type)
	        ? this.toError()
	        : false;

	    // sugar
	    this.created = 201 == status;
	    this.accepted = 202 == status;
	    this.noContent = 204 == status;
	    this.badRequest = 400 == status;
	    this.unauthorized = 401 == status;
	    this.notAcceptable = 406 == status;
	    this.forbidden = 403 == status;
	    this.notFound = 404 == status;
	    this.unprocessableEntity = 422 == status;
	};


/***/ }),
/* 48 */
/***/ (function(module, exports) {

	'use strict';

	/**
	 * Return the mime type for the given `str`.
	 *
	 * @param {String} str
	 * @return {String}
	 * @api private
	 */

	exports.type = function(str){
	  return str.split(/ *; */).shift();
	};

	/**
	 * Return header field parameters.
	 *
	 * @param {String} str
	 * @return {Object}
	 * @api private
	 */

	exports.params = function(str){
	  return str.split(/ *; */).reduce(function(obj, str){
	    var parts = str.split(/ *= */);
	    var key = parts.shift();
	    var val = parts.shift();

	    if (key && val) obj[key] = val;
	    return obj;
	  }, {});
	};

	/**
	 * Parse Link header fields.
	 *
	 * @param {String} str
	 * @return {Object}
	 * @api private
	 */

	exports.parseLinks = function(str){
	  return str.split(/ *, */).reduce(function(obj, str){
	    var parts = str.split(/ *; */);
	    var url = parts[0].slice(1, -1);
	    var rel = parts[1].split(/ *= */)[1].slice(1, -1);
	    obj[rel] = url;
	    return obj;
	  }, {});
	};

	/**
	 * Strip content related fields from `header`.
	 *
	 * @param {Object} header
	 * @return {Object} header
	 * @api private
	 */

	exports.cleanHeader = function(header, changesOrigin){
	  delete header['content-type'];
	  delete header['content-length'];
	  delete header['transfer-encoding'];
	  delete header['host'];
	  // secuirty
	  if (changesOrigin) {
	    delete header['authorization'];
	    delete header['cookie'];
	  }
	  return header;
	};


/***/ }),
/* 49 */
/***/ (function(module, exports) {

	function Agent() {
	  this._defaults = [];
	}

	["use", "on", "once", "set", "query", "type", "accept", "auth", "withCredentials", "sortQuery", "retry", "ok", "redirects",
	 "timeout", "buffer", "serialize", "parse", "ca", "key", "pfx", "cert"].forEach(function(fn) {
	  /** Default setting for all requests from this agent */
	  Agent.prototype[fn] = function(/*varargs*/) {
	    this._defaults.push({fn:fn, arguments:arguments});
	    return this;
	  }
	});

	Agent.prototype._setDefaults = function(req) {
	    this._defaults.forEach(function(def) {
	      req[def.fn].apply(req, def.arguments);
	    });
	};

	module.exports = Agent;


/***/ })
/******/ ])
});
;<|MERGE_RESOLUTION|>--- conflicted
+++ resolved
@@ -1,8 +1,4 @@
-<<<<<<< HEAD
-/*! 4.22.0 / Consumer  */
-=======
 /*! 4.24.2 / Consumer  */
->>>>>>> 7fc45140
 (function webpackUniversalModuleDefinition(root, factory) {
 	if(typeof exports === 'object' && typeof module === 'object')
 		module.exports = factory();
@@ -476,11 +472,7 @@
 
 	    this.setFilterExpression(setup.filterExpression);
 
-<<<<<<< HEAD
-	    this.origin = setup.origin || 'pubsub.pndsn.com';
-=======
 	    this.origin = setup.origin || 'ps.pndsn.com';
->>>>>>> 7fc45140
 	    this.secure = setup.ssl || false;
 	    this.restore = setup.restore || false;
 	    this.proxy = setup.proxy;
@@ -532,22 +524,14 @@
 	  }, {
 	    key: 'setAuthKey',
 	    value: function setAuthKey(val) {
-<<<<<<< HEAD
-	      this.authKey = val;return this;
-=======
 	      this.authKey = val;
 	      return this;
->>>>>>> 7fc45140
 	    }
 	  }, {
 	    key: 'setCipherKey',
 	    value: function setCipherKey(val) {
-<<<<<<< HEAD
-	      this.cipherKey = val;return this;
-=======
 	      this.cipherKey = val;
 	      return this;
->>>>>>> 7fc45140
 	    }
 	  }, {
 	    key: 'getUUID',
@@ -569,12 +553,8 @@
 	  }, {
 	    key: 'setFilterExpression',
 	    value: function setFilterExpression(val) {
-<<<<<<< HEAD
-	      this.filterExpression = val;return this;
-=======
 	      this.filterExpression = val;
 	      return this;
->>>>>>> 7fc45140
 	    }
 	  }, {
 	    key: 'getPresenceTimeout',
@@ -601,12 +581,8 @@
 	  }, {
 	    key: 'setHeartbeatInterval',
 	    value: function setHeartbeatInterval(val) {
-<<<<<<< HEAD
-	      this._heartbeatInterval = val;return this;
-=======
 	      this._heartbeatInterval = val;
 	      return this;
->>>>>>> 7fc45140
 	    }
 	  }, {
 	    key: 'getSubscribeTimeout',
@@ -616,12 +592,8 @@
 	  }, {
 	    key: 'setSubscribeTimeout',
 	    value: function setSubscribeTimeout(val) {
-<<<<<<< HEAD
-	      this._subscribeRequestTimeout = val;return this;
-=======
 	      this._subscribeRequestTimeout = val;
 	      return this;
->>>>>>> 7fc45140
 	    }
 	  }, {
 	    key: 'getTransactionTimeout',
@@ -631,12 +603,8 @@
 	  }, {
 	    key: 'setTransactionTimeout',
 	    value: function setTransactionTimeout(val) {
-<<<<<<< HEAD
-	      this._transactionalRequestTimeout = val;return this;
-=======
 	      this._transactionalRequestTimeout = val;
 	      return this;
->>>>>>> 7fc45140
 	    }
 	  }, {
 	    key: 'isSendBeaconEnabled',
@@ -646,21 +614,13 @@
 	  }, {
 	    key: 'setSendBeaconConfig',
 	    value: function setSendBeaconConfig(val) {
-<<<<<<< HEAD
-	      this._useSendBeacon = val;return this;
-=======
 	      this._useSendBeacon = val;
 	      return this;
->>>>>>> 7fc45140
 	    }
 	  }, {
 	    key: 'getVersion',
 	    value: function getVersion() {
-<<<<<<< HEAD
-	      return '4.22.0';
-=======
 	      return '4.24.2';
->>>>>>> 7fc45140
 	    }
 	  }, {
 	    key: '_decideUUID',
@@ -1510,13 +1470,9 @@
 	      });
 
 	      channelGroups.forEach(function (channelGroup) {
-<<<<<<< HEAD
-	        if (channelGroup in _this._channelGroups) _this._channelGroups[channelGroup].state = state;
-=======
 	        if (channelGroup in _this._channelGroups) {
 	          _this._channelGroups[channelGroup].state = state;
 	        }
->>>>>>> 7fc45140
 	      });
 
 	      return this._setStateEndpoint({ state: state, channels: channels, channelGroups: channelGroups }, callback);
@@ -1576,13 +1532,6 @@
 	          _args$withPresence = args.withPresence,
 	          withPresence = _args$withPresence === undefined ? false : _args$withPresence,
 	          _args$withHeartbeats = args.withHeartbeats,
-<<<<<<< HEAD
-	          withHeartbeats = _args$withHeartbeats === undefined ? true : _args$withHeartbeats;
-
-
-	      if (!this._config.subscribeKey || this._config.subscribeKey === '') {
-	        if (console && console.log) console.log('subscribe key missing; aborting subscribe');
-=======
 	          withHeartbeats = _args$withHeartbeats === undefined ? false : _args$withHeartbeats;
 
 
@@ -1590,7 +1539,6 @@
 	        if (console && console.log) {
 	          console.log('subscribe key missing; aborting subscribe');
 	        }
->>>>>>> 7fc45140
 	        return;
 	      }
 
@@ -1694,14 +1642,10 @@
 	  }, {
 	    key: 'unsubscribeAll',
 	    value: function unsubscribeAll(isOffline) {
-<<<<<<< HEAD
-	      this.adaptUnsubscribeChange({ channels: this.getSubscribedChannels(), channelGroups: this.getSubscribedChannelGroups() }, isOffline);
-=======
 	      this.adaptUnsubscribeChange({
 	        channels: this.getSubscribedChannels(),
 	        channelGroups: this.getSubscribedChannelGroups()
 	      }, isOffline);
->>>>>>> 7fc45140
 	    }
 	  }, {
 	    key: 'getHeartbeatChannels',
@@ -1773,24 +1717,16 @@
 
 	      this.getSubscribedChannels().forEach(function (channel) {
 	        var channelState = _this5._channels[channel].state;
-<<<<<<< HEAD
-	        if (Object.keys(channelState).length) presenceState[channel] = channelState;
-=======
 	        if (Object.keys(channelState).length) {
 	          presenceState[channel] = channelState;
 	        }
->>>>>>> 7fc45140
 	      });
 
 	      this.getSubscribedChannelGroups().forEach(function (channelGroup) {
 	        var channelGroupState = _this5._channelGroups[channelGroup].state;
-<<<<<<< HEAD
-	        if (Object.keys(channelGroupState).length) presenceState[channelGroup] = channelGroupState;
-=======
 	        if (Object.keys(channelGroupState).length) {
 	          presenceState[channelGroup] = channelGroupState;
 	        }
->>>>>>> 7fc45140
 	      });
 
 	      var onHeartbeat = function onHeartbeat(status) {
@@ -1813,41 +1749,20 @@
 	      this._heartbeatEndpoint({
 	        channels: heartbeatChannels,
 	        channelGroups: heartbeatChannelGroups,
-<<<<<<< HEAD
-	        state: presenceState }, onHeartbeat.bind(this));
-=======
 	        state: presenceState
 	      }, onHeartbeat.bind(this));
->>>>>>> 7fc45140
 	    }
 	  }, {
 	    key: '_startSubscribeLoop',
 	    value: function _startSubscribeLoop() {
-<<<<<<< HEAD
-	      this._stopSubscribeLoop();
-=======
 	      var _this6 = this;
 
 	      this._stopSubscribeLoop();
 	      var presenceState = {};
->>>>>>> 7fc45140
 	      var channels = [];
 	      var channelGroups = [];
 
 	      Object.keys(this._channels).forEach(function (channel) {
-<<<<<<< HEAD
-	        return channels.push(channel);
-	      });
-	      Object.keys(this._presenceChannels).forEach(function (channel) {
-	        return channels.push(channel + '-pnpres');
-	      });
-
-	      Object.keys(this._channelGroups).forEach(function (channelGroup) {
-	        return channelGroups.push(channelGroup);
-	      });
-	      Object.keys(this._presenceChannelGroups).forEach(function (channelGroup) {
-	        return channelGroups.push(channelGroup + '-pnpres');
-=======
 	        var channelState = _this6._channels[channel].state;
 
 	        if (Object.keys(channelState).length) {
@@ -1871,7 +1786,6 @@
 	      });
 	      Object.keys(this._presenceChannelGroups).forEach(function (channelGroup) {
 	        channelGroups.push(channelGroup + '-pnpres');
->>>>>>> 7fc45140
 	      });
 
 	      if (channels.length === 0 && channelGroups.length === 0) {
@@ -1881,10 +1795,7 @@
 	      var subscribeArgs = {
 	        channels: channels,
 	        channelGroups: channelGroups,
-<<<<<<< HEAD
-=======
 	        state: presenceState,
->>>>>>> 7fc45140
 	        timetoken: this._currentTimetoken,
 	        filterExpression: this._config.filterExpression,
 	        region: this._region
@@ -1895,11 +1806,7 @@
 	  }, {
 	    key: '_processSubscribeResponse',
 	    value: function _processSubscribeResponse(status, payload) {
-<<<<<<< HEAD
-	      var _this6 = this;
-=======
 	      var _this7 = this;
->>>>>>> 7fc45140
 
 	      if (status.error) {
 	        if (status.category === _categories2.default.PNTimeoutCategory) {
@@ -1913,21 +1820,6 @@
 	          }
 
 	          this._reconnectionManager.onReconnection(function () {
-<<<<<<< HEAD
-	            if (_this6._config.autoNetworkDetection && !_this6._isOnline) {
-	              _this6._isOnline = true;
-	              _this6._listenerManager.announceNetworkUp();
-	            }
-	            _this6.reconnect();
-	            _this6._subscriptionStatusAnnounced = true;
-	            var reconnectedAnnounce = {
-	              category: _categories2.default.PNReconnectedCategory,
-	              operation: status.operation,
-	              lastTimetoken: _this6._lastTimetoken,
-	              currentTimetoken: _this6._currentTimetoken
-	            };
-	            _this6._listenerManager.announceStatus(reconnectedAnnounce);
-=======
 	            if (_this7._config.autoNetworkDetection && !_this7._isOnline) {
 	              _this7._isOnline = true;
 	              _this7._listenerManager.announceNetworkUp();
@@ -1941,7 +1833,6 @@
 	              currentTimetoken: _this7._currentTimetoken
 	            };
 	            _this7._listenerManager.announceStatus(reconnectedAnnounce);
->>>>>>> 7fc45140
 	          });
 
 	          this._reconnectionManager.startPolling();
@@ -2003,17 +1894,10 @@
 	        }
 
 	        if (dedupeOnSubscribe) {
-<<<<<<< HEAD
-	          if (_this6._dedupingManager.isDuplicate(message)) {
-	            return;
-	          } else {
-	            _this6._dedupingManager.addEntry(message);
-=======
 	          if (_this7._dedupingManager.isDuplicate(message)) {
 	            return;
 	          } else {
 	            _this7._dedupingManager.addEntry(message);
->>>>>>> 7fc45140
 	          }
 	        }
 
@@ -2053,11 +1937,7 @@
 	            announce.timeout = message.payload.timeout;
 	          }
 
-<<<<<<< HEAD
-	          _this6._listenerManager.announcePresence(announce);
-=======
 	          _this7._listenerManager.announcePresence(announce);
->>>>>>> 7fc45140
 	        } else {
 	          var _announce = {};
 	          _announce.channel = null;
@@ -2076,22 +1956,13 @@
 	            _announce.userMetadata = message.userMetadata;
 	          }
 
-<<<<<<< HEAD
-	          if (_this6._config.cipherKey) {
-	            _announce.message = _this6._crypto.decrypt(message.payload);
-=======
 	          if (_this7._config.cipherKey) {
 	            _announce.message = _this7._crypto.decrypt(message.payload);
->>>>>>> 7fc45140
 	          } else {
 	            _announce.message = message.payload;
 	          }
 
-<<<<<<< HEAD
-	          _this6._listenerManager.announceMessage(_announce);
-=======
 	          _this7._listenerManager.announceMessage(_announce);
->>>>>>> 7fc45140
 	        }
 	      });
 
@@ -4436,12 +4307,9 @@
 	Object.defineProperty(exports, "__esModule", {
 	  value: true
 	});
-<<<<<<< HEAD
-=======
 
 	var _slicedToArray = function () { function sliceIterator(arr, i) { var _arr = []; var _n = true; var _d = false; var _e = undefined; try { for (var _i = arr[Symbol.iterator](), _s; !(_n = (_s = _i.next()).done); _n = true) { _arr.push(_s.value); if (i && _arr.length === i) break; } } catch (err) { _d = true; _e = err; } finally { try { if (!_n && _i["return"]) _i["return"](); } finally { if (_d) throw _e; } } return _arr; } return function (arr, i) { if (Array.isArray(arr)) { return arr; } else if (Symbol.iterator in Object(arr)) { return sliceIterator(arr, i); } else { throw new TypeError("Invalid attempt to destructure non-iterable instance"); } }; }();
 
->>>>>>> 7fc45140
 	exports.getOperation = getOperation;
 	exports.validateParams = validateParams;
 	exports.getURL = getURL;
@@ -4473,10 +4341,7 @@
 
 	  if (!channels) return 'Missing channel';
 	  if (timetoken && channelTimetokens) return 'timetoken and channelTimetokens are incompatible together';
-<<<<<<< HEAD
-=======
 	  if (timetoken && channelTimetokens && channelTimetokens.length > 1 && channels.length !== channelTimetokens.length) return 'Length of channelTimetokens and channels do not match';
->>>>>>> 7fc45140
 	  if (!config.subscribeKey) return 'Missing Subscribe Key';
 	}
 
@@ -4506,10 +4371,6 @@
 
 	  var outgoingParams = {};
 
-<<<<<<< HEAD
-	  if (timetoken) outgoingParams.timetoken = timetoken;
-	  if (channelTimetokens) outgoingParams.channelTimetokens = _utils2.default.encodeString(channelTimetokens.join(','));
-=======
 	  if (channelTimetokens && channelTimetokens.length === 1) {
 	    var _channelTimetokens = _slicedToArray(channelTimetokens, 1),
 	        tt = _channelTimetokens[0];
@@ -4520,16 +4381,11 @@
 	  } else if (timetoken) {
 	    outgoingParams.timetoken = timetoken;
 	  }
->>>>>>> 7fc45140
 
 	  return outgoingParams;
 	}
 
 	function handleResponse(modules, serverResponse) {
-<<<<<<< HEAD
-
-=======
->>>>>>> 7fc45140
 	  return { channels: serverResponse.channels };
 	}
 
@@ -4707,12 +4563,8 @@
 
 	function prepareParams(_ref2, incomingParams) {
 	  var config = _ref2.config;
-<<<<<<< HEAD
-	  var _incomingParams$chann2 = incomingParams.channelGroups,
-=======
 	  var state = incomingParams.state,
 	      _incomingParams$chann2 = incomingParams.channelGroups,
->>>>>>> 7fc45140
 	      channelGroups = _incomingParams$chann2 === undefined ? [] : _incomingParams$chann2,
 	      timetoken = incomingParams.timetoken,
 	      filterExpression = incomingParams.filterExpression,
@@ -4730,13 +4582,10 @@
 	    params['filter-expr'] = filterExpression;
 	  }
 
-<<<<<<< HEAD
-=======
 	  if (Object.keys(state).length) {
 	    params.state = JSON.stringify(state);
 	  }
 
->>>>>>> 7fc45140
 	  if (timetoken) {
 	    params.tt = timetoken;
 	  }
@@ -4833,11 +4682,7 @@
 	  }, {
 	    key: 'nextOrigin',
 	    value: function nextOrigin() {
-<<<<<<< HEAD
-	      if (this._providedFQDN.indexOf('pubsub.') === -1) {
-=======
 	      if (this._providedFQDN.indexOf('ps.') === -1) {
->>>>>>> 7fc45140
 	        return this._providedFQDN;
 	      }
 
@@ -4851,11 +4696,7 @@
 
 	      newSubDomain = this._currentSubDomain.toString();
 
-<<<<<<< HEAD
-	      return this._providedFQDN.replace('pubsub', 'ps' + newSubDomain);
-=======
 	      return this._providedFQDN.replace('ps.', 'ps' + newSubDomain + '.');
->>>>>>> 7fc45140
 	    }
 	  }, {
 	    key: 'hasModule',
@@ -4894,21 +4735,6 @@
 	  }, {
 	    key: '_detectErrorCategory',
 	    value: function _detectErrorCategory(err) {
-<<<<<<< HEAD
-	      if (err.code === 'ENOTFOUND') return _categories2.default.PNNetworkIssuesCategory;
-	      if (err.code === 'ECONNREFUSED') return _categories2.default.PNNetworkIssuesCategory;
-	      if (err.code === 'ECONNRESET') return _categories2.default.PNNetworkIssuesCategory;
-	      if (err.code === 'EAI_AGAIN') return _categories2.default.PNNetworkIssuesCategory;
-
-	      if (err.status === 0 || err.hasOwnProperty('status') && typeof err.status === 'undefined') return _categories2.default.PNNetworkIssuesCategory;
-	      if (err.timeout) return _categories2.default.PNTimeoutCategory;
-
-	      if (err.code === 'ETIMEDOUT') return _categories2.default.PNNetworkIssuesCategory;
-
-	      if (err.response) {
-	        if (err.response.badRequest) return _categories2.default.PNBadRequestCategory;
-	        if (err.response.forbidden) return _categories2.default.PNAccessDeniedCategory;
-=======
 	      if (err.code === 'ENOTFOUND') {
 	        return _categories2.default.PNNetworkIssuesCategory;
 	      }
@@ -4938,7 +4764,6 @@
 	        if (err.response.forbidden) {
 	          return _categories2.default.PNAccessDeniedCategory;
 	        }
->>>>>>> 7fc45140
 	      }
 
 	      return _categories2.default.PNUnknownCategory;
@@ -5040,10 +4865,7 @@
 	  }
 
 	  return superagentConstruct.timeout(endpoint.timeout).end(function (err, resp) {
-<<<<<<< HEAD
-=======
 	    var parsedResponse = void 0;
->>>>>>> 7fc45140
 	    var status = {};
 	    status.error = err !== null;
 	    status.operation = endpoint.operation;
@@ -5066,9 +4888,6 @@
 	      return callback(status, null);
 	    }
 
-<<<<<<< HEAD
-	    var parsedResponse = JSON.parse(resp.text);
-=======
 	    try {
 	      parsedResponse = JSON.parse(resp.text);
 	    } catch (e) {
@@ -5076,7 +4895,6 @@
 	      status.error = true;
 	      return callback(status, null);
 	    }
->>>>>>> 7fc45140
 
 	    if (parsedResponse.error && parsedResponse.error === 1 && parsedResponse.status && parsedResponse.message && parsedResponse.service) {
 	      status.errorData = parsedResponse;
@@ -6035,169 +5853,169 @@
 /* 44 */
 /***/ (function(module, exports, __webpack_require__) {
 
-	
-	/**
-	 * Expose `Emitter`.
-	 */
-
-	if (true) {
-	  module.exports = Emitter;
-	}
-
-	/**
-	 * Initialize a new `Emitter`.
-	 *
-	 * @api public
-	 */
-
-	function Emitter(obj) {
-	  if (obj) return mixin(obj);
-	};
-
-	/**
-	 * Mixin the emitter properties.
-	 *
-	 * @param {Object} obj
-	 * @return {Object}
-	 * @api private
-	 */
-
-	function mixin(obj) {
-	  for (var key in Emitter.prototype) {
-	    obj[key] = Emitter.prototype[key];
-	  }
-	  return obj;
-	}
-
-	/**
-	 * Listen on the given `event` with `fn`.
-	 *
-	 * @param {String} event
-	 * @param {Function} fn
-	 * @return {Emitter}
-	 * @api public
-	 */
-
-	Emitter.prototype.on =
-	Emitter.prototype.addEventListener = function(event, fn){
-	  this._callbacks = this._callbacks || {};
-	  (this._callbacks['$' + event] = this._callbacks['$' + event] || [])
-	    .push(fn);
-	  return this;
-	};
-
-	/**
-	 * Adds an `event` listener that will be invoked a single
-	 * time then automatically removed.
-	 *
-	 * @param {String} event
-	 * @param {Function} fn
-	 * @return {Emitter}
-	 * @api public
-	 */
-
-	Emitter.prototype.once = function(event, fn){
-	  function on() {
-	    this.off(event, on);
-	    fn.apply(this, arguments);
-	  }
-
-	  on.fn = fn;
-	  this.on(event, on);
-	  return this;
-	};
-
-	/**
-	 * Remove the given callback for `event` or all
-	 * registered callbacks.
-	 *
-	 * @param {String} event
-	 * @param {Function} fn
-	 * @return {Emitter}
-	 * @api public
-	 */
-
-	Emitter.prototype.off =
-	Emitter.prototype.removeListener =
-	Emitter.prototype.removeAllListeners =
-	Emitter.prototype.removeEventListener = function(event, fn){
-	  this._callbacks = this._callbacks || {};
-
-	  // all
-	  if (0 == arguments.length) {
-	    this._callbacks = {};
-	    return this;
-	  }
-
-	  // specific event
-	  var callbacks = this._callbacks['$' + event];
-	  if (!callbacks) return this;
-
-	  // remove all handlers
-	  if (1 == arguments.length) {
-	    delete this._callbacks['$' + event];
-	    return this;
-	  }
-
-	  // remove specific handler
-	  var cb;
-	  for (var i = 0; i < callbacks.length; i++) {
-	    cb = callbacks[i];
-	    if (cb === fn || cb.fn === fn) {
-	      callbacks.splice(i, 1);
-	      break;
-	    }
-	  }
-	  return this;
-	};
-
-	/**
-	 * Emit `event` with the given args.
-	 *
-	 * @param {String} event
-	 * @param {Mixed} ...
-	 * @return {Emitter}
-	 */
-
-	Emitter.prototype.emit = function(event){
-	  this._callbacks = this._callbacks || {};
-	  var args = [].slice.call(arguments, 1)
-	    , callbacks = this._callbacks['$' + event];
-
-	  if (callbacks) {
-	    callbacks = callbacks.slice(0);
-	    for (var i = 0, len = callbacks.length; i < len; ++i) {
-	      callbacks[i].apply(this, args);
-	    }
-	  }
-
-	  return this;
-	};
-
-	/**
-	 * Return array of callbacks for `event`.
-	 *
-	 * @param {String} event
-	 * @return {Array}
-	 * @api public
-	 */
-
-	Emitter.prototype.listeners = function(event){
-	  this._callbacks = this._callbacks || {};
-	  return this._callbacks['$' + event] || [];
-	};
-
-	/**
-	 * Check if this emitter has `event` handlers.
-	 *
-	 * @param {String} event
-	 * @return {Boolean}
-	 * @api public
-	 */
-
-	Emitter.prototype.hasListeners = function(event){
-	  return !! this.listeners(event).length;
-	};
+	
+	/**
+	 * Expose `Emitter`.
+	 */
+
+	if (true) {
+	  module.exports = Emitter;
+	}
+
+	/**
+	 * Initialize a new `Emitter`.
+	 *
+	 * @api public
+	 */
+
+	function Emitter(obj) {
+	  if (obj) return mixin(obj);
+	};
+
+	/**
+	 * Mixin the emitter properties.
+	 *
+	 * @param {Object} obj
+	 * @return {Object}
+	 * @api private
+	 */
+
+	function mixin(obj) {
+	  for (var key in Emitter.prototype) {
+	    obj[key] = Emitter.prototype[key];
+	  }
+	  return obj;
+	}
+
+	/**
+	 * Listen on the given `event` with `fn`.
+	 *
+	 * @param {String} event
+	 * @param {Function} fn
+	 * @return {Emitter}
+	 * @api public
+	 */
+
+	Emitter.prototype.on =
+	Emitter.prototype.addEventListener = function(event, fn){
+	  this._callbacks = this._callbacks || {};
+	  (this._callbacks['$' + event] = this._callbacks['$' + event] || [])
+	    .push(fn);
+	  return this;
+	};
+
+	/**
+	 * Adds an `event` listener that will be invoked a single
+	 * time then automatically removed.
+	 *
+	 * @param {String} event
+	 * @param {Function} fn
+	 * @return {Emitter}
+	 * @api public
+	 */
+
+	Emitter.prototype.once = function(event, fn){
+	  function on() {
+	    this.off(event, on);
+	    fn.apply(this, arguments);
+	  }
+
+	  on.fn = fn;
+	  this.on(event, on);
+	  return this;
+	};
+
+	/**
+	 * Remove the given callback for `event` or all
+	 * registered callbacks.
+	 *
+	 * @param {String} event
+	 * @param {Function} fn
+	 * @return {Emitter}
+	 * @api public
+	 */
+
+	Emitter.prototype.off =
+	Emitter.prototype.removeListener =
+	Emitter.prototype.removeAllListeners =
+	Emitter.prototype.removeEventListener = function(event, fn){
+	  this._callbacks = this._callbacks || {};
+
+	  // all
+	  if (0 == arguments.length) {
+	    this._callbacks = {};
+	    return this;
+	  }
+
+	  // specific event
+	  var callbacks = this._callbacks['$' + event];
+	  if (!callbacks) return this;
+
+	  // remove all handlers
+	  if (1 == arguments.length) {
+	    delete this._callbacks['$' + event];
+	    return this;
+	  }
+
+	  // remove specific handler
+	  var cb;
+	  for (var i = 0; i < callbacks.length; i++) {
+	    cb = callbacks[i];
+	    if (cb === fn || cb.fn === fn) {
+	      callbacks.splice(i, 1);
+	      break;
+	    }
+	  }
+	  return this;
+	};
+
+	/**
+	 * Emit `event` with the given args.
+	 *
+	 * @param {String} event
+	 * @param {Mixed} ...
+	 * @return {Emitter}
+	 */
+
+	Emitter.prototype.emit = function(event){
+	  this._callbacks = this._callbacks || {};
+	  var args = [].slice.call(arguments, 1)
+	    , callbacks = this._callbacks['$' + event];
+
+	  if (callbacks) {
+	    callbacks = callbacks.slice(0);
+	    for (var i = 0, len = callbacks.length; i < len; ++i) {
+	      callbacks[i].apply(this, args);
+	    }
+	  }
+
+	  return this;
+	};
+
+	/**
+	 * Return array of callbacks for `event`.
+	 *
+	 * @param {String} event
+	 * @return {Array}
+	 * @api public
+	 */
+
+	Emitter.prototype.listeners = function(event){
+	  this._callbacks = this._callbacks || {};
+	  return this._callbacks['$' + event] || [];
+	};
+
+	/**
+	 * Check if this emitter has `event` handlers.
+	 *
+	 * @param {String} event
+	 * @return {Boolean}
+	 * @api public
+	 */
+
+	Emitter.prototype.hasListeners = function(event){
+	  return !! this.listeners(event).length;
+	};
 
 
 /***/ }),
