--- conflicted
+++ resolved
@@ -219,11 +219,7 @@
 
 	var _message_counts = __webpack_require__(37);
 
-<<<<<<< HEAD
-	var messagesCountsEndpointConfig = _interopRequireWildcard(_message_counts);
-=======
 	var messageCountsEndpointConfig = _interopRequireWildcard(_message_counts);
->>>>>>> 03b947c6
 
 	var _fetch_messages = __webpack_require__(38);
 
@@ -330,11 +326,7 @@
 
 	    this.history = _endpoint2.default.bind(this, modules, historyEndpointConfig);
 	    this.deleteMessages = _endpoint2.default.bind(this, modules, deleteMessagesEndpointConfig);
-<<<<<<< HEAD
-	    this.messagesCounts = _endpoint2.default.bind(this, modules, messagesCountsEndpointConfig);
-=======
 	    this.messageCounts = _endpoint2.default.bind(this, modules, messageCountsEndpointConfig);
->>>>>>> 03b947c6
 	    this.fetchMessages = _endpoint2.default.bind(this, modules, fetchMessagesEndpointConfig);
 
 	    this.time = timeEndpoint;
