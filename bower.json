{
  "name": "pubnub",
<<<<<<< HEAD
  "version": "3.15.2",
  "main": "web/dist/pubnub.min.js",
=======
  "version": "4.0.0",
  "main": "dist/web/pubnub.min.js",
>>>>>>> 78a8a528
  "license": "https://github.com/pubnub/javascript/blob/master/LICENSE",
  "ignore" : [ "**/*", "!dist/**/*"],
  "keywords": [
    "pubnub",
    "javascript",
    "realtime"
  ]
}<|MERGE_RESOLUTION|>--- conflicted
+++ resolved
@@ -1,12 +1,7 @@
 {
   "name": "pubnub",
-<<<<<<< HEAD
-  "version": "3.15.2",
-  "main": "web/dist/pubnub.min.js",
-=======
   "version": "4.0.0",
   "main": "dist/web/pubnub.min.js",
->>>>>>> 78a8a528
   "license": "https://github.com/pubnub/javascript/blob/master/LICENSE",
   "ignore" : [ "**/*", "!dist/**/*"],
   "keywords": [
