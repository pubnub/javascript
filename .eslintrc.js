--- conflicted
+++ resolved
@@ -17,11 +17,8 @@
     'class-methods-use-this': 0,
     'no-prototype-builtins': 1,
     'prefer-destructuring': 0,
-<<<<<<< HEAD
     'no-unused-vars': 0,
     '@typescript-eslint/no-unused-vars': 0,
-=======
     '@typescript-eslint/explicit-module-boundary-types': 'off',
->>>>>>> 3d6a3217
   },
 };