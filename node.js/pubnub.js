/* ---------------------------------------------------------------------------
 WAIT! - This file depends on instructions from the PUBNUB Cloud.
 http://www.pubnub.com/account
 --------------------------------------------------------------------------- */

/* ---------------------------------------------------------------------------
 PubNub Real-time Cloud-Hosted Push API and Push Notification Client Frameworks
 Copyright (c) 2016 PubNub Inc.
 http://www.pubnub.com/
 http://www.pubnub.com/terms
 --------------------------------------------------------------------------- */

/* ---------------------------------------------------------------------------
 Permission is hereby granted, free of charge, to any person obtaining a copy
 of this software and associated documentation files (the "Software"), to deal
 in the Software without restriction, including without limitation the rights
 to use, copy, modify, merge, publish, distribute, sublicense, and/or sell
 copies of the Software, and to permit persons to whom the Software is
 furnished to do so, subject to the following conditions:

 The above copyright notice and this permission notice shall be included in
 all copies or substantial portions of the Software.

 THE SOFTWARE IS PROVIDED "AS IS", WITHOUT WARRANTY OF ANY KIND, EXPRESS OR
 IMPLIED, INCLUDING BUT NOT LIMITED TO THE WARRANTIES OF MERCHANTABILITY,
 FITNESS FOR A PARTICULAR PURPOSE AND NONINFRINGEMENT. IN NO EVENT SHALL THE
 AUTHORS OR COPYRIGHT HOLDERS BE LIABLE FOR ANY CLAIM, DAMAGES OR OTHER
 LIABILITY, WHETHER IN AN ACTION OF CONTRACT, TORT OR OTHERWISE, ARISING FROM,
 OUT OF OR IN CONNECTION WITH THE SOFTWARE OR THE USE OR OTHER DEALINGS IN
 THE SOFTWARE.
 --------------------------------------------------------------------------- */

var pubNubCore = require('../core/pubnub-common.js');
var XDR = require('./lib/xdr');
var packageJSON = require('../package.json');
var crypto = require('crypto');

/**
 * UTIL LOCALS
 */
<<<<<<< HEAD
var NOW = 1;
var PNSDK = 'PubNub-JS-' + "Nodejs" + '/' + packageJSON.version;
var proxy = null;
var XORIGN = 1;
var keepAliveConfig = {
    keepAlive: true,
    keepAliveMsecs: 300000,
    maxSockets: 5
};
var keepAliveAgent;
var keepAliveAgentSSL;

function keepAliveIsEmbedded() {
    return 'EventEmitter' in http.Agent.super_;
}


if (keepAliveIsEmbedded()) {
    keepAliveAgent = new http.Agent(keepAliveConfig);
    keepAliveAgentSSL = new https.Agent(keepAliveConfig);
} else {
    (function () {
        var agent = require('agentkeepalive'),
          agentSSL = agent.HttpsAgent;

        keepAliveAgent = new agent(keepAliveConfig);
        keepAliveAgentSSL = new agentSSL(keepAliveConfig);
    })();
}

function get_hmac_SHA256(data, key) {
    return crypto.createHmac('sha256',
      new Buffer(key, 'utf8')).update(data).digest('base64');
=======
var PNSDK = 'PubNub-JS-' + 'Nodejs' + '/' + packageJSON.version;

function getHMACSHA256(data, key) {
  return crypto.createHmac('sha256', new Buffer(key, 'utf8')).update(data).digest('base64');
>>>>>>> 7f18d24e
}


/**
 * ERROR
 * ===
 * error('message');
 */
function error(message) {
<<<<<<< HEAD
    console['error'](message)
}

/**
 * Request
 * =======
 *  xdr({
 *     url     : ['http://www.blah.com/url'],
 *     success : function(response) {},
 *     fail    : function() {}
 *  });
 */
function xdr(setup) {
    var request
      , response
      , debug = setup['debug']
      , success = setup.success || function () {
      }
      , fail = setup.fail || function () {
      }
      , ssl = setup.ssl
      , failed = 0
      , complete = 0
      , loaded = 0
      , mode = setup['mode'] || 'GET'
      , data = setup['data'] || {}
      , xhrtme = setup.timeout || pubNubCore.DEF_TIMEOUT
      , body = ''
      , finished = function () {
        if (loaded) return;
        loaded = 1;

        clearTimeout(timer);
        try {
            response = JSON['parse'](body);
        }
        catch (r) {
            return done(1, {"error": true, "message": "error in response parsing"});
        }
        success(response);
    }
      , done = function (failed, response) {
        if (complete) return;
        complete = 1;

        clearTimeout(timer);

        if (request) {
            request.on('error', function () {
            });
            request.on('data', function () {
            });
            request.on('end', function () {
            });
            request.abort && request.abort();
            request = null;
        }
        failed && fail(response);
    }
      , timer = pubNubCore.timeout(function () {
        done(1, {"error": true, "message": "timeout"})
    }, xhrtme);

    data['pnsdk'] = PNSDK;

    var options = {};
    var payload = '';

    if (mode == 'POST')
        payload = decodeURIComponent(setup.url.pop());

    var url = pubNubCore.build_url(setup.url, data);
    debug && debug(url);

    if (!ssl) ssl = (url.split('://')[0] == 'https');

    url = '/' + url.split('/').slice(3).join('/');

    var origin = setup.url[0].split("//")[1];

    options.hostname = proxy ? proxy.hostname : setup.url[0].split("//")[1];
    options.port = proxy ? proxy.port : ssl ? 443 : 80;
    options.path = proxy ? "http://" + origin + url : url;
    options.headers = proxy ? {'Host': origin} : null;
    options.method = mode;
    options.keepAlive = !!keepAliveAgent;
    options.body = payload;

    if (options.keepAlive && ssl) {
        options.agent = keepAliveAgentSSL;
    } else if (options.keepAlive) {
        options.agent = keepAliveAgent;
    }

    require('http').globalAgent.maxSockets = Infinity;

    try {
        request = (ssl ? https : http)['request'](options, function (response) {
            response.setEncoding('utf8');
            response.on('error', function () {
                done(1, body || {"error": true, "message": "Network Connection Error"})
            });
            response.on('abort', function () {
                done(1, body || {"error": true, "message": "Network Connection Error"})
            });
            response.on('data', function (chunk) {
                if (chunk) body += chunk;
            });
            response.on('end', function () {
                var statusCode = response.statusCode;

                switch (statusCode) {
                    case 200:
                        break;
                    default:
                        try {
                            response = JSON['parse'](body);
                            done(1, response);
                        }
                        catch (r) {
                            return done(1, {status: statusCode, payload: null, message: body});
                        }
                        return;
                }
                finished();
            });
        });
        request.timeout = xhrtme;
        request.on('error', function () {
            done(1, {"error": true, "message": "Network Connection Error"});
        });

        if (mode == 'POST') request.write(payload);
        request.end();

    } catch (e) {
        done(0);
        return xdr(setup);
    }

    return done;
}
=======
  console.error(message); // eslint-disable-line no-console
}

>>>>>>> 7f18d24e

/**
 * LOCAL STORAGE
 */
var db = (function () {
<<<<<<< HEAD
    var store = {};
    return {
        'get': function (key) {
            return store[key];
        },
        'set': function (key, value) {
            store[key] = value;
        }
    };
})();

function crypto_obj() {
    var iv = "0123456789012345";

    var allowedKeyEncodings = ['hex', 'utf8', 'base64', 'binary'];
    var allowedKeyLengths = [128, 256];
    var allowedModes = ['ecb', 'cbc'];

    var defaultOptions = {
        encryptKey: true,
        keyEncoding: 'utf8',
        keyLength: 256,
        mode: 'cbc'
    };

    function parse_options(options) {

        // Defaults
        options = options || {};
        if (!options.hasOwnProperty('encryptKey')) options.encryptKey = defaultOptions.encryptKey;
        if (!options.hasOwnProperty('keyEncoding')) options.keyEncoding = defaultOptions.keyEncoding;
        if (!options.hasOwnProperty('keyLength')) options.keyLength = defaultOptions.keyLength;
        if (!options.hasOwnProperty('mode')) options.mode = defaultOptions.mode;

        // Validation
        if (allowedKeyEncodings.indexOf(options.keyEncoding.toLowerCase()) == -1) options.keyEncoding = defaultOptions.keyEncoding;
        if (allowedKeyLengths.indexOf(parseInt(options.keyLength, 10)) == -1) options.keyLength = defaultOptions.keyLength;
        if (allowedModes.indexOf(options.mode.toLowerCase()) == -1) options.mode = defaultOptions.mode;

        return options;

    }

    function decode_key(key, options) {
        if (options.keyEncoding == 'base64' || options.keyEncoding == 'hex') {
            return new Buffer(key, options.keyEncoding);
        } else {
            return key;
        }
    }

    function get_padded_key(key, options) {
        key = decode_key(key, options);
        if (options.encryptKey) {
            return crypto.createHash('sha256').update(key).digest("hex").slice(0, 32);
        } else {
            return key;
        }
    }

    function get_algorythm(options) {
        return 'aes-' + options.keyLength + '-' + options.mode;
    }

    function get_iv(options) {
        return (options.mode == 'cbc') ? iv : '';
    }

    return {
        'encrypt': function (input, key, options) {
            if (!key) return input;
            options = parse_options(options);
            var plain_text = JSON['stringify'](input);
            var cipher = crypto.createCipheriv(get_algorythm(options), get_padded_key(key, options), get_iv(options));
            var base_64_encrypted = cipher.update(plain_text, 'utf8', 'base64') + cipher.final('base64');
            return base_64_encrypted || input;
        },
        'decrypt': function (input, key, options) {
            if (!key) return input;
            options = parse_options(options);
            var decipher = crypto.createDecipheriv(get_algorythm(options), get_padded_key(key, options), get_iv(options));
            try {
                var decrypted = decipher.update(input, 'base64', 'utf8') + decipher.final('utf8');
            } catch (e) {
                return null;
            }
            return JSON.parse(decrypted);
        }
    }
}

var CREATE_PUBNUB = function (setup) {
    proxy = setup['proxy'];
    setup['xdr'] = xdr;
    setup['db'] = db;
    setup['error'] = setup['error'] || error;
    setup['hmac_SHA256'] = get_hmac_SHA256;
    setup['crypto_obj'] = crypto_obj();
    setup['params'] = {'pnsdk': PNSDK};
    setup['shutdown'] = function () {
        keepAliveAgentSSL && keepAliveAgentSSL.destroy && keepAliveAgentSSL.destroy();
        keepAliveAgent && keepAliveAgent.destroy && keepAliveAgent.destroy();
    };

    if (setup['keepAlive'] === false) {
        keepAliveAgent = undefined;
    }

    var SELF = function (setup) {
        return CREATE_PUBNUB(setup);
    };
=======
  var store = {};
  return {
    get: function (key) {
      return store[key];
    },
    set: function (key, value) {
      store[key] = value;
    }
  };
})();


var CREATE_PUBNUB = function (setup) {
  setup.xdr = XDR.createInstance(PNSDK, setup.proxy, setup.keepAlive);
  setup.db = db;
  setup.error = setup.error || error;
  setup.hmac_SHA256 = getHMACSHA256;
  setup.crypto_obj = require('./lib/crypto-wrapper');
  setup.params = { pnsdk: PNSDK };
  setup.shutdown = function () {
    XDR.destroyKeepAlive();
  };

  var SELF = function (setup) {
    return CREATE_PUBNUB(setup);
  };
>>>>>>> 7f18d24e

    var PN = pubNubCore.PN_API(setup);

    for (var prop in PN) {
        if (PN.hasOwnProperty(prop)) {
            SELF[prop] = PN[prop];
        }
    }

<<<<<<< HEAD
    // overwrite version function to fetch information from json.
    SELF.get_version = function(){
        return packageJSON.version;
    };

    SELF.init = SELF;
    SELF.secure = SELF;
    SELF.crypto_obj = crypto_obj();
=======
  // overwrite version function to fetch information from json.
  SELF.get_version = function () {
    return packageJSON.version;
  };

  SELF.init = SELF;
  SELF.secure = SELF;
  SELF.crypto_obj = require('./lib/crypto-wrapper');
>>>>>>> 7f18d24e

    // TODO: remove dependence
    SELF.__PN = PN;
    //

    SELF.ready();


    return SELF;
};

CREATE_PUBNUB.init = CREATE_PUBNUB;
CREATE_PUBNUB.unique = pubNubCore.unique;
CREATE_PUBNUB.secure = CREATE_PUBNUB;
CREATE_PUBNUB.crypto_obj = require('./lib/crypto-wrapper');

module.exports = CREATE_PUBNUB;
module.exports.PNmessage = pubNubCore.PNmessage;<|MERGE_RESOLUTION|>--- conflicted
+++ resolved
@@ -38,46 +38,10 @@
 /**
  * UTIL LOCALS
  */
-<<<<<<< HEAD
-var NOW = 1;
-var PNSDK = 'PubNub-JS-' + "Nodejs" + '/' + packageJSON.version;
-var proxy = null;
-var XORIGN = 1;
-var keepAliveConfig = {
-    keepAlive: true,
-    keepAliveMsecs: 300000,
-    maxSockets: 5
-};
-var keepAliveAgent;
-var keepAliveAgentSSL;
-
-function keepAliveIsEmbedded() {
-    return 'EventEmitter' in http.Agent.super_;
-}
-
-
-if (keepAliveIsEmbedded()) {
-    keepAliveAgent = new http.Agent(keepAliveConfig);
-    keepAliveAgentSSL = new https.Agent(keepAliveConfig);
-} else {
-    (function () {
-        var agent = require('agentkeepalive'),
-          agentSSL = agent.HttpsAgent;
-
-        keepAliveAgent = new agent(keepAliveConfig);
-        keepAliveAgentSSL = new agentSSL(keepAliveConfig);
-    })();
-}
-
-function get_hmac_SHA256(data, key) {
-    return crypto.createHmac('sha256',
-      new Buffer(key, 'utf8')).update(data).digest('base64');
-=======
 var PNSDK = 'PubNub-JS-' + 'Nodejs' + '/' + packageJSON.version;
 
 function getHMACSHA256(data, key) {
   return crypto.createHmac('sha256', new Buffer(key, 'utf8')).update(data).digest('base64');
->>>>>>> 7f18d24e
 }
 
 
@@ -87,272 +51,14 @@
  * error('message');
  */
 function error(message) {
-<<<<<<< HEAD
-    console['error'](message)
-}
-
-/**
- * Request
- * =======
- *  xdr({
- *     url     : ['http://www.blah.com/url'],
- *     success : function(response) {},
- *     fail    : function() {}
- *  });
- */
-function xdr(setup) {
-    var request
-      , response
-      , debug = setup['debug']
-      , success = setup.success || function () {
-      }
-      , fail = setup.fail || function () {
-      }
-      , ssl = setup.ssl
-      , failed = 0
-      , complete = 0
-      , loaded = 0
-      , mode = setup['mode'] || 'GET'
-      , data = setup['data'] || {}
-      , xhrtme = setup.timeout || pubNubCore.DEF_TIMEOUT
-      , body = ''
-      , finished = function () {
-        if (loaded) return;
-        loaded = 1;
-
-        clearTimeout(timer);
-        try {
-            response = JSON['parse'](body);
-        }
-        catch (r) {
-            return done(1, {"error": true, "message": "error in response parsing"});
-        }
-        success(response);
-    }
-      , done = function (failed, response) {
-        if (complete) return;
-        complete = 1;
-
-        clearTimeout(timer);
-
-        if (request) {
-            request.on('error', function () {
-            });
-            request.on('data', function () {
-            });
-            request.on('end', function () {
-            });
-            request.abort && request.abort();
-            request = null;
-        }
-        failed && fail(response);
-    }
-      , timer = pubNubCore.timeout(function () {
-        done(1, {"error": true, "message": "timeout"})
-    }, xhrtme);
-
-    data['pnsdk'] = PNSDK;
-
-    var options = {};
-    var payload = '';
-
-    if (mode == 'POST')
-        payload = decodeURIComponent(setup.url.pop());
-
-    var url = pubNubCore.build_url(setup.url, data);
-    debug && debug(url);
-
-    if (!ssl) ssl = (url.split('://')[0] == 'https');
-
-    url = '/' + url.split('/').slice(3).join('/');
-
-    var origin = setup.url[0].split("//")[1];
-
-    options.hostname = proxy ? proxy.hostname : setup.url[0].split("//")[1];
-    options.port = proxy ? proxy.port : ssl ? 443 : 80;
-    options.path = proxy ? "http://" + origin + url : url;
-    options.headers = proxy ? {'Host': origin} : null;
-    options.method = mode;
-    options.keepAlive = !!keepAliveAgent;
-    options.body = payload;
-
-    if (options.keepAlive && ssl) {
-        options.agent = keepAliveAgentSSL;
-    } else if (options.keepAlive) {
-        options.agent = keepAliveAgent;
-    }
-
-    require('http').globalAgent.maxSockets = Infinity;
-
-    try {
-        request = (ssl ? https : http)['request'](options, function (response) {
-            response.setEncoding('utf8');
-            response.on('error', function () {
-                done(1, body || {"error": true, "message": "Network Connection Error"})
-            });
-            response.on('abort', function () {
-                done(1, body || {"error": true, "message": "Network Connection Error"})
-            });
-            response.on('data', function (chunk) {
-                if (chunk) body += chunk;
-            });
-            response.on('end', function () {
-                var statusCode = response.statusCode;
-
-                switch (statusCode) {
-                    case 200:
-                        break;
-                    default:
-                        try {
-                            response = JSON['parse'](body);
-                            done(1, response);
-                        }
-                        catch (r) {
-                            return done(1, {status: statusCode, payload: null, message: body});
-                        }
-                        return;
-                }
-                finished();
-            });
-        });
-        request.timeout = xhrtme;
-        request.on('error', function () {
-            done(1, {"error": true, "message": "Network Connection Error"});
-        });
-
-        if (mode == 'POST') request.write(payload);
-        request.end();
-
-    } catch (e) {
-        done(0);
-        return xdr(setup);
-    }
-
-    return done;
-}
-=======
   console.error(message); // eslint-disable-line no-console
 }
 
->>>>>>> 7f18d24e
 
 /**
  * LOCAL STORAGE
  */
 var db = (function () {
-<<<<<<< HEAD
-    var store = {};
-    return {
-        'get': function (key) {
-            return store[key];
-        },
-        'set': function (key, value) {
-            store[key] = value;
-        }
-    };
-})();
-
-function crypto_obj() {
-    var iv = "0123456789012345";
-
-    var allowedKeyEncodings = ['hex', 'utf8', 'base64', 'binary'];
-    var allowedKeyLengths = [128, 256];
-    var allowedModes = ['ecb', 'cbc'];
-
-    var defaultOptions = {
-        encryptKey: true,
-        keyEncoding: 'utf8',
-        keyLength: 256,
-        mode: 'cbc'
-    };
-
-    function parse_options(options) {
-
-        // Defaults
-        options = options || {};
-        if (!options.hasOwnProperty('encryptKey')) options.encryptKey = defaultOptions.encryptKey;
-        if (!options.hasOwnProperty('keyEncoding')) options.keyEncoding = defaultOptions.keyEncoding;
-        if (!options.hasOwnProperty('keyLength')) options.keyLength = defaultOptions.keyLength;
-        if (!options.hasOwnProperty('mode')) options.mode = defaultOptions.mode;
-
-        // Validation
-        if (allowedKeyEncodings.indexOf(options.keyEncoding.toLowerCase()) == -1) options.keyEncoding = defaultOptions.keyEncoding;
-        if (allowedKeyLengths.indexOf(parseInt(options.keyLength, 10)) == -1) options.keyLength = defaultOptions.keyLength;
-        if (allowedModes.indexOf(options.mode.toLowerCase()) == -1) options.mode = defaultOptions.mode;
-
-        return options;
-
-    }
-
-    function decode_key(key, options) {
-        if (options.keyEncoding == 'base64' || options.keyEncoding == 'hex') {
-            return new Buffer(key, options.keyEncoding);
-        } else {
-            return key;
-        }
-    }
-
-    function get_padded_key(key, options) {
-        key = decode_key(key, options);
-        if (options.encryptKey) {
-            return crypto.createHash('sha256').update(key).digest("hex").slice(0, 32);
-        } else {
-            return key;
-        }
-    }
-
-    function get_algorythm(options) {
-        return 'aes-' + options.keyLength + '-' + options.mode;
-    }
-
-    function get_iv(options) {
-        return (options.mode == 'cbc') ? iv : '';
-    }
-
-    return {
-        'encrypt': function (input, key, options) {
-            if (!key) return input;
-            options = parse_options(options);
-            var plain_text = JSON['stringify'](input);
-            var cipher = crypto.createCipheriv(get_algorythm(options), get_padded_key(key, options), get_iv(options));
-            var base_64_encrypted = cipher.update(plain_text, 'utf8', 'base64') + cipher.final('base64');
-            return base_64_encrypted || input;
-        },
-        'decrypt': function (input, key, options) {
-            if (!key) return input;
-            options = parse_options(options);
-            var decipher = crypto.createDecipheriv(get_algorythm(options), get_padded_key(key, options), get_iv(options));
-            try {
-                var decrypted = decipher.update(input, 'base64', 'utf8') + decipher.final('utf8');
-            } catch (e) {
-                return null;
-            }
-            return JSON.parse(decrypted);
-        }
-    }
-}
-
-var CREATE_PUBNUB = function (setup) {
-    proxy = setup['proxy'];
-    setup['xdr'] = xdr;
-    setup['db'] = db;
-    setup['error'] = setup['error'] || error;
-    setup['hmac_SHA256'] = get_hmac_SHA256;
-    setup['crypto_obj'] = crypto_obj();
-    setup['params'] = {'pnsdk': PNSDK};
-    setup['shutdown'] = function () {
-        keepAliveAgentSSL && keepAliveAgentSSL.destroy && keepAliveAgentSSL.destroy();
-        keepAliveAgent && keepAliveAgent.destroy && keepAliveAgent.destroy();
-    };
-
-    if (setup['keepAlive'] === false) {
-        keepAliveAgent = undefined;
-    }
-
-    var SELF = function (setup) {
-        return CREATE_PUBNUB(setup);
-    };
-=======
   var store = {};
   return {
     get: function (key) {
@@ -379,26 +85,15 @@
   var SELF = function (setup) {
     return CREATE_PUBNUB(setup);
   };
->>>>>>> 7f18d24e
 
-    var PN = pubNubCore.PN_API(setup);
+  var PN = pubNubCore.PN_API(setup);
 
-    for (var prop in PN) {
-        if (PN.hasOwnProperty(prop)) {
-            SELF[prop] = PN[prop];
-        }
+  for (var prop in PN) {
+    if (PN.hasOwnProperty(prop)) {
+      SELF[prop] = PN[prop];
     }
+  }
 
-<<<<<<< HEAD
-    // overwrite version function to fetch information from json.
-    SELF.get_version = function(){
-        return packageJSON.version;
-    };
-
-    SELF.init = SELF;
-    SELF.secure = SELF;
-    SELF.crypto_obj = crypto_obj();
-=======
   // overwrite version function to fetch information from json.
   SELF.get_version = function () {
     return packageJSON.version;
@@ -407,16 +102,15 @@
   SELF.init = SELF;
   SELF.secure = SELF;
   SELF.crypto_obj = require('./lib/crypto-wrapper');
->>>>>>> 7f18d24e
 
-    // TODO: remove dependence
-    SELF.__PN = PN;
-    //
+  // TODO: remove dependence
+  SELF.__PN = PN;
+  //
 
-    SELF.ready();
+  SELF.ready();
 
 
-    return SELF;
+  return SELF;
 };
 
 CREATE_PUBNUB.init = CREATE_PUBNUB;
