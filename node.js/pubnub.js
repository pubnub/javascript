--- conflicted
+++ resolved
@@ -54,6 +54,7 @@
 
     url += "?" + params.join(PARAMSBIT);
 
+    console.log(url);
     return url;
 }
 
@@ -629,14 +630,9 @@
                         // Check for Errors
                         if (!messages || (
                             typeof messages == 'object' &&
-<<<<<<< HEAD
-                            messages['error'])
-                        ) {
-=======
                             'error' in messages         &&
                             messages['error']
                         )) {
->>>>>>> ce94a8e3
                             errcb(messages);
                             return timeout( CONNECT, SECOND );
                         }
@@ -882,12 +878,8 @@
 
     function _poll_online2() {
         SELF['time'](function(success){
-<<<<<<< HEAD
+            detect_time_detla( function(){}, success );
             success || _reset_offline(1, {"error" : "Heartbeat failed to connect to Pubnub Servers. Please check your network settings."});
-=======
-            detect_time_detla( function(){}, success );
-            success || _reset_offline(1);
->>>>>>> ce94a8e3
             timeout( _poll_online2, KEEPALIVE );
         });
     }
@@ -969,8 +961,7 @@
 ,   XHRTME             = 310000
 ,   DEF_TIMEOUT     = 10000
 ,   SECOND          = 1000
-<<<<<<< HEAD
-,   PNSDK           = 'PubNub-JS-' + 'Nodejs' + '/' +  '3.5.3.1'
+,   PNSDK           = 'PubNub-JS-' + 'Nodejs' + '/' +  '3.5.32'
 ,   crypto           = require('crypto')
 ,   XORIGN             = 1;
 
@@ -979,10 +970,6 @@
     return crypto.createHmac('sha256',
                     new Buffer(key, 'utf8')).update(data).digest('base64');
 }
-=======
-,    PNSDK            = 'PubNub-JS-' + 'Nodejs' + '/' +  '3.5.32'
-,   XORIGN = 1;
->>>>>>> ce94a8e3
 
 
 /**
