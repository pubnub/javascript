name: javascript
<<<<<<< HEAD
version: 4.13.0
=======
version: 4.14.0
>>>>>>> 814df85c
schema: 1
scm: github.com/pubnub/javascript
files:
  - dist/web/pubnub.js
  - dist/web/pubnub.min.js
changelog:
<<<<<<< HEAD
  - version: v4.13.0
    date:
    changes:
      - type: improvement
        text: fix issue with where now and invalid server response
      - type: improvement
        text: fix issue with here now and invalid server response
=======
  - version: v4.14.0
    date:
    changes:
      - type: improvement
        text: Allow disable of heartbeats by passing interval = 0
  - version: v4.13.0
    date:
    changes:
      - type: improvement
        text: patch up 503 reporting
>>>>>>> 814df85c
  - version: v4.12.0
    date:
    changes:
      - type: improvement
        text: fix issue of net with android for titanium
      - type: feature
        text: add additional hooks for connectivity
      - type: feature
        text: add auto network detection
  - version: v4.10.0
    date:
    changes:
      - type: improvement
        text: fix issue of net with android for react-native
  - version: v4.9.2
    date:
    changes:
      - type: feature
        text: metadata is now passed on message envelope
  - version: v4.9.1
    date:
    changes:
      - type: feature
        text: add support custom encryption and decryption
  - version: v4.9.0
    date:
    changes:
      - type: feature
        text: integrate fetch for react-native SDK
      - type: improvement
        text: announce when subscription get reactivated
      - type: improvement
        text: stop heartbeats for responses with status PNBadRequestCategory
  - version: v4.8.0
    date:
    changes:
      - type: feature
        text: allow manual control over network state via listenToBrowserNetworkEvents
  - version: v4.7.0
    date:
    changes:
      - type: feature
        text: add support for titanium SDK
      - type: improvement
        text: fix support for react-native SDK
      - type: improvement
        text: add validation for web distribution
  - version: v4.6.0
    date:
    changes:
      - type: feature
        text: add support for presence deltas.
      - type: feature
        text: keep track of new and upcoming timetokens on status messages
  - version: v4.5.0
    date:
    changes:
      - type: feature
        text: add optional support for keepAlive by passing the keepAlive config into the init logic
  - version: v4.4.4
    date:
    changes:
      - type: improvement
        text: add guard to check for channel or channel group on state setting
      - type: improvement
        text: add guard to check for publish, secret keys when performing a grant
  - version: v4.4.3
    date:
    changes:
      - type: improvement
        text: downgrade superagent to v2; add new entry point for react native.
  - version: v4.4.2
    date:
    changes:
      - type: improvement
        text: adjust compilation for webpack based compilations
  - version: v4.4.1
    date:
    changes:
      - type: improvement
        text: proxy support for node
  - version: v4.4.0
    date:
    changes:
      - type: improvement
        text: upgrade dependencies; fix up linting.
      - type: improvement
        text: handle network outage cases for correct reporting.
  - version: v4.3.3
    date:
    changes:
      - type: improvement
        text: bump version after v3 release.
  - version: v4.3.2
    date:
    changes:
      - type: improvement
        text: removes bundling of package.json into the dist file
  - version: v4.3.1
    date:
    changes:
      - type: improvement
        text: SDK now supports the restore config to allow message catch-up
  - version: v4.3.0
    date:
    changes:
      - type: improvement
        text: bulk history exposed via pubnub.fetchMessages
      - type: improvement
        text: publish supports custom ttl interval
      - type: improvement
        text: v2 for audit and grant; no consumer facing changes.
      - type: improvement
        text: fixes for param validation on usage of promises
  - version: v4.2.5
    date:
    changes:
      - type: improvement
        text: SDK reports on the id of the publisher in the message
  - version: v4.2.4
    date:
    changes:
      - type: improvement
        text: Detection of support of promises improved.
  - version: v4.2.3
    date:
    changes:
      - type: improvement
        text: Fixes on encoding of apostraphes.
  - version: v4.2.2
    date:
    changes:
      - type: improvement
        text: Add promise support on setState operation (@jskrzypek)
      - type: improvement
        text: Add hooks to stop polling time when the number of subscriptions drops to 0 (@jasonpoe)
  - version: v4.2.1
    date:
    changes:
      - type: improvement
        text: Encode signatures to avoid sending restricted characters
  - version: v4.2.0
    date:
    changes:
      - type: improvement
        text: Add optional support for promises on all endpoints.
      - type: improvement
        text: History always returns timetokens in the payloads.
      - type: improvement
        text: Optionally, if queue size is set, send status on queue size threshold
  - version: v4.1.1
    date:
    changes:
      - type: improvement
        text: Fix state setting for channels with reserved tags.
  - version: v4.1.0
    date:
    changes:
      - type: improvement
        text: Reset timetoken when all unsubscribes happen
      - type: improvement
        text: Sign requests when a a secret key is passed
  - version: v4.0.13
    date:
    changes:
      - type: improvement
        text: Propogate status events to the status callback on subscribe operations.
  - version: v4.0.12
    date:
    changes:
      - type: improvement
        text: affectedChannels and affectedChannelGroups are now populated on subscribe / unsubscribe events
  - version: v4.0.11
    date:
    changes:
      - type: improvement
        text: Dependency upgrades
  - version: v4.0.10
    date:
    changes:
      - type: improvement
        text: Expose decryption and encryption as a global
  - version: v4.0.9
    date:
    changes:
      - type: improvement
        text: Channel / subscription items are populated in
      - type: improvement
        text: Constants for operation and category are exposed on global object
  - version: v4.0.8
    date:
    changes:
      - type: improvement
        text: Re-publish of v4.0.7
  - version: v4.0.7
    date:
    changes:
      - type: improvement
        text: Dependency upgrades
      - type: improvement
        text: Try..catch wrapped around localStorage for iframe compliance
  - version: v4.0.6
    date:
    changes:
      - type: improvement
        text: Adjustment of reconnection policies for web distributions.
      - type: improvement
        text: PNSDK support for partner identification
  - version: v4.0.5
    date:
    changes:
      - type: improvement
        text: Stop exposing .babelrc which causes unpredictable behavior on react native.
  - version: v4.0.4
    changes:
      - type: improvement
        text: Adjust handling of presence payloads for state settings.
      - type: feature
        text: Exposing generateUUID method to create uuids.
      - type: improvement
        text: Triggering disconnect, reconnect events on Web distributions.
      - type: improvement
        text: React Native adjustments to package.json information.
  - version: v4.0.3
    changes:
      - type: improvement
        text: Global Here Now parsing adjustments.
  - version: v4.0.2
    changes:
      - type: improvement
        text: Adjustments to internet disconnects on node.
  - version: v4.0.1
    changes:
      - type: bug
        text: Fixes to avoid double encoding on JSON payloads.
  - version: v4.0.0
    changes:
      - type: feature
        text:  New iteration of JS / Node SDK family
features:
  access:
    - ACCESS-GRANT
    - ACCESS-SECRET-KEY-ALL-ACCESS
  channel-groups:
    - CHANNEL-GROUPS-ADD-CHANNELS
    - CHANNEL-GROUPS-REMOVE-CHANNELS
    - CHANNEL-GROUPS-REMOVE-GROUPS
    - CHANNEL-GROUPS-LIST-CHANNELS-IN-GROUP
  notify:
    - REQUEST-MESSAGE-COUNT-EXCEEDED
  push:
    - PUSH-ADD-DEVICE-TO-CHANNELS
    - PUSH-REMOVE-DEVICE-FROM-CHANNELS
    - PUSH-LIST-CHANNELS-FROM-DEVICE
    - PUSH-REMOVE-DEVICE
  presence:
    - PRESENCE-HERE-NOW
    - PRESENCE-WHERE-NOW
    - PRESENCE-SET-STATE
    - PRESENCE-GET-STATE
    - PRESENCE-HEARTBEAT
  publish:
    - PUBLISH-STORE-FLAG
    - PUBLISH-RAW-JSON
    - PUBLISH-WITH-METADATA
    - PUBLISH-GET
    - PUBLISH-POST
    - PUBLISH-ASYNC
    - PUBLISH-FIRE
    - PUBLISH-REPLICATION-FLAG
    - PUBLISH-MESSAGE-TTL
  storage:
    - STORAGE-REVERSE
    - STORAGE-INCLUDE-TIMETOKEN
    - STORAGE-START-END
    - STORAGE-COUNT
  time:
    - TIME-TIME
  subscribe:
    - SUBSCRIBE-CHANNELS
    - SUBSCRIBE-CHANNEL-GROUPS
    - SUBSCRIBE-PRESENCE-CHANNELS
    - SUBSCRIBE-PRESENCE-CHANNELS-GROUPS
    - SUBSCRIBE-WITH-TIMETOKEN
    - SUBSCRIBE-WILDCARD
    - SUBSCRIBE-FILTER-EXPRESSION
    - SUBSCRIBE-PUBLISHER-UUID
supported-platforms:
  -
    version: Pubnub Javascript for Web
    platforms:
      - Safari 10 and up
      - Mozilla Firefox 51 and up
      - Google Chrome 56 and up
      - Opera 41  and up
      - IE 9 and up
      - Microsoft Edge 38 and up
    frameworks:
      - Angular 1
      - Angular 2 using Javascript Plain
  -
    version: Pubnub Javascript for Node
    platforms:
      - OSX 10.12 and up
      - Ubuntu 14.04 and above
      - Windows 7, 8, 10
    editors:
      - 0.12
      - 4
      - 5
      - 6
      - 7<|MERGE_RESOLUTION|>--- conflicted
+++ resolved
@@ -1,16 +1,11 @@
 name: javascript
-<<<<<<< HEAD
-version: 4.13.0
-=======
-version: 4.14.0
->>>>>>> 814df85c
+version: 4.15.0
 schema: 1
 scm: github.com/pubnub/javascript
 files:
   - dist/web/pubnub.js
   - dist/web/pubnub.min.js
 changelog:
-<<<<<<< HEAD
   - version: v4.13.0
     date:
     changes:
@@ -18,7 +13,6 @@
         text: fix issue with where now and invalid server response
       - type: improvement
         text: fix issue with here now and invalid server response
-=======
   - version: v4.14.0
     date:
     changes:
@@ -29,7 +23,6 @@
     changes:
       - type: improvement
         text: patch up 503 reporting
->>>>>>> 814df85c
   - version: v4.12.0
     date:
     changes:
