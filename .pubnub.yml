name: javascript
<<<<<<< HEAD
version: 4.20.0
=======
version: 4.19.0
>>>>>>> aa3d254f
schema: 1
scm: github.com/pubnub/javascript
files:
  - dist/web/pubnub.js
  - dist/web/pubnub.min.js
changelog:
<<<<<<< HEAD
  - version: v4.20.0
    date: 2018-01-04
    changes:
      - type: feature
        text: add support for heartbeat sending without subscription via .presence()
=======
>>>>>>> aa3d254f
  - version: v4.19.0
    date: 2017-12-05
    changes:
      - type: feature
        text: add support for Native Script
      - type: improvement
        text: add missing flow types
      - type: improvement
        text: upgrade superagent to ^3.8.1
  - version: v4.18.0
    date: 2017-11-20
    changes:
      - type: improvement
        text: keepAlive is now initialized globally instead of per-call, allowing better connection reuse
      - type: feature
        text: added sdkName configuration parameter which allow completely override pnsdk in request query
  - version: v4.17.0
    date: 2017-10-19
    changes:
      - type: improvement
        text: allow disabling of heartbeats by passing 0 during initialization.
  - version: v4.16.2
    date: 2017-10-19
    changes:
      - type: bug
        text: fix UUID library to work in browsers.
  - version: v4.16.1
    date: 2017-10-12
    changes:
      - type: bug
        text: fix incorrect packaging of lil-uuid and uuid
  - version: v4.16.0
    date: 2017-10-10
    changes:
      - type: feature
        text: support delete messages from history
      - type: improvement
        text: swap uuid generator with support for IE9 and IE10
  - version: v4.15.1
    date: 2017-08-21
    changes:
      - type: improvement
        text: fix typo to enable http keep alive support
  - version: v4.15.0
    date: 2017-08-21
    changes:
      - type: improvement
        text: Support optional message deduping via the dedupeOnSubscribe config
      - type: improvement
        text: Do not issue leave events if the channel mix is empty.
  - version: v4.14.0
    date: 2017-08-14
    changes:
      - type: improvement
        text: Allow disable of heartbeats by passing heartbeatInterval = 0
  - version: v4.13.0
    date: 2017-07-27
    changes:
      - type: improvement
        text: patch up 503 reporting
      - type: improvement
        text: fix issue with where now and invalid server response
      - type: improvement
        text: fix issue with here now and invalid server response
  - version: v4.12.0
    date: 2017-06-19
    changes:
      - type: improvement
        text: fix issue of net with android for titanium
      - type: feature
        text: add additional hooks for connectivity
      - type: feature
        text: add auto network detection
  - version: v4.10.0
    date: 2017-05-23
    changes:
      - type: improvement
        text: fix issue of net with android for react-native
  - version: v4.9.2
    date:
    changes:
      - type: feature
        text: metadata is now passed on message envelope
  - version: v4.9.1
    date: 2017-05-18
    changes:
      - type: feature
        text: add support custom encryption and decryption
  - version: v4.9.0
    date:
    changes:
      - type: feature
        text: integrate fetch for react-native SDK
      - type: improvement
        text: announce when subscription get reactivated
      - type: improvement
        text: stop heartbeats for responses with status PNBadRequestCategory
  - version: v4.8.0
    date: 2017-04-06
    changes:
      - type: feature
        text: allow manual control over network state via listenToBrowserNetworkEvents
  - version: v4.7.0
    date: 2017-03-30
    changes:
      - type: feature
        text: add support for titanium SDK
      - type: improvement
        text: fix support for react-native SDK
      - type: improvement
        text: add validation for web distribution
  - version: v4.6.0
    date: 2017-03-27
    changes:
      - type: feature
        text: add support for presence deltas.
      - type: feature
        text: keep track of new and upcoming timetokens on status messages
  - version: v4.5.0
    date: 2017-03-08
    changes:
      - type: feature
        text: add optional support for keepAlive by passing the keepAlive config into the init logic
  - version: v4.4.4
    date: 2017-02-14
    changes:
      - type: improvement
        text: add guard to check for channel or channel group on state setting
      - type: improvement
        text: add guard to check for publish, secret keys when performing a grant
  - version: v4.4.3
    date: 2017-02-07
    changes:
      - type: improvement
        text: downgrade superagent to v2; add new entry point for react native.
  - version: v4.4.2
    date: 2017-01-31
    changes:
      - type: improvement
        text: adjust compilation for webpack based compilations
  - version: v4.4.1
    date: 2017-01-31
    changes:
      - type: improvement
        text: proxy support for node
  - version: v4.4.0
    date: 2017-01-23
    changes:
      - type: improvement
        text: upgrade dependencies; fix up linting.
      - type: improvement
        text: handle network outage cases for correct reporting.
  - version: v4.3.3
    date: 2016-12-16
    changes:
      - type: improvement
        text: bump version after v3 release.
  - version: v4.3.2
    date: 2016-11-28
    changes:
      - type: improvement
        text: removes bundling of package.json into the dist file
  - version: v4.3.1
    date: 2016-11-22
    changes:
      - type: improvement
        text: SDK now supports the restore config to allow message catch-up
  - version: v4.3.0
    date: 2016-11-18
    changes:
      - type: improvement
        text: bulk history exposed via pubnub.fetchMessages
      - type: improvement
        text: publish supports custom ttl interval
      - type: improvement
        text: v2 for audit and grant; no consumer facing changes.
      - type: improvement
        text: fixes for param validation on usage of promises
  - version: v4.2.5
    date: 2016-11-04
    changes:
      - type: improvement
        text: SDK reports on the id of the publisher in the message
  - version: v4.2.4
    date: 2016-11-01
    changes:
      - type: improvement
        text: Detection of support of promises improved.
  - version: v4.2.3
    date: 2016-11-01
    changes:
      - type: improvement
        text: Fixes on encoding of apostraphes.
  - version: v4.2.2
    date: 2016-10-31
    changes:
      - type: improvement
        text: Add promise support on setState operation (@jskrzypek)
      - type: improvement
        text: Add hooks to stop polling time when the number of subscriptions drops to 0 (@jasonpoe)
  - version: v4.2.1
    date: 2016-10-30
    changes:
      - type: improvement
        text: Encode signatures to avoid sending restricted characters
  - version: v4.2.0
    date: 2016-10-26
    changes:
      - type: improvement
        text: Add optional support for promises on all endpoints.
      - type: improvement
        text: History always returns timetokens in the payloads.
      - type: improvement
        text: Optionally, if queue size is set, send status on queue size threshold
  - version: v4.1.1
    date: 2016-10-17
    changes:
      - type: improvement
        text: Fix state setting for channels with reserved tags.
  - version: v4.1.0
    date: 2016-10-13
    changes:
      - type: improvement
        text: Reset timetoken when all unsubscribes happen
      - type: improvement
        text: Sign requests when a a secret key is passed
  - version: v4.0.13
    date: 2016-10-05
    changes:
      - type: improvement
        text: Propogate status events to the status callback on subscribe operations.
  - version: v4.0.12
    date: 2016-10-03
    changes:
      - type: improvement
        text: affectedChannels and affectedChannelGroups are now populated on subscribe / unsubscribe events
  - version: v4.0.11
    date: 2016-09-27
    changes:
      - type: improvement
        text: Dependency upgrades
  - version: v4.0.10
    date: 2016-09-14
    changes:
      - type: improvement
        text: Expose decryption and encryption as a global
  - version: v4.0.9
    date: 2016-09-09
    changes:
      - type: improvement
        text: Channel / subscription items are populated in
      - type: improvement
        text: Constants for operation and category are exposed on global object
  - version: v4.0.8
    date: 2016-08-25
    changes:
      - type: improvement
        text: Re-publish of v4.0.7
  - version: v4.0.7
    date: 2016-08-25
    changes:
      - type: improvement
        text: Dependency upgrades
      - type: improvement
        text: Try..catch wrapped around localStorage for iframe compliance
  - version: v4.0.6
    date: 2016-08-18
    changes:
      - type: improvement
        text: Adjustment of reconnection policies for web distributions.
      - type: improvement
        text: PNSDK support for partner identification
  - version: v4.0.5
    date: 2016-08-10
    changes:
      - type: improvement
        text: Stop exposing .babelrc which causes unpredictable behavior on react native.
  - version: v4.0.4
    date: 2016-08-09
    changes:
      - type: improvement
        text: Adjust handling of presence payloads for state settings.
      - type: feature
        text: Exposing generateUUID method to create uuids.
      - type: improvement
        text: Triggering disconnect, reconnect events on Web distributions.
      - type: improvement
        text: React Native adjustments to package.json information.
  - version: v4.0.3
    date: 2016-08-07
    changes:
      - type: improvement
        text: Global Here Now parsing adjustments.
  - version: v4.0.2
    date: 2016-08-03
    changes:
      - type: improvement
        text: Adjustments to internet disconnects on node.
  - version: v4.0.1
    date: 2016-08-01
    changes:
      - type: bug
        text: Fixes to avoid double encoding on JSON payloads.
  - version: v4.0.0
    changes:
      - type: feature
        text:  New iteration of JS / Node SDK family
features:
  access:
    - ACCESS-GRANT
    - ACCESS-SECRET-KEY-ALL-ACCESS
  channel-groups:
    - CHANNEL-GROUPS-ADD-CHANNELS
    - CHANNEL-GROUPS-REMOVE-CHANNELS
    - CHANNEL-GROUPS-REMOVE-GROUPS
    - CHANNEL-GROUPS-LIST-CHANNELS-IN-GROUP
  notify:
    - REQUEST-MESSAGE-COUNT-EXCEEDED
  push:
    - PUSH-ADD-DEVICE-TO-CHANNELS
    - PUSH-REMOVE-DEVICE-FROM-CHANNELS
    - PUSH-LIST-CHANNELS-FROM-DEVICE
    - PUSH-REMOVE-DEVICE
  presence:
    - PRESENCE-HERE-NOW
    - PRESENCE-WHERE-NOW
    - PRESENCE-SET-STATE
    - PRESENCE-GET-STATE
    - PRESENCE-HEARTBEAT
  publish:
    - PUBLISH-STORE-FLAG
    - PUBLISH-RAW-JSON
    - PUBLISH-WITH-METADATA
    - PUBLISH-GET
    - PUBLISH-POST
    - PUBLISH-ASYNC
    - PUBLISH-FIRE
    - PUBLISH-REPLICATION-FLAG
    - PUBLISH-MESSAGE-TTL
  storage:
    - STORAGE-REVERSE
    - STORAGE-INCLUDE-TIMETOKEN
    - STORAGE-START-END
    - STORAGE-COUNT
    - STORAGE-DELETE-MESSAGES
    - STORAGE-FETCH-MESSAGES
  time:
    - TIME-TIME
  subscribe:
    - SUBSCRIBE-CHANNELS
    - SUBSCRIBE-CHANNEL-GROUPS
    - SUBSCRIBE-PRESENCE-CHANNELS
    - SUBSCRIBE-PRESENCE-CHANNELS-GROUPS
    - SUBSCRIBE-WITH-TIMETOKEN
    - SUBSCRIBE-WILDCARD
    - SUBSCRIBE-FILTER-EXPRESSION
    - SUBSCRIBE-PUBLISHER-UUID
supported-platforms:
  -
    version: Pubnub Javascript for Web
    platforms:
      - Safari 10 and up
      - Mozilla Firefox 51 and up
      - Google Chrome 56 and up
      - Opera 41  and up
      - IE 9 and up
      - Microsoft Edge 38 and up
    frameworks:
      - Angular 1
      - Angular 2 using Javascript Plain
  -
    version: Pubnub Javascript for Node
    platforms:
      - OSX 10.12 and up
      - Ubuntu 14.04 and above
      - Windows 7, 8, 10
    editors:
      - 0.12
      - 4
      - 5
      - 6
      - 7
      - 8<|MERGE_RESOLUTION|>--- conflicted
+++ resolved
@@ -1,26 +1,16 @@
 name: javascript
-<<<<<<< HEAD
 version: 4.20.0
-=======
-version: 4.19.0
->>>>>>> aa3d254f
 schema: 1
 scm: github.com/pubnub/javascript
 files:
   - dist/web/pubnub.js
   - dist/web/pubnub.min.js
 changelog:
-<<<<<<< HEAD
   - version: v4.20.0
     date: 2018-01-04
     changes:
       - type: feature
         text: add support for heartbeat sending without subscription via .presence()
-=======
->>>>>>> aa3d254f
-  - version: v4.19.0
-    date: 2017-12-05
-    changes:
       - type: feature
         text: add support for Native Script
       - type: improvement
