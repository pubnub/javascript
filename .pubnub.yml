name: javascript
version: 4.0.8
schema: 1
scm: github.com/pubnub/javascript
changelog:
  - version: v4.0.8
    date:
    changes:
      - type: improvement
<<<<<<< HEAD
        text: re-publish of v4.0.7
=======
        text: channel / subscription items are populated in
      - type: improvement
        text: constants for operation and category are exposed on global object
>>>>>>> a6893e18
  - version: v4.0.7
    date:
    changes:
      - type: improvement
        text: Dependency upgrades
      - type: improvement
        text: try..catch wrapped around localStorage for iframe compliance
  - version: v4.0.6
    date:
    changes:
      - type: improvement
        text: Adjustment of reconnection policies for web distributions.
      - type: improvement
        text: PNSDK support for partner identification
  - version: v4.0.5
    date:
    changes:
      - type: improvement
        text: Stop exposing .babelrc which causes unpredictable behavior on react native.
  - version: v4.0.4
    changes:
      - type: improvement
        text: Adjust handling of presence payloads for state settings.
      - type: feature
        text: Exposing generateUUID method to create uuids.
      - type: improvement
        text: Triggering disconnect, reconnect events on Web distributions.
      - type: improvement
        text: React Native adjustments to package.json information.
  - version: v4.0.3
    changes:
      - type: improvement
        text: Global Here Now parsing adjustments.
  - version: v4.0.2
    changes:
      - type: improvement
        text: Adjustments to internet disconnects on node.
  - version: v4.0.1
    changes:
      - type: bug
        text: Fixes to avoid double encoding on JSON payloads.
  - version: v4.0.0
    changes:
      - type: feature
        text:  New iteration of JS / Node SDK family
features:
  access:
    - ACCESS-GRANT
  channel-groups:
    - CHANNEL-GROUPS-ADD-CHANNELS
    - CHANNEL-GROUPS-REMOVE-CHANNELS
    - CHANNEL-GROUPS-REMOVE-GROUPS
    - CHANNEL-GROUPS-LIST-CHANNELS-IN-GROUP
  push:
    - PUSH-ADD-DEVICE-TO-CHANNELS
    - PUSH-REMOVE-DEVICE-FROM-CHANNELS
    - PUSH-LIST-CHANNELS-FROM-DEVICE
    - PUSH-REMOVE-DEVICE
  presence:
    - PRESENCE-HERE-NOW
    - PRESENCE-WHERE-NOW
    - PRESENCE-SET-STATE
    - PRESENCE-GET-STATE
    - PRESENCE-HEARTBEAT
  publish:
    - PUBLISH-STORE-FLAG
    - PUBLISH-RAW-JSON
    - PUBLISH-WITH-METADATA
    - PUBLISH-GET
    - PUBLISH-POST
    - PUBLISH-ASYNC
    - PUBLISH-FIRE 
    - PUBLISH-REPLICATION-FLAG
  storage:
    - STORAGE-REVERSE
    - STORAGE-INCLUDE-TIMETOKEN
    - STORAGE-START-END
    - STORAGE-COUNT
  time:
    - TIME-TIME
  subscribe:
    - SUBSCRIBE-CHANNELS
    - SUBSCRIBE-CHANNEL-GROUPS
    - SUBSCRIBE-PRESENCE-CHANNELS
    - SUBSCRIBE-PRESENCE-CHANNELS-GROUPS
    - SUBSCRIBE-WITH-TIMETOKEN
    - SUBSCRIBE-WILDCARD
    - SUBSCRIBE-FILTER-EXPRESSION<|MERGE_RESOLUTION|>--- conflicted
+++ resolved
@@ -1,19 +1,20 @@
 name: javascript
-version: 4.0.8
+version: 4.0.9
 schema: 1
 scm: github.com/pubnub/javascript
 changelog:
+  - version: v4.0.9
+    date:
+    changes:
+      - type: improvement
+        text: channel / subscription items are populated in
+      - type: improvement
+        text: constants for operation and category are exposed on global object
   - version: v4.0.8
     date:
     changes:
       - type: improvement
-<<<<<<< HEAD
         text: re-publish of v4.0.7
-=======
-        text: channel / subscription items are populated in
-      - type: improvement
-        text: constants for operation and category are exposed on global object
->>>>>>> a6893e18
   - version: v4.0.7
     date:
     changes:
@@ -85,7 +86,7 @@
     - PUBLISH-GET
     - PUBLISH-POST
     - PUBLISH-ASYNC
-    - PUBLISH-FIRE 
+    - PUBLISH-FIRE
     - PUBLISH-REPLICATION-FLAG
   storage:
     - STORAGE-REVERSE
