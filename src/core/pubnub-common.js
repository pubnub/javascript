--- conflicted
+++ resolved
@@ -109,12 +109,10 @@
 // subscription utilities
 import handshakeEndpointConfig from './endpoints/subscriptionUtils/handshake';
 import receiveMessagesConfig from './endpoints/subscriptionUtils/receiveMessages';
-import * as subscriptionTypes from './endpoints/subscriptionUtils/types';
 
 import OPERATIONS from './constants/operations';
 import CATEGORIES from './constants/categories';
 
-import { InternalSetupStruct } from './flow_interfaces';
 import uuidGenerator from './components/uuid';
 
 export default class {
@@ -133,43 +131,25 @@
   messageCounts;
   fetchMessages;
 
-  //
   channelGroups;
-  //
+
   push;
-  //
-<<<<<<< HEAD
+
   hereNow;
   whereNow;
   getState;
   setState;
-=======
-  hereNow: Function;
-  whereNow: Function;
-  getState: Function;
-  setState: Function;
-  // presence utility methods
-  iAmHere: Function;
-  iAmAway: Function;
-  setPresenceState: Function;
-
-  // subscription utility methods
-  handshake: (
-    parameters: subscriptionTypes.HandshakeParams,
-    callback?: (status: CallbackStatus, result: subscriptionTypes.HandshakeResult) => void
-  ) => Promise<subscriptionTypes.HandshakeResult>;
-  receiveMessages: (
-    parameters: subscriptionTypes.ReceiveMessagesParams,
-    callback?: (status: CallbackStatus, result: subscriptionTypes.ReceiveMessagesResult) => void
-  ) => Promise<subscriptionTypes.ReceiveMessagesResult>;
-
->>>>>>> 43e8b784
-  //
+  iAmHere;
+  iAmAway;
+  setPresenceState;
+  handshake;
+  receiveMessages;
+
   grant;
   grantToken;
   audit;
   revokeToken;
-  //
+
   subscribe;
   signal;
   presence;
@@ -380,18 +360,27 @@
       presenceWhereNowEndpointConfig
     );
     this.getState = endpointCreator.bind(this, modules, presenceGetStateConfig);
-<<<<<<< HEAD
+
     this.setState =
       subscriptionManager.adaptStateChange.bind(subscriptionManager);
-=======
-    this.setState = subscriptionManager.adaptStateChange.bind(subscriptionManager);
 
     /* presence utilities */
-    this.iAmHere = endpointCreator.bind(this, modules, presenceHeartbeatEndpointConfig);
-    this.iAmAway = endpointCreator.bind(this, modules, presenceLeaveEndpointConfig);
-    this.setPresenceState = endpointCreator.bind(this, modules, presenceSetStateConfig);
-
->>>>>>> 43e8b784
+    this.iAmHere = endpointCreator.bind(
+      this,
+      modules,
+      presenceHeartbeatEndpointConfig
+    );
+    this.iAmAway = endpointCreator.bind(
+      this,
+      modules,
+      presenceLeaveEndpointConfig
+    );
+    this.setPresenceState = endpointCreator.bind(
+      this,
+      modules,
+      presenceSetStateConfig
+    );
+
     /* PAM */
     this.grant = endpointCreator.bind(this, modules, grantEndpointConfig);
     this.grantToken = endpointCreator.bind(
@@ -492,9 +481,17 @@
       deleteFileEndpointConfig
     );
 
-    this.handshake = endpointCreator.bind(this, modules, handshakeEndpointConfig);
-
-    this.receiveMessages = endpointCreator.bind(this, modules, receiveMessagesConfig);
+    this.handshake = endpointCreator.bind(
+      this,
+      modules,
+      handshakeEndpointConfig
+    );
+
+    this.receiveMessages = endpointCreator.bind(
+      this,
+      modules,
+      receiveMessagesConfig
+    );
 
     // Objects API v2
 
