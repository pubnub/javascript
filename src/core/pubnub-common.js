/**       */

import Config from './components/config';
import Crypto from './components/cryptography/index';
import SubscriptionManager from './components/subscription_manager';
import TelemetryManager from './components/telemetry_manager';
import NotificationsPayload from './components/push_payload';
import ListenerManager from './components/listener_manager';
import TokenManager from './components/token_manager';

import endpointCreator from './components/endpoint';

import { deprecated } from './utils';

import * as addChannelsChannelGroupConfig from './endpoints/channel_groups/add_channels';
import * as removeChannelsChannelGroupConfig from './endpoints/channel_groups/remove_channels';
import * as deleteChannelGroupConfig from './endpoints/channel_groups/delete_group';
import * as listChannelGroupsConfig from './endpoints/channel_groups/list_groups';
import * as listChannelsInChannelGroupConfig from './endpoints/channel_groups/list_channels';

import * as addPushChannelsConfig from './endpoints/push/add_push_channels';
import * as removePushChannelsConfig from './endpoints/push/remove_push_channels';
import * as listPushChannelsConfig from './endpoints/push/list_push_channels';
import * as removeDevicePushConfig from './endpoints/push/remove_device';

import * as presenceLeaveEndpointConfig from './endpoints/presence/leave';
import * as presenceWhereNowEndpointConfig from './endpoints/presence/where_now';
import * as presenceHeartbeatEndpointConfig from './endpoints/presence/heartbeat';
import * as presenceGetStateConfig from './endpoints/presence/get_state';
import * as presenceSetStateConfig from './endpoints/presence/set_state';
import * as presenceHereNowConfig from './endpoints/presence/here_now';

// Actions API

import * as addMessageActionEndpointConfig from './endpoints/actions/add_message_action';
import * as removeMessageActionEndpointConfig from './endpoints/actions/remove_message_action';
import * as getMessageActionEndpointConfig from './endpoints/actions/get_message_actions';

// File Upload API v1

import { IFile, FileClass } from '../file';

import * as fileUploadTypes from './endpoints/file_upload/types';

import listFilesEndpointConfig from './endpoints/file_upload/list_files';
import generateUploadUrlEndpointConfig from './endpoints/file_upload/generate_upload_url';
import publishFileEndpointConfig from './endpoints/file_upload/publish_file';
import sendFileFunction from './endpoints/file_upload/send_file';
import getFileUrlFunction from './endpoints/file_upload/get_file_url';
import downloadFileEndpointConfig from './endpoints/file_upload/download_file';
import deleteFileEndpointConfig from './endpoints/file_upload/delete_file';

// Object API v2
import getAllUUIDMetadataEndpointConfig from './endpoints/objects/uuid/get_all';

import getUUIDMetadataEndpointConfig from './endpoints/objects/uuid/get';

import setUUIDMetadataEndpointConfig from './endpoints/objects/uuid/set';

import removeUUIDMetadataEndpointConfig from './endpoints/objects/uuid/remove';

import getAllChannelMetadataEndpointConfig from './endpoints/objects/channel/get_all';

import getChannelMetadataEndpointConfig from './endpoints/objects/channel/get';

import setChannelMetadataEndpointConfig from './endpoints/objects/channel/set';

import removeChannelMetadataEndpointConfig from './endpoints/objects/channel/remove';

import getMembersV2EndpointConfig from './endpoints/objects/member/get';

import setMembersV2EndpointConfig from './endpoints/objects/member/set';

import getMembershipsV2EndpointConfig from './endpoints/objects/membership/get';

import setMembershipsV2EndpointConfig from './endpoints/objects/membership/set';

// Objects API

import * as createUserEndpointConfig from './endpoints/users/create_user';
import * as updateUserEndpointConfig from './endpoints/users/update_user';
import * as deleteUserEndpointConfig from './endpoints/users/delete_user';
import * as getUserEndpointConfig from './endpoints/users/get_user';
import * as getUsersEndpointConfig from './endpoints/users/get_users';
import * as createSpaceEndpointConfig from './endpoints/spaces/create_space';
import * as updateSpaceEndpointConfig from './endpoints/spaces/update_space';
import * as deleteSpaceEndpointConfig from './endpoints/spaces/delete_space';
import * as getSpacesEndpointConfig from './endpoints/spaces/get_spaces';
import * as getSpaceEndpointConfig from './endpoints/spaces/get_space';
import * as getMembersEndpointConfig from './endpoints/memberships/get_members';
import * as addMembersEndpointConfig from './endpoints/memberships/add_members';
import * as updateMembersEndpointConfig from './endpoints/memberships/update_members';
import * as removeMembersEndpointConfig from './endpoints/memberships/remove_members';
import * as getMembershipsEndpointConfig from './endpoints/memberships/get_memberships';
import * as updateMembershipsEndpointConfig from './endpoints/memberships/update_memberships';
import * as joinSpacesEndpointConfig from './endpoints/memberships/join_spaces';
import * as leaveSpacesEndpointConfig from './endpoints/memberships/leave_spaces';

import * as auditEndpointConfig from './endpoints/access_manager/audit';
import * as grantEndpointConfig from './endpoints/access_manager/grant';
import * as grantTokenEndpointConfig from './endpoints/access_manager/grant_token';
import revokeTokenEndpointConfig from './endpoints/access_manager/revoke_token';

import * as publishEndpointConfig from './endpoints/publish';
import * as signalEndpointConfig from './endpoints/signal';
import * as historyEndpointConfig from './endpoints/history/get_history';
import * as deleteMessagesEndpointConfig from './endpoints/history/delete_messages';
import * as messageCountsEndpointConfig from './endpoints/history/message_counts';
import * as fetchMessagesEndpointConfig from './endpoints/fetch_messages';
import * as timeEndpointConfig from './endpoints/time';
import * as subscribeEndpointConfig from './endpoints/subscribe';

// subscription utilities
import handshakeEndpointConfig from './endpoints/subscriptionUtils/handshake';
import receiveMessagesConfig from './endpoints/subscriptionUtils/receiveMessages';
import * as subscriptionTypes from './endpoints/subscriptionUtils/types';

import OPERATIONS from './constants/operations';
import CATEGORIES from './constants/categories';

import { InternalSetupStruct } from './flow_interfaces';
import uuidGenerator from './components/uuid';

export default class {
  _config;

  _telemetryManager;

  _listenerManager;

  _tokenManager;

  // tell flow about the mounted endpoint
  time;

  publish;

  fire;

  history;

  deleteMessages;

  messageCounts;

  fetchMessages;

  //
  channelGroups;

  //
  push;

  //
<<<<<<< HEAD
  hereNow;

  whereNow;

  getState;

  setState;
=======
  hereNow: Function;
  whereNow: Function;
  getState: Function;
  setState: Function;
  // presence utility methods
  iAmHere: Function;
  iAmAway: Function;
  setPresenceState: Function;

  // subscription utility methods
  handshake: (
    parameters: subscriptionTypes.HandshakeParams,
    callback?: (status: CallbackStatus, result: subscriptionTypes.HandshakeResult) => void
  ) => Promise<subscriptionTypes.HandshakeResult>;
  receiveMessages: (
    parameters: subscriptionTypes.ReceiveMessagesParams,
    callback?: (status: CallbackStatus, result: subscriptionTypes.ReceiveMessagesResult) => void
  ) => Promise<subscriptionTypes.ReceiveMessagesResult>;
>>>>>>> 08b81e90

  //
  grant;

  grantToken;

  audit;

  revokeToken;

  //
  subscribe;

  signal;

  presence;

  unsubscribe;

  unsubscribeAll;

  // Actions API
  addMessageAction;

  removeMessageAction;

  getMessageActions;

  // File Upload API v1

  File;

  encryptFile;

  decryptFile;

  listFiles;

  sendFile;

  downloadFile;

  getFileUrl;

  deleteFile;

  publishFile;

  // Objects API v2

  objects;

  // Objects API

  createUser;

  updateUser;

  deleteUser;

  getUser;

  getUsers;

  createSpace;

  updateSpace;

  deleteSpace;

  getSpaces;

  getSpace;

  getMembers;

  addMembers;

  updateMembers;

  removeMembers;

  getMemberships;

  joinSpaces;

  updateMemberships;

  leaveSpaces;

  disconnect;

  reconnect;

  destroy;

  stop;

  getSubscribedChannels;

  getSubscribedChannelGroups;

  addListener;

  removeListener;

  removeAllListeners;

  parseToken;

  setToken;

  getToken;

  getAuthKey;

  setAuthKey;

  setCipherKey;

  setUUID;

  getUUID;

  getFilterExpression;

  setFilterExpression;

  setHeartbeatInterval;

  setProxy;

  encrypt;

  decrypt;

  //

  constructor(setup) {
    const { networking, cbor } = setup;

    const config = new Config({ setup });
    this._config = config;
    const crypto = new Crypto({ config }); // LEGACY

    const { cryptography } = setup;

    networking.init(config);

    const tokenManager = new TokenManager(config, cbor);
    this._tokenManager = tokenManager;

    const telemetryManager = new TelemetryManager({
      maximumSamplesCount: 60000,
    });

    this._telemetryManager = telemetryManager;

    const modules = {
      config,
      networking,
      crypto,
      cryptography,
      tokenManager,
      telemetryManager,
      PubNubFile: setup.PubNubFile,
    };

    this.File = setup.PubNubFile;

    this.encryptFile = (key, file) => cryptography.encryptFile(key, file, this.File);
    this.decryptFile = (key, file) => cryptography.decryptFile(key, file, this.File);

    const timeEndpoint = endpointCreator.bind(this, modules, timeEndpointConfig);
    const leaveEndpoint = endpointCreator.bind(this, modules, presenceLeaveEndpointConfig);
    const heartbeatEndpoint = endpointCreator.bind(this, modules, presenceHeartbeatEndpointConfig);
    const setStateEndpoint = endpointCreator.bind(this, modules, presenceSetStateConfig);
    const subscribeEndpoint = endpointCreator.bind(this, modules, subscribeEndpointConfig);

    // managers
    const listenerManager = new ListenerManager();
    this._listenerManager = listenerManager;

    const subscriptionManager = new SubscriptionManager({
      timeEndpoint,
      leaveEndpoint,
      heartbeatEndpoint,
      setStateEndpoint,
      subscribeEndpoint,
      crypto: modules.crypto,
      config: modules.config,
      listenerManager,
      getFileUrl: (params) => getFileUrlFunction(modules, params),
    });

    this.addListener = listenerManager.addListener.bind(listenerManager);
    this.removeListener = listenerManager.removeListener.bind(listenerManager);
    this.removeAllListeners = listenerManager.removeAllListeners.bind(listenerManager);

    this.parseToken = tokenManager.parseToken.bind(tokenManager);
    this.setToken = tokenManager.setToken.bind(tokenManager);
    this.getToken = tokenManager.getToken.bind(tokenManager);

    /* channel groups */
    this.channelGroups = {
      listGroups: endpointCreator.bind(this, modules, listChannelGroupsConfig),
      listChannels: endpointCreator.bind(this, modules, listChannelsInChannelGroupConfig),
      addChannels: endpointCreator.bind(this, modules, addChannelsChannelGroupConfig),
      removeChannels: endpointCreator.bind(this, modules, removeChannelsChannelGroupConfig),
      deleteGroup: endpointCreator.bind(this, modules, deleteChannelGroupConfig),
    };
    /* push */
    this.push = {
      addChannels: endpointCreator.bind(this, modules, addPushChannelsConfig),
      removeChannels: endpointCreator.bind(this, modules, removePushChannelsConfig),
      deleteDevice: endpointCreator.bind(this, modules, removeDevicePushConfig),
      listChannels: endpointCreator.bind(this, modules, listPushChannelsConfig),
    };
    /* presence */
    this.hereNow = endpointCreator.bind(this, modules, presenceHereNowConfig);
    this.whereNow = endpointCreator.bind(this, modules, presenceWhereNowEndpointConfig);
    this.getState = endpointCreator.bind(this, modules, presenceGetStateConfig);
    this.setState = subscriptionManager.adaptStateChange.bind(subscriptionManager);

    /* presence utilities */
    this.iAmHere = endpointCreator.bind(this, modules, presenceHeartbeatEndpointConfig);
    this.iAmAway = endpointCreator.bind(this, modules, presenceLeaveEndpointConfig);
    this.setPresenceState = endpointCreator.bind(this, modules, presenceSetStateConfig);

    /* PAM */
    this.grant = endpointCreator.bind(this, modules, grantEndpointConfig);
    this.grantToken = endpointCreator.bind(this, modules, grantTokenEndpointConfig);
    this.audit = endpointCreator.bind(this, modules, auditEndpointConfig);
    this.revokeToken = endpointCreator.bind(this, modules, revokeTokenEndpointConfig);
    //
    this.publish = endpointCreator.bind(this, modules, publishEndpointConfig);

    this.fire = (args, callback) => {
      args.replicate = false;
      args.storeInHistory = false;
      return this.publish(args, callback);
    };

    this.signal = endpointCreator.bind(this, modules, signalEndpointConfig);

    this.history = endpointCreator.bind(this, modules, historyEndpointConfig);
    this.deleteMessages = endpointCreator.bind(this, modules, deleteMessagesEndpointConfig);
    this.messageCounts = endpointCreator.bind(this, modules, messageCountsEndpointConfig);
    this.fetchMessages = endpointCreator.bind(this, modules, fetchMessagesEndpointConfig);

    // Actions API

    this.addMessageAction = endpointCreator.bind(this, modules, addMessageActionEndpointConfig);

    this.removeMessageAction = endpointCreator.bind(this, modules, removeMessageActionEndpointConfig);

    this.getMessageActions = endpointCreator.bind(this, modules, getMessageActionEndpointConfig);

    // File Upload API v1

    this.listFiles = endpointCreator.bind(this, modules, listFilesEndpointConfig);

    const generateUploadUrl = endpointCreator.bind(this, modules, generateUploadUrlEndpointConfig);
    this.publishFile = endpointCreator.bind(this, modules, publishFileEndpointConfig);

    this.sendFile = sendFileFunction({
      generateUploadUrl,
      publishFile: this.publishFile,
      modules,
    });

    this.getFileUrl = (params) => getFileUrlFunction(modules, params);

    this.downloadFile = endpointCreator.bind(this, modules, downloadFileEndpointConfig);

    this.deleteFile = endpointCreator.bind(this, modules, deleteFileEndpointConfig);

    this.handshake = endpointCreator.bind(this, modules, handshakeEndpointConfig);

    this.receiveMessages = endpointCreator.bind(this, modules, receiveMessagesConfig);

    // Objects API v2

    this.objects = {
      getAllUUIDMetadata: endpointCreator.bind(this, modules, getAllUUIDMetadataEndpointConfig),
      getUUIDMetadata: endpointCreator.bind(this, modules, getUUIDMetadataEndpointConfig),
      setUUIDMetadata: endpointCreator.bind(this, modules, setUUIDMetadataEndpointConfig),
      removeUUIDMetadata: endpointCreator.bind(this, modules, removeUUIDMetadataEndpointConfig),

      getAllChannelMetadata: endpointCreator.bind(this, modules, getAllChannelMetadataEndpointConfig),
      getChannelMetadata: endpointCreator.bind(this, modules, getChannelMetadataEndpointConfig),
      setChannelMetadata: endpointCreator.bind(this, modules, setChannelMetadataEndpointConfig),
      removeChannelMetadata: endpointCreator.bind(this, modules, removeChannelMetadataEndpointConfig),

      getChannelMembers: endpointCreator.bind(this, modules, getMembersV2EndpointConfig),
      setChannelMembers: (parameters, ...rest) =>
        endpointCreator.call(
          this,
          modules,
          setMembersV2EndpointConfig,
          {
            type: 'set',
            ...parameters,
          },
          ...rest,
        ),
      removeChannelMembers: (parameters, ...rest) =>
        endpointCreator.call(
          this,
          modules,
          setMembersV2EndpointConfig,
          {
            type: 'delete',
            ...parameters,
          },
          ...rest,
        ),

      getMemberships: endpointCreator.bind(this, modules, getMembershipsV2EndpointConfig),
      setMemberships: (parameters, ...rest) =>
        endpointCreator.call(
          this,
          modules,
          setMembershipsV2EndpointConfig,
          {
            type: 'set',
            ...parameters,
          },
          ...rest,
        ),
      removeMemberships: (parameters, ...rest) =>
        endpointCreator.call(
          this,
          modules,
          setMembershipsV2EndpointConfig,
          {
            type: 'delete',
            ...parameters,
          },
          ...rest,
        ),
    };

    // Objects API

    this.createUser = deprecated(endpointCreator.bind(this, modules, createUserEndpointConfig));

    this.updateUser = deprecated(endpointCreator.bind(this, modules, updateUserEndpointConfig));

    this.deleteUser = deprecated(endpointCreator.bind(this, modules, deleteUserEndpointConfig));

    this.getUser = deprecated(endpointCreator.bind(this, modules, getUserEndpointConfig));

    this.getUsers = deprecated(endpointCreator.bind(this, modules, getUsersEndpointConfig));

    this.createSpace = deprecated(endpointCreator.bind(this, modules, createSpaceEndpointConfig));

    this.updateSpace = deprecated(endpointCreator.bind(this, modules, updateSpaceEndpointConfig));

    this.deleteSpace = deprecated(endpointCreator.bind(this, modules, deleteSpaceEndpointConfig));

    this.getSpaces = deprecated(endpointCreator.bind(this, modules, getSpacesEndpointConfig));

    this.getSpace = deprecated(endpointCreator.bind(this, modules, getSpaceEndpointConfig));

    this.addMembers = deprecated(endpointCreator.bind(this, modules, addMembersEndpointConfig));

    this.updateMembers = deprecated(endpointCreator.bind(this, modules, updateMembersEndpointConfig));

    this.removeMembers = deprecated(endpointCreator.bind(this, modules, removeMembersEndpointConfig));

    this.getMembers = deprecated(endpointCreator.bind(this, modules, getMembersEndpointConfig));

    this.getMemberships = deprecated(endpointCreator.bind(this, modules, getMembershipsEndpointConfig));

    this.joinSpaces = deprecated(endpointCreator.bind(this, modules, joinSpacesEndpointConfig));

    this.updateMemberships = deprecated(endpointCreator.bind(this, modules, updateMembershipsEndpointConfig));

    this.leaveSpaces = deprecated(endpointCreator.bind(this, modules, leaveSpacesEndpointConfig));

    this.time = timeEndpoint;

    // subscription related methods
    this.subscribe = subscriptionManager.adaptSubscribeChange.bind(subscriptionManager);
    this.presence = subscriptionManager.adaptPresenceChange.bind(subscriptionManager);
    this.unsubscribe = subscriptionManager.adaptUnsubscribeChange.bind(subscriptionManager);
    this.disconnect = subscriptionManager.disconnect.bind(subscriptionManager);
    this.reconnect = subscriptionManager.reconnect.bind(subscriptionManager);

    this.destroy = (isOffline) => {
      subscriptionManager.unsubscribeAll(isOffline);
      subscriptionManager.disconnect();
    };

    // --- deprecated  ------------------
    this.stop = this.destroy; // --------
    // --- deprecated  ------------------

    this.unsubscribeAll = subscriptionManager.unsubscribeAll.bind(subscriptionManager);

    this.getSubscribedChannels = subscriptionManager.getSubscribedChannels.bind(subscriptionManager);
    this.getSubscribedChannelGroups = subscriptionManager.getSubscribedChannelGroups.bind(subscriptionManager);

    // mount crypto
    this.encrypt = crypto.encrypt.bind(crypto);
    this.decrypt = crypto.decrypt.bind(crypto);

    /* config */
    this.getAuthKey = modules.config.getAuthKey.bind(modules.config);
    this.setAuthKey = modules.config.setAuthKey.bind(modules.config);
    this.setCipherKey = modules.config.setCipherKey.bind(modules.config);
    this.getUUID = modules.config.getUUID.bind(modules.config);
    this.setUUID = modules.config.setUUID.bind(modules.config);
    this.getFilterExpression = modules.config.getFilterExpression.bind(modules.config);
    this.setFilterExpression = modules.config.setFilterExpression.bind(modules.config);

    this.setHeartbeatInterval = modules.config.setHeartbeatInterval.bind(modules.config);

    if (networking.hasModule('proxy')) {
      this.setProxy = (proxy) => {
        modules.config.setProxy(proxy);
        this.reconnect();
      };
    }
  }

  getVersion() {
    return this._config.getVersion();
  }

  _addPnsdkSuffix(name, suffix) {
    this._config._addPnsdkSuffix(name, suffix);
  }

  // network hooks to indicate network changes
  networkDownDetected() {
    this._listenerManager.announceNetworkDown();

    if (this._config.restore) {
      this.disconnect();
    } else {
      this.destroy(true);
    }
  }

  networkUpDetected() {
    this._listenerManager.announceNetworkUp();
    this.reconnect();
  }

  static notificationPayload(title, body) {
    return new NotificationsPayload(title, body);
  }

  static generateUUID() {
    return uuidGenerator.createUUID();
  }

  static OPERATIONS = OPERATIONS;

  static CATEGORIES = CATEGORIES;
}<|MERGE_RESOLUTION|>--- conflicted
+++ resolved
@@ -1,5 +1,3 @@
-/**       */
-
 import Config from './components/config';
 import Crypto from './components/cryptography/index';
 import SubscriptionManager from './components/subscription_manager';
@@ -37,10 +35,6 @@
 import * as getMessageActionEndpointConfig from './endpoints/actions/get_message_actions';
 
 // File Upload API v1
-
-import { IFile, FileClass } from '../file';
-
-import * as fileUploadTypes from './endpoints/file_upload/types';
 
 import listFilesEndpointConfig from './endpoints/file_upload/list_files';
 import generateUploadUrlEndpointConfig from './endpoints/file_upload/generate_upload_url';
@@ -113,12 +107,10 @@
 // subscription utilities
 import handshakeEndpointConfig from './endpoints/subscriptionUtils/handshake';
 import receiveMessagesConfig from './endpoints/subscriptionUtils/receiveMessages';
-import * as subscriptionTypes from './endpoints/subscriptionUtils/types';
 
 import OPERATIONS from './constants/operations';
 import CATEGORIES from './constants/categories';
 
-import { InternalSetupStruct } from './flow_interfaces';
 import uuidGenerator from './components/uuid';
 
 export default class {
@@ -152,7 +144,6 @@
   push;
 
   //
-<<<<<<< HEAD
   hereNow;
 
   whereNow;
@@ -160,26 +151,6 @@
   getState;
 
   setState;
-=======
-  hereNow: Function;
-  whereNow: Function;
-  getState: Function;
-  setState: Function;
-  // presence utility methods
-  iAmHere: Function;
-  iAmAway: Function;
-  setPresenceState: Function;
-
-  // subscription utility methods
-  handshake: (
-    parameters: subscriptionTypes.HandshakeParams,
-    callback?: (status: CallbackStatus, result: subscriptionTypes.HandshakeResult) => void
-  ) => Promise<subscriptionTypes.HandshakeResult>;
-  receiveMessages: (
-    parameters: subscriptionTypes.ReceiveMessagesParams,
-    callback?: (status: CallbackStatus, result: subscriptionTypes.ReceiveMessagesResult) => void
-  ) => Promise<subscriptionTypes.ReceiveMessagesResult>;
->>>>>>> 08b81e90
 
   //
   grant;
