/* @flow */

<<<<<<< HEAD
import uuidGenerator from 'lil-uuid';

=======
>>>>>>> 12c85096
import Config from './components/config';
import Crypto from './components/cryptography/index';
import SubscriptionManager from './components/subscription_manager';
import ListenerManager from './components/listener_manager';

import endpointCreator from './components/endpoint';

import * as addChannelsChannelGroupConfig from './endpoints/channel_groups/add_channels';
import * as removeChannelsChannelGroupConfig from './endpoints/channel_groups/remove_channels';
import * as deleteChannelGroupConfig from './endpoints/channel_groups/delete_group';
import * as listChannelGroupsConfig from './endpoints/channel_groups/list_groups';
import * as listChannelsInChannelGroupConfig from './endpoints/channel_groups/list_channels';

import * as addPushChannelsConfig from './endpoints/push/add_push_channels';
import * as removePushChannelsConfig from './endpoints/push/remove_push_channels';
import * as listPushChannelsConfig from './endpoints/push/list_push_channels';
import * as removeDevicePushConfig from './endpoints/push/remove_device';

import * as presenceLeaveEndpointConfig from './endpoints/presence/leave';
import * as presenceWhereNowEndpointConfig from './endpoints/presence/where_now';
import * as presenceHeartbeatEndpointConfig from './endpoints/presence/heartbeat';
import * as presenceGetStateConfig from './endpoints/presence/get_state';
import * as presenceSetStateConfig from './endpoints/presence/set_state';
import * as presenceHereNowConfig from './endpoints/presence/here_now';

import * as auditEndpointConfig from './endpoints/access_manager/audit';
import * as grantEndpointConfig from './endpoints/access_manager/grant';

import * as publishEndpointConfig from './endpoints/publish';
import * as historyEndpointConfig from './endpoints/history/get_history';
import * as deleteMessagesEndpointConfig from './endpoints/history/delete_messages';
import * as fetchMessagesEndpointConfig from './endpoints/fetch_messages';
import * as timeEndpointConfig from './endpoints/time';
import * as subscribeEndpointConfig from './endpoints/subscribe';

import OPERATIONS from './constants/operations';
import CATEGORIES from './constants/categories';

import { InternalSetupStruct } from './flow_interfaces';
import uuidGenerator from './components/uuid';

export default class {

  _config: Config;
  _listenerManager: ListenerManager;

  // tell flow about the mounted endpoint
  time: Function;
  publish: Function;
  fire: Function;

  history: Function;
  deleteHistory: Function;
  fetchMessages: Function;

  //
  channelGroups: Object;
  //
  push: Object;
  //
  hereNow: Function;
  whereNow: Function;
  getState: Function;
  setState: Function;
  //
  grant: Function;
  audit: Function;
  //
  subscribe: Function;
  unsubscribe: Function;
  unsubscribeAll: Function;

  disconnect: Function;
  reconnect: Function;


  destroy: Function;
  stop: Function;

  getSubscribedChannels: Function;
  getSubscribedChannelGroups: Function;

  addListener: Function;
  removeListener: Function;
  removeAllListeners: Function;

  getAuthKey: Function;
  setAuthKey: Function;

  setCipherKey: Function;
  setUUID: Function;
  getUUID: Function;

  getFilterExpression: Function;
  setFilterExpression: Function;

  encrypt: Function;
  decrypt: Function;

  //

  constructor(setup: InternalSetupStruct) {
    let { db, networking } = setup;

    const config = this._config = new Config({ setup, db });
    const crypto = new Crypto({ config });

    networking.init(config);

    let modules = { config, networking, crypto };

    const timeEndpoint = endpointCreator.bind(this, modules, timeEndpointConfig);
    const leaveEndpoint = endpointCreator.bind(this, modules, presenceLeaveEndpointConfig);
    const heartbeatEndpoint = endpointCreator.bind(this, modules, presenceHeartbeatEndpointConfig);
    const setStateEndpoint = endpointCreator.bind(this, modules, presenceSetStateConfig);
    const subscribeEndpoint = endpointCreator.bind(this, modules, subscribeEndpointConfig);

    // managers
    const listenerManager = this._listenerManager = new ListenerManager();

    const subscriptionManager = new SubscriptionManager({
      timeEndpoint,
      leaveEndpoint,
      heartbeatEndpoint,
      setStateEndpoint,
      subscribeEndpoint,
      crypto: modules.crypto,
      config: modules.config,
      listenerManager
    });

    this.addListener = listenerManager.addListener.bind(listenerManager);
    this.removeListener = listenerManager.removeListener.bind(listenerManager);
    this.removeAllListeners = listenerManager.removeAllListeners.bind(listenerManager);

    /* channel groups */
    this.channelGroups = {
      listGroups: endpointCreator.bind(this, modules, listChannelGroupsConfig),
      listChannels: endpointCreator.bind(this, modules, listChannelsInChannelGroupConfig),
      addChannels: endpointCreator.bind(this, modules, addChannelsChannelGroupConfig),
      removeChannels: endpointCreator.bind(this, modules, removeChannelsChannelGroupConfig),
      deleteGroup: endpointCreator.bind(this, modules, deleteChannelGroupConfig)
    };
    /* push */
    this.push = {
      addChannels: endpointCreator.bind(this, modules, addPushChannelsConfig),
      removeChannels: endpointCreator.bind(this, modules, removePushChannelsConfig),
      deleteDevice: endpointCreator.bind(this, modules, removeDevicePushConfig),
      listChannels: endpointCreator.bind(this, modules, listPushChannelsConfig)
    };
    /* presence */
    this.hereNow = endpointCreator.bind(this, modules, presenceHereNowConfig);
    this.whereNow = endpointCreator.bind(this, modules, presenceWhereNowEndpointConfig);
    this.getState = endpointCreator.bind(this, modules, presenceGetStateConfig);
    this.setState = subscriptionManager.adaptStateChange.bind(subscriptionManager);
    /* PAM */
    this.grant = endpointCreator.bind(this, modules, grantEndpointConfig);
    this.audit = endpointCreator.bind(this, modules, auditEndpointConfig);
    //
    this.publish = endpointCreator.bind(this, modules, publishEndpointConfig);

    this.fire = (args, callback) => {
      args.replicate = false;
      args.storeInHistory = false;
      return this.publish(args, callback);
    };

    this.history = endpointCreator.bind(this, modules, historyEndpointConfig);
    this.deleteMessages = endpointCreator.bind(this, modules, deleteMessagesEndpointConfig);
    this.fetchMessages = endpointCreator.bind(this, modules, fetchMessagesEndpointConfig);

    this.time = timeEndpoint;

    // subscription related methods
    this.subscribe = subscriptionManager.adaptSubscribeChange.bind(subscriptionManager);
    this.unsubscribe = subscriptionManager.adaptUnsubscribeChange.bind(subscriptionManager);
    this.disconnect = subscriptionManager.disconnect.bind(subscriptionManager);
    this.reconnect = subscriptionManager.reconnect.bind(subscriptionManager);

    this.destroy = (isOffline: boolean) => {
      subscriptionManager.unsubscribeAll(isOffline);
      subscriptionManager.disconnect();
    };

    // --- deprecated  ------------------
    this.stop = this.destroy; // --------
    // --- deprecated  ------------------

    this.unsubscribeAll = subscriptionManager.unsubscribeAll.bind(subscriptionManager);

    this.getSubscribedChannels = subscriptionManager.getSubscribedChannels.bind(subscriptionManager);
    this.getSubscribedChannelGroups = subscriptionManager.getSubscribedChannelGroups.bind(subscriptionManager);

    // mount crypto
    this.encrypt = crypto.encrypt.bind(crypto);
    this.decrypt = crypto.decrypt.bind(crypto);

    /* config */
    this.getAuthKey = modules.config.getAuthKey.bind(modules.config);
    this.setAuthKey = modules.config.setAuthKey.bind(modules.config);
    this.setCipherKey = modules.config.setCipherKey.bind(modules.config);
    this.getUUID = modules.config.getUUID.bind(modules.config);
    this.setUUID = modules.config.setUUID.bind(modules.config);
    this.getFilterExpression = modules.config.getFilterExpression.bind(modules.config);
    this.setFilterExpression = modules.config.setFilterExpression.bind(modules.config);

    this.setHeartbeatInterval = modules.config.setHeartbeatInterval.bind(modules.config);
  }


  getVersion(): string {
    return this._config.getVersion();
  }

  // network hooks to indicate network changes
  networkDownDetected() {
    this._listenerManager.announceNetworkDown();

    if (this._config.restore) {
      this.disconnect();
    } else {
      this.destroy(true);
    }
  }

  networkUpDetected() {
    this._listenerManager.announceNetworkUp();
    this.reconnect();
  }


  static generateUUID(): string {
<<<<<<< HEAD
    return uuidGenerator();
=======
    return uuidGenerator.createUUID();
>>>>>>> 12c85096
  }

  static OPERATIONS = OPERATIONS;
  static CATEGORIES = CATEGORIES;

}<|MERGE_RESOLUTION|>--- conflicted
+++ resolved
@@ -1,10 +1,5 @@
 /* @flow */
 
-<<<<<<< HEAD
-import uuidGenerator from 'lil-uuid';
-
-=======
->>>>>>> 12c85096
 import Config from './components/config';
 import Crypto from './components/cryptography/index';
 import SubscriptionManager from './components/subscription_manager';
@@ -237,11 +232,7 @@
 
 
   static generateUUID(): string {
-<<<<<<< HEAD
-    return uuidGenerator();
-=======
     return uuidGenerator.createUUID();
->>>>>>> 12c85096
   }
 
   static OPERATIONS = OPERATIONS;
