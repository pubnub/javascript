--- conflicted
+++ resolved
@@ -41,11 +41,7 @@
     const parsedMessages = [];
 
     response.m.forEach((envelope) => {
-<<<<<<< HEAD
-      let parsedMessage = {
-=======
       const parsedMessage = {
->>>>>>> c40e4310
         shard: parseInt(envelope.a, 10),
         subscriptionMatch: envelope.b,
         channel: envelope.c,
