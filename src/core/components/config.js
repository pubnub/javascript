--- conflicted
+++ resolved
@@ -140,14 +140,10 @@
   // File Upload
 
   // How many times the publish-file should be retried before giving up
-<<<<<<< HEAD
+
   fileUploadPublishRetryLimit;
   useRandomIVs;
-=======
-  fileUploadPublishRetryLimit: number;
-  useRandomIVs: boolean;
-  enableSubscribeBeta: boolean;
->>>>>>> 43e8b784
+  enableSubscribeBeta;
 
   constructor({ setup }) {
     this._PNSDKSuffix = {};
