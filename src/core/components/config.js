/* @flow */
/* global location */

import uuidGenerator from 'uuid';
import { InternalSetupStruct, DatabaseInterface, KeepAliveStruct } from '../flow_interfaces';

type ConfigConstructArgs = {
  setup: InternalSetupStruct,
  db: DatabaseInterface
}

export default class {

  _db: DatabaseInterface;

  subscribeKey: string;
  publishKey: string;
  secretKey: string;
  cipherKey: string;
  authKey: string;
  UUID: string;

  proxy: string;

  /*
    if _useInstanceId is true, this instanceId will be added to all requests
  */
  instanceId: string;

  /*
    keep track of the SDK family for identifier generator
  */
  sdkFamily: string;

  /*
    If the SDK is operated by a partner, allow a custom pnsdk item for them.
  */
  partnerId: string;

  /*
    filter expression to pass along when subscribing.
  */
  filterExpression: string;
  /*
    configuration to supress leave events; when a presence leave is performed
    this configuration will disallow the leave event from happening
  */
  suppressLeaveEvents: boolean;

  /*
    use SSL for http requests?
  */
  secure: boolean;

  // Custom optional origin.
  origin: string;

  // log verbosity: true to output lots of info
  logVerbosity: boolean;

  // if instanceId config is true, the SDK will pass the unique instance identifier to the server as instanceId=<UUID>
  useInstanceId: boolean;

  // if requestId config is true, the SDK will pass a unique request identifier with each request as request_id=<UUID>
  useRequestId: boolean;

  // use connection keep-alive for http requests
  keepAlive: ?boolean;

  keepAliveSettings: ?KeepAliveStruct;

  // alert when a heartbeat works out.
  announceSuccessfulHeartbeats: boolean;
  announceFailedHeartbeats: boolean;

  /*
    how long the server will wait before declaring that the client is gone.
  */
  _presenceTimeout: number;

  /*
    how often (in seconds) the client should announce its presence to server
  */
  _heartbeatInterval: number;

  /*
    how long to wait for the server when running the subscribe loop
  */
  _subscribeRequestTimeout: number;
  /*
    how long to wait for the server when making transactional requests
  */
  _transactionalRequestTimeout: number;
  /*
    use send beacon API when unsubscribing.
    https://developer.mozilla.org/en-US/docs/Web/API/Navigator/sendBeacon
  */
  _useSendBeacon: boolean;

  /*
    if set, the SDK will alert if more messages arrive in one subscribe than the theshold
  */
  requestMessageCountThreshold: number;

  /*
    Restore subscription list on disconnection.
   */
  restore: boolean;


  constructor({ setup, db } : ConfigConstructArgs) {
    this._db = db;

    this.instanceId = `pn-${uuidGenerator.v4()}`;
    this.secretKey = setup.secretKey || setup.secret_key;
    this.subscribeKey = setup.subscribeKey || setup.subscribe_key;
    this.publishKey = setup.publishKey || setup.publish_key;
    this.sdkFamily = setup.sdkFamily;
    this.partnerId = setup.partnerId;
    this.setAuthKey(setup.authKey);
    this.setCipherKey(setup.cipherKey);

    this.setFilterExpression(setup.filterExpression);

    this.origin = setup.origin || 'pubsub.pubnub.com';
    this.secure = setup.ssl || false;
    this.restore = setup.restore || false;
    this.proxy = setup.proxy;
    this.keepAlive = setup.keepAlive;
    this.keepAliveSettings = setup.keepAliveSettings;

    // if location config exist and we are in https, force secure to true.
    if (typeof location !== 'undefined' && location.protocol === 'https:') {
      this.secure = true;
    }

    this.logVerbosity = setup.logVerbosity || false;
    this.suppressLeaveEvents = setup.suppressLeaveEvents || false;

    this.announceFailedHeartbeats = setup.announceFailedHeartbeats || true;
    this.announceSuccessfulHeartbeats = setup.announceSuccessfulHeartbeats || false;

    this.useInstanceId = setup.useInstanceId || false;
    this.useRequestId = setup.useRequestId || false;

    this.requestMessageCountThreshold = setup.requestMessageCountThreshold;

    // set timeout to how long a transaction request will wait for the server (default 15 seconds)
    this.setTransactionTimeout(setup.transactionalRequestTimeout || 15 * 1000);
    // set timeout to how long a subscribe event loop will run (default 310 seconds)
    this.setSubscribeTimeout(setup.subscribeRequestTimeout || 310 * 1000);
    // set config on beacon (https://developer.mozilla.org/en-US/docs/Web/API/Navigator/sendBeacon) usage
    this.setSendBeaconConfig(setup.useSendBeacon || true);
    // how long the SDK will report the client to be alive before issuing a timeout
    this.setPresenceTimeout(setup.presenceTimeout || 300);

    if (setup.heartbeatInterval) {
      this.setHeartbeatInterval(setup.heartbeatInterval);
    }

    this.setUUID(this._decideUUID(setup.uuid)); // UUID decision depends on subKey.
  }

  // exposed setters
  getAuthKey(): string { return this.authKey; }
  setAuthKey(val: string): this { this.authKey = val; return this; }
  setCipherKey(val: string): this { this.cipherKey = val; return this; }
  getUUID(): string { return this.UUID; }
  setUUID(val: string): this {
    if (this._db && this._db.set) this._db.set(`${this.subscribeKey}uuid`, val);
    this.UUID = val;
    return this;
  }

  getFilterExpression(): string { return this.filterExpression; }
  setFilterExpression(val: string): this { this.filterExpression = val; return this; }

  getPresenceTimeout(): number { return this._presenceTimeout; }
  setPresenceTimeout(val: number): this {
    this._presenceTimeout = val;
    this.setHeartbeatInterval((this._presenceTimeout / 2) - 1);
    return this;
  }

  getHeartbeatInterval(): number { return this._heartbeatInterval; }
  setHeartbeatInterval(val: number): this { this._heartbeatInterval = val; return this; }

  // deprecated setters.
  getSubscribeTimeout(): number { return this._subscribeRequestTimeout; }
  setSubscribeTimeout(val: number): this { this._subscribeRequestTimeout = val; return this; }

  getTransactionTimeout(): number { return this._transactionalRequestTimeout; }
  setTransactionTimeout(val: number): this { this._transactionalRequestTimeout = val; return this; }

  isSendBeaconEnabled(): boolean { return this._useSendBeacon; }
  setSendBeaconConfig(val: boolean): this { this._useSendBeacon = val; return this; }

  getVersion(): string {
<<<<<<< HEAD
    return '4.4.4';
=======
    return '4.5.0';
>>>>>>> d4507dd7
  }

  _decideUUID(providedUUID: string): string {
    // if the uuid was provided by setup, use this UUID.
    if (providedUUID) {
      return providedUUID;
    }

    // if the database module is enabled and we have something saved, use this.
    if (this._db && this._db.get && this._db.get(`${this.subscribeKey}uuid`)) {
      return this._db.get(`${this.subscribeKey}uuid`);
    }

    // randomize the UUID and push to storage
    return `pn-${uuidGenerator.v4()}`;
  }

}<|MERGE_RESOLUTION|>--- conflicted
+++ resolved
@@ -196,11 +196,7 @@
   setSendBeaconConfig(val: boolean): this { this._useSendBeacon = val; return this; }
 
   getVersion(): string {
-<<<<<<< HEAD
-    return '4.4.4';
-=======
     return '4.5.0';
->>>>>>> d4507dd7
   }
 
   _decideUUID(providedUUID: string): string {
