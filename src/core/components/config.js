/*       */
/* global location */

import uuidGenerator from './uuid';
import { InternalSetupStruct, KeepAliveStruct, ProxyStruct } from '../flow_interfaces';

const PRESENCE_TIMEOUT_MINIMUM = 20;
const PRESENCE_TIMEOUT_DEFAULT = 300;

const makeDefaultOrigins = () => Array.from({ length: 20 }, (_, i) => `ps${i + 1}.pndsn.com`);

export default class {
  subscribeKey;

  publishKey;

  secretKey;

  cipherKey;

  authKey;

  UUID;

  proxy;

  /*
    if _useInstanceId is true, this instanceId will be added to all requests
  */
  instanceId;

  /*
    If the SDK is running as part of another SDK built atop of it, allow a custom pnsdk with name and version.
   */
  sdkName;

  /*
    keep track of the SDK family for identifier generator
  */
  sdkFamily;

  /*
    If the SDK is operated by a partner, allow a custom pnsdk item for them.
  */
  partnerId;

  /*
    filter expression to pass along when subscribing.
  */
  filterExpression;

  /*
    configuration to supress leave events; when a presence leave is performed
    this configuration will disallow the leave event from happening
  */
  suppressLeaveEvents;

  /*
    use SSL for http requests?
  */
  secure;

  // Custom optional origin.
  origin;

  // log verbosity: true to output lots of info
  logVerbosity;

  // if instanceId config is true, the SDK will pass the unique instance identifier to the server as instanceId=<UUID>
  useInstanceId;

  // if requestId config is true, the SDK will pass a unique request identifier with each request as request_id=<UUID>
  useRequestId;

  // use connection keep-alive for http requests
  keepAlive;

  keepAliveSettings;

  // if autoNetworkDetection config is true, the SDK will emit NetworkUp and NetworkDown
  // when there changes in the networking
  autoNetworkDetection;

  // alert when a heartbeat works out.
  announceSuccessfulHeartbeats;

  announceFailedHeartbeats;

  /*
    how long the server will wait before declaring that the client is gone.
  */
  _presenceTimeout;

  /*
    how often (in seconds) the client should announce its presence to server
  */
  _heartbeatInterval;

  /*
    how long to wait for the server when running the subscribe loop
  */
  _subscribeRequestTimeout;

  /*
    how long to wait for the server when making transactional requests
  */
  _transactionalRequestTimeout;

  /*
    use send beacon API when unsubscribing.
    https://developer.mozilla.org/en-US/docs/Web/API/Navigator/sendBeacon
  */
  _useSendBeacon;

  /*
    allow frameworks to append to the PNSDK parameter
    the key should be an identifier for the specific framework to prevent duplicates
  */
  _PNSDKSuffix;

  /*
    if set, the SDK will alert if more messages arrive in one subscribe than the theshold
  */
  requestMessageCountThreshold;

  /*
    Restore subscription list on disconnection.
   */
  restore;

  /*
    support for client deduping
  */
  dedupeOnSubscribe;

  maximumCacheSize;

  /*
    support customp encryption and decryption functions.
  */
  customEncrypt; // function to support custome encryption of messages

  customDecrypt; // function used to decrypt old version messages

  // File Upload

  // How many times the publish-file should be retried before giving up
<<<<<<< HEAD
  fileUploadPublishRetryLimit;

  useRandomIVs;
=======
  fileUploadPublishRetryLimit: number;
  useRandomIVs: boolean;
  enableSubscribeBeta: boolean;
>>>>>>> 08b81e90

  constructor({ setup }) {
    this._PNSDKSuffix = {};

    this.instanceId = `pn-${uuidGenerator.createUUID()}`;
    this.secretKey = setup.secretKey || setup.secret_key;
    this.subscribeKey = setup.subscribeKey || setup.subscribe_key;
    this.publishKey = setup.publishKey || setup.publish_key;
    this.sdkName = setup.sdkName;
    this.sdkFamily = setup.sdkFamily;
    this.partnerId = setup.partnerId;
    this.setAuthKey(setup.authKey);
    this.setCipherKey(setup.cipherKey);

    this.setFilterExpression(setup.filterExpression);

    if (typeof setup.origin !== 'string' && !Array.isArray(setup.origin) && setup.origin !== undefined) {
      throw new Error('Origin must be either undefined, a string or a list of strings.');
    }

    this.origin = setup.origin || makeDefaultOrigins();
    this.secure = setup.ssl || false;
    this.restore = setup.restore || false;
    this.proxy = setup.proxy;
    this.keepAlive = setup.keepAlive;
    this.keepAliveSettings = setup.keepAliveSettings;
    this.autoNetworkDetection = setup.autoNetworkDetection || false;

    this.dedupeOnSubscribe = setup.dedupeOnSubscribe || false;
    this.maximumCacheSize = setup.maximumCacheSize || 100;

    this.customEncrypt = setup.customEncrypt;
    this.customDecrypt = setup.customDecrypt;

    this.fileUploadPublishRetryLimit = setup.fileUploadPublishRetryLimit ?? 5;
    this.useRandomIVs = setup.useRandomIVs ?? true;

    // flag for beta subscribe feature enablement
    this.enableSubscribeBeta = setup.enableSubscribeBeta ?? false;

    if (setup.enableSubscribeBeta && setup.enableSubscribeBeta === true) {
      throw new Error('not implemented');
    }

    // if location config exist and we are in https, force secure to true.
    if (typeof location !== 'undefined' && location.protocol === 'https:') {
      this.secure = true;
    }

    this.logVerbosity = setup.logVerbosity || false;
    this.suppressLeaveEvents = setup.suppressLeaveEvents || false;

    this.announceFailedHeartbeats = setup.announceFailedHeartbeats || true;
    this.announceSuccessfulHeartbeats = setup.announceSuccessfulHeartbeats || false;

    this.useInstanceId = setup.useInstanceId || false;
    this.useRequestId = setup.useRequestId || false;

    this.requestMessageCountThreshold = setup.requestMessageCountThreshold;

    // set timeout to how long a transaction request will wait for the server (default 15 seconds)
    this.setTransactionTimeout(setup.transactionalRequestTimeout || 15 * 1000);
    // set timeout to how long a subscribe event loop will run (default 310 seconds)
    this.setSubscribeTimeout(setup.subscribeRequestTimeout || 310 * 1000);
    // set config on beacon (https://developer.mozilla.org/en-US/docs/Web/API/Navigator/sendBeacon) usage
    this.setSendBeaconConfig(setup.useSendBeacon || true);
    // how long the SDK will report the client to be alive before issuing a timeout
    if (setup.presenceTimeout) {
      this.setPresenceTimeout(setup.presenceTimeout);
    } else {
      this._presenceTimeout = PRESENCE_TIMEOUT_DEFAULT;
    }

    if (setup.heartbeatInterval != null) {
      this.setHeartbeatInterval(setup.heartbeatInterval);
    }

    this.setUUID(setup.uuid);
  }

  // exposed setters
  getAuthKey() {
    return this.authKey;
  }

  setAuthKey(val) {
    this.authKey = val;
    return this;
  }

  setCipherKey(val) {
    this.cipherKey = val;
    return this;
  }

  getUUID() {
    return this.UUID;
  }

  setUUID(val) {
    if (!val || typeof val !== 'string' || val.trim().length === 0) {
      throw new Error('Missing uuid parameter. Provide a valid string uuid');
    }
    this.UUID = val;
    return this;
  }

  getFilterExpression() {
    return this.filterExpression;
  }

  setFilterExpression(val) {
    this.filterExpression = val;
    return this;
  }

  getPresenceTimeout() {
    return this._presenceTimeout;
  }

  setPresenceTimeout(val) {
    if (val >= PRESENCE_TIMEOUT_MINIMUM) {
      this._presenceTimeout = val;
    } else {
      this._presenceTimeout = PRESENCE_TIMEOUT_MINIMUM;

      // eslint-disable-next-line no-console
      console.log('WARNING: Presence timeout is less than the minimum. Using minimum value: ', this._presenceTimeout);
    }

    this.setHeartbeatInterval(this._presenceTimeout / 2 - 1);

    return this;
  }

  setProxy(proxy) {
    this.proxy = proxy;
  }

  getHeartbeatInterval() {
    return this._heartbeatInterval;
  }

  setHeartbeatInterval(val) {
    this._heartbeatInterval = val;
    return this;
  }

  // deprecated setters.
  getSubscribeTimeout() {
    return this._subscribeRequestTimeout;
  }

  setSubscribeTimeout(val) {
    this._subscribeRequestTimeout = val;
    return this;
  }

  getTransactionTimeout() {
    return this._transactionalRequestTimeout;
  }

  setTransactionTimeout(val) {
    this._transactionalRequestTimeout = val;
    return this;
  }

  isSendBeaconEnabled() {
    return this._useSendBeacon;
  }

  setSendBeaconConfig(val) {
    this._useSendBeacon = val;
    return this;
  }

<<<<<<< HEAD
  getVersion() {
    return '5.0.0';
=======
  getVersion(): string {
    return '5.0.1';
>>>>>>> 08b81e90
  }

  _addPnsdkSuffix(name, suffix) {
    this._PNSDKSuffix[name] = suffix;
  }

  _getPnsdkSuffix(separator) {
    return Object.keys(this._PNSDKSuffix).reduce((result, key) => result + separator + this._PNSDKSuffix[key], '');
  }
}<|MERGE_RESOLUTION|>--- conflicted
+++ resolved
@@ -2,7 +2,6 @@
 /* global location */
 
 import uuidGenerator from './uuid';
-import { InternalSetupStruct, KeepAliveStruct, ProxyStruct } from '../flow_interfaces';
 
 const PRESENCE_TIMEOUT_MINIMUM = 20;
 const PRESENCE_TIMEOUT_DEFAULT = 300;
@@ -145,15 +144,11 @@
   // File Upload
 
   // How many times the publish-file should be retried before giving up
-<<<<<<< HEAD
   fileUploadPublishRetryLimit;
 
   useRandomIVs;
-=======
-  fileUploadPublishRetryLimit: number;
-  useRandomIVs: boolean;
-  enableSubscribeBeta: boolean;
->>>>>>> 08b81e90
+
+  enableSubscribeBeta;
 
   constructor({ setup }) {
     this._PNSDKSuffix = {};
@@ -193,10 +188,6 @@
 
     // flag for beta subscribe feature enablement
     this.enableSubscribeBeta = setup.enableSubscribeBeta ?? false;
-
-    if (setup.enableSubscribeBeta && setup.enableSubscribeBeta === true) {
-      throw new Error('not implemented');
-    }
 
     // if location config exist and we are in https, force secure to true.
     if (typeof location !== 'undefined' && location.protocol === 'https:') {
@@ -330,13 +321,8 @@
     return this;
   }
 
-<<<<<<< HEAD
   getVersion() {
-    return '5.0.0';
-=======
-  getVersion(): string {
     return '5.0.1';
->>>>>>> 08b81e90
   }
 
   _addPnsdkSuffix(name, suffix) {
