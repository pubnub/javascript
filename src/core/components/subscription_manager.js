--- conflicted
+++ resolved
@@ -194,19 +194,16 @@
   adaptUnsubscribeChange(args: UnsubscribeArgs, isOffline: boolean) {
     const { channels = [], channelGroups = [] } = args;
 
-<<<<<<< HEAD
     let notValid = validate(unsubscribeExpected, args);
 
     if (notValid !== undefined) {
       throw new Error(notValid);
     }
-=======
+    
     // keep track of which channels and channel groups
     // we are going to unsubscribe from.
     const actualChannels = [];
     const actualChannelGroups = [];
-    //
->>>>>>> ebdff7e7
 
     channels.forEach((channel) => {
       if (channel in this._channels) {
