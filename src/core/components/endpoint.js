--- conflicted
+++ resolved
@@ -1,9 +1,7 @@
 /*       */
 
 import uuidGenerator from './uuid';
-import { StatusAnnouncement } from '../flow_interfaces';
 import utils from '../utils';
-import Config from './config';
 import operationConstants from '../constants/operations';
 import categoryConstants from '../constants/categories';
 
@@ -189,14 +187,13 @@
         ? endpoint.ignoreBody(modules)
         : false,
     forceBuffered:
-<<<<<<< HEAD
       typeof endpoint.forceBuffered === 'function'
         ? endpoint.forceBuffered(modules, incomingParams)
         : null,
-=======
-      typeof endpoint.forceBuffered === 'function' ? endpoint.forceBuffered(modules, incomingParams) : null,
-    abortSignal: typeof endpoint.getAbortSignal === 'function' ? endpoint.getAbortSignal(modules, incomingParams) : null
->>>>>>> 43e8b784
+    abortSignal:
+      typeof endpoint.getAbortSignal === 'function'
+        ? endpoint.getAbortSignal(modules, incomingParams)
+        : null,
   };
 
   outgoingParams.uuid = config.UUID;
