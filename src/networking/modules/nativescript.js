--- conflicted
+++ resolved
@@ -38,14 +38,6 @@
     content: body
   };
 
-<<<<<<< HEAD
-=======
-  if (method === 'GET') {
-    // $FlowFixMe
-    httpConfig.content = body;
-  }
-
->>>>>>> 16c5e43e
   // $FlowFixMe
   return HttpRequest(httpConfig).then((response) => {
     status.error = false;
