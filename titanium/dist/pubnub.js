/*! 3.14.1 / titanium */
(function webpackUniversalModuleDefinition(root, factory) {
	if(typeof exports === 'object' && typeof module === 'object')
		module.exports = factory();
	else if(typeof define === 'function' && define.amd)
		define([], factory);
	else if(typeof exports === 'object')
		exports["PUBNUB"] = factory();
	else
		root["PUBNUB"] = factory();
})(this, function() {
return /******/ (function(modules) { // webpackBootstrap
/******/ 	// The module cache
/******/ 	var installedModules = {};

/******/ 	// The require function
/******/ 	function __webpack_require__(moduleId) {

/******/ 		// Check if module is in cache
/******/ 		if(installedModules[moduleId])
/******/ 			return installedModules[moduleId].exports;

/******/ 		// Create a new module (and put it into the cache)
/******/ 		var module = installedModules[moduleId] = {
/******/ 			exports: {},
/******/ 			id: moduleId,
/******/ 			loaded: false
/******/ 		};

/******/ 		// Execute the module function
/******/ 		modules[moduleId].call(module.exports, module, module.exports, __webpack_require__);

/******/ 		// Flag the module as loaded
/******/ 		module.loaded = true;

/******/ 		// Return the exports of the module
/******/ 		return module.exports;
/******/ 	}


/******/ 	// expose the modules object (__webpack_modules__)
/******/ 	__webpack_require__.m = modules;

/******/ 	// expose the module cache
/******/ 	__webpack_require__.c = installedModules;

/******/ 	// __webpack_public_path__
/******/ 	__webpack_require__.p = "";

/******/ 	// Load entry module and return exports
/******/ 	return __webpack_require__(0);
/******/ })
/************************************************************************/
/******/ ([
/* 0 */
/***/ function(module, exports, __webpack_require__) {

	/* globals window, console, 'Titanium', Ti */
	/* eslint no-unused-expressions: 0, no-console: 0, camelcase: 0, curly: 0, no-redeclare: 0 */

	__webpack_require__(1);

	var crypto_obj = __webpack_require__(2);
	var packageJSON = __webpack_require__(4);
	var pubNubCore = __webpack_require__(5);
	/* ---------------------------------------------------------------------------
	 --------------------------------------------------------------------------- */

	/* ---------------------------------------------------------------------------
	 PubNub Real-time Cloud-Hosted Push API and Push Notification Client Frameworks
	 Copyright (c) 2011 PubNub Inc.
	 http://www.pubnub.com/
	 http://www.pubnub.com/terms
	 --------------------------------------------------------------------------- */

	/* ---------------------------------------------------------------------------
	 Permission is hereby granted, free of charge, to any person obtaining a copy
	 of this software and associated documentation files (the "Software"), to deal
	 in the Software without restriction, including without limitation the rights
	 to use, copy, modify, merge, publish, distribute, sublicense, and/or sell
	 copies of the Software, and to permit persons to whom the Software is
	 furnished to do so, subject to the following conditions:

	 The above copyright notice and this permission notice shall be included in
	 all copies or substantial portions of the Software.

	 THE SOFTWARE IS PROVIDED "AS IS", WITHOUT WARRANTY OF ANY KIND, EXPRESS OR
	 IMPLIED, INCLUDING BUT NOT LIMITED TO THE WARRANTIES OF MERCHANTABILITY,
	 FITNESS FOR A PARTICULAR PURPOSE AND NONINFRINGEMENT. IN NO EVENT SHALL THE
	 AUTHORS OR COPYRIGHT HOLDERS BE LIABLE FOR ANY CLAIM, DAMAGES OR OTHER
	 LIABILITY, WHETHER IN AN ACTION OF CONTRACT, TORT OR OTHERWISE, ARISING FROM,
	 OUT OF OR IN CONNECTION WITH THE SOFTWARE OR THE USE OR OTHER DEALINGS IN
	 THE SOFTWARE.
	 --------------------------------------------------------------------------- */

	/**
	 * UTIL LOCALS
	 */
	var PNSDK = 'PubNub-JS-' + 'Titanium' + '/' + packageJSON.version;

	/**
	 * LOCAL STORAGE OR COOKIE
	 */
	var db = (function () {
	  return {
	    get: function (key) {
	      Ti.App.Properties.getString('' + key);
	    },
	    set: function (key, value) {
	      Ti.App.Properties.setString('' + key, '' + value);
	    }
	  };
	})();


	/**
	 * Titanium TCP Sockets
	 * ====================
	 *  xdr({
	 *     url     : ['http://www.blah.com/url'],
	 *     success : function(response) {},
	 *     fail    : function() {}
	 *  });
	 */
	function xdr_tcp(setup) {
	  var sock;
	  var data = setup.data || {};
	  data['pnsdk'] = PNSDK;
	  var url = pubNubCore.build_url(setup.url, data);
	  var body = [];
	  var data = '';
	  var rbuffer = Ti.createBuffer({ length: 2048 });
	  var wbuffer = Ti.createBuffer({ value: 'GET ' + url + ' HTTP/1.0\n\n' });
	  var failed = 0;

	  var fail = function () {
	    if (failed) return;
	    failed = 1;
	    (setup.fail || function () {
	    })();
	  };

	  var success = setup.success || function () {};

	  function read() {
	    Ti.Stream.read(sock, rbuffer, function (stream) {
	      if (+stream.bytesProcessed > -1) {
	        data = Ti.Codec.decodeString({
	          source: rbuffer,
	          length: +stream.bytesProcessed
	        });

	        body.push(data);
	        rbuffer.clear();

	        return pubNubCore.timeout(read, 1);
	      }

	      try {
	        data = JSON['parse'](
	          body.join('').split('\r\n').slice(-1)
	        );
	      } catch (r) {
	        return fail();
	      }

	      sock.close();
	      success(data);
	    });
	  }


	  sock = Ti.Network.Socket.createTCP({
	    host: url.split(pubNubCore.URLBIT)[2],
	    port: 80,
	    mode: Ti.Network.READ_WRITE_MODE,
	    timeout: pubNubCore.XHRTME,
	    error: fail,
	    connected: function () {
	      sock.write(wbuffer);
	      read();
	    }
	  });

	  try {
	    sock.connect();
	  } catch (k) {
	    return fail();
	  }
	}

	/**
	 * Titanium XHR Request
	 * ==============================
	 *  xdr({
	 *     url     : ['http://www.blah.com/url'],
	 *     success : function(response) {},
	 *     fail    : function() {}
	 *  });
	 */
	function xdr_http_client(setup) {
	  var data = setup.data || {};
	  data['pnsdk'] = PNSDK;
	  var url = pubNubCore.build_url(setup.url, data);
	  var xhr;
	  var timer;
	  var complete = 0;
	  var loaded = 0;
	  var fail = setup.fail || function () {};
	  var success = setup.success || function () {};

	  var done = function (failed) {
	    if (complete) return;
	    complete = 1;

	    clearTimeout(timer);

	    if (xhr) {
	      xhr.onerror = xhr.onload = null;
	      xhr.abort && xhr.abort();
	      xhr = null;
	    }

	    failed && fail();
	  };

	  var finished = function () {
	    var response;
	    if (loaded) return;
	    loaded = 1;

	    clearTimeout(timer);

	    try {
	      response = JSON['parse'](xhr.responseText);
	    } catch (r) {
	      return done(1);
	    }

	    success(response);
	  };

	  timer = pubNubCore.timeout(function () { done(1); }, pubNubCore.XHRTME);

	  // Send
	  try {
	    xhr = Ti.Network.createHTTPClient();
	    xhr.onerror = function () {
	      done(1);
	    };
	    xhr.onload = finished;
	    xhr.timeout = pubNubCore.XHRTME;

	    xhr.open('GET', url, true);
	    xhr.send();
	  } catch (eee) {
	    done(1, { error: 'XHR Failed', stacktrace: eee });
	  }

	  // Return 'done'
	  return done;
	}


	/**
	 * EVENTS
	 * ======
	 * PUBNUB.events.bind( 'you-stepped-on-flower', function(message) {
	 *     // Do Stuff with message
	 * } );
	 *
	 * PUBNUB.events.fire( 'you-stepped-on-flower', "message-data" );
	 * PUBNUB.events.fire( 'you-stepped-on-flower', {message:"data"} );
	 * PUBNUB.events.fire( 'you-stepped-on-flower', [1,2,3] );
	 *
	 */
	var events = {
	  list: {},
	  unbind: function (name) {
	    events.list[name] = [];
	  },
	  bind: function (name, fun) {
	    (events.list[name] = events.list[name] || []).push(fun);
	  },
	  fire: function (name, data) {
	    pubNubCore.each(
	      events.list[name] || [],
	      function (fun) {
	        fun(data);
	      }
	    );
	  }
	};

	/* =-====================================================================-= */
	/* =-====================================================================-= */
	/* =-=========================     PUBNUB     ===========================-= */
	/* =-====================================================================-= */
	/* =-====================================================================-= */

	function CREATE_PUBNUB(setup) {
	  setup['db'] = db;
	  setup['xdr'] = setup['native_tcp_socket'] ? xdr_tcp : xdr_http_client;
	  setup['crypto_obj'] = crypto_obj();
	  setup['params'] = { pnsdk: PNSDK };

	  var SELF = function (setup) {
	    return CREATE_PUBNUB(setup);
	  };

	  var PN = pubNubCore.PN_API(setup);
	  for (var prop in PN) {
	    if (PN.hasOwnProperty(prop)) {
	      SELF[prop] = PN[prop];
	    }
	  }

	  SELF['init'] = SELF;
	  SELF['crypto_obj'] = crypto_obj();


	  // Return without Testing
	  if (setup['notest']) return SELF;

	  SELF['ready']();
	  return SELF;
	}

	CREATE_PUBNUB['init'] = CREATE_PUBNUB;
	CREATE_PUBNUB['crypto_obj'] = crypto_obj();

	module.exports = CREATE_PUBNUB;


/***/ },
/* 1 */
/***/ function(module, exports) {

	/*** IMPORTS FROM imports-loader ***/
	(function() {

	/* =-====================================================================-= */
	/* =-====================================================================-= */
	/* =-=========================     JSON     =============================-= */
	/* =-====================================================================-= */
	/* =-====================================================================-= */

	(window['JSON'] && window['JSON']['stringify']) || (function () {
	    window['JSON'] || (window['JSON'] = {});

	    function toJSON(key) {
	        try      { return this.valueOf() }
	        catch(e) { return null }
	    }

	    var cx = /[\u0000\u00ad\u0600-\u0604\u070f\u17b4\u17b5\u200c-\u200f\u2028-\u202f\u2060-\u206f\ufeff\ufff0-\uffff]/g,
	        escapable = /[\\\"\x00-\x1f\x7f-\x9f\u00ad\u0600-\u0604\u070f\u17b4\u17b5\u200c-\u200f\u2028-\u202f\u2060-\u206f\ufeff\ufff0-\uffff]/g,
	        gap,
	        indent,
	        meta = {    // table of character substitutions
	            '\b': '\\b',
	            '\t': '\\t',
	            '\n': '\\n',
	            '\f': '\\f',
	            '\r': '\\r',
	            '"' : '\\"',
	            '\\': '\\\\'
	        },
	        rep;

	    function quote(string) {
	        escapable.lastIndex = 0;
	        return escapable.test(string) ?
	            '"' + string.replace(escapable, function (a) {
	                var c = meta[a];
	                return typeof c === 'string' ? c :
	                    '\\u' + ('0000' + a.charCodeAt(0).toString(16)).slice(-4);
	            }) + '"' :
	            '"' + string + '"';
	    }

	    function str(key, holder) {
	        var i,          // The loop counter.
	            k,          // The member key.
	            v,          // The member value.
	            length,
	            partial,
	            mind  = gap,
	            value = holder[key];

	        if (value && typeof value === 'object') {
	            value = toJSON.call( value, key );
	        }

	        if (typeof rep === 'function') {
	            value = rep.call(holder, key, value);
	        }

	        switch (typeof value) {
	        case 'string':
	            return quote(value);

	        case 'number':
	            return isFinite(value) ? String(value) : 'null';

	        case 'boolean':
	        case 'null':
	            return String(value);

	        case 'object':

	            if (!value) {
	                return 'null';
	            }

	            gap += indent;
	            partial = [];

	            if (Object.prototype.toString.apply(value) === '[object Array]') {

	                length = value.length;
	                for (i = 0; i < length; i += 1) {
	                    partial[i] = str(i, value) || 'null';
	                }

	                v = partial.length === 0 ? '[]' :
	                    gap ? '[\n' + gap +
	                            partial.join(',\n' + gap) + '\n' +
	                                mind + ']' :
	                          '[' + partial.join(',') + ']';
	                gap = mind;
	                return v;
	            }
	            if (rep && typeof rep === 'object') {
	                length = rep.length;
	                for (i = 0; i < length; i += 1) {
	                    k = rep[i];
	                    if (typeof k === 'string') {
	                        v = str(k, value);
	                        if (v) {
	                            partial.push(quote(k) + (gap ? ': ' : ':') + v);
	                        }
	                    }
	                }
	            } else {
	                for (k in value) {
	                    if (Object.hasOwnProperty.call(value, k)) {
	                        v = str(k, value);
	                        if (v) {
	                            partial.push(quote(k) + (gap ? ': ' : ':') + v);
	                        }
	                    }
	                }
	            }

	            v = partial.length === 0 ? '{}' :
	                gap ? '{\n' + gap + partial.join(',\n' + gap) + '\n' +
	                        mind + '}' : '{' + partial.join(',') + '}';
	            gap = mind;
	            return v;
	        }
	    }

	    if (typeof JSON['stringify'] !== 'function') {
	        JSON['stringify'] = function (value, replacer, space) {
	            var i;
	            gap = '';
	            indent = '';

	            if (typeof space === 'number') {
	                for (i = 0; i < space; i += 1) {
	                    indent += ' ';
	                }
	            } else if (typeof space === 'string') {
	                indent = space;
	            }
	            rep = replacer;
	            if (replacer && typeof replacer !== 'function' &&
	                    (typeof replacer !== 'object' ||
	                     typeof replacer.length !== 'number')) {
	                throw new Error('JSON.stringify');
	            }
	            return str('', {'': value});
	        };
	    }

	    if (typeof JSON['parse'] !== 'function') {
	        // JSON is parsed on the server for security.
	        JSON['parse'] = function (text) {return eval('('+text+')')};
	    }
	}());

	}.call(window));

/***/ },
/* 2 */
/***/ function(module, exports, __webpack_require__) {

	/* eslint camelcase: 0 eqeqeq: 0 */

	var CryptoJS = __webpack_require__(3);

	function crypto_obj() {
	  function SHA256(s) {
	    return CryptoJS['SHA256'](s)['toString'](CryptoJS['enc']['Hex']);
	  }

	  var iv = '0123456789012345';

	  var allowedKeyEncodings = ['hex', 'utf8', 'base64', 'binary'];
	  var allowedKeyLengths = [128, 256];
	  var allowedModes = ['ecb', 'cbc'];

	  var defaultOptions = {
	    encryptKey: true,
	    keyEncoding: 'utf8',
	    keyLength: 256,
	    mode: 'cbc'
	  };

	  function parse_options(options) {
	    // Defaults
	    options = options || {};
	    if (!options['hasOwnProperty']('encryptKey')) options['encryptKey'] = defaultOptions['encryptKey'];
	    if (!options['hasOwnProperty']('keyEncoding')) options['keyEncoding'] = defaultOptions['keyEncoding'];
	    if (!options['hasOwnProperty']('keyLength')) options['keyLength'] = defaultOptions['keyLength'];
	    if (!options['hasOwnProperty']('mode')) options['mode'] = defaultOptions['mode'];

	    // Validation
	    if (allowedKeyEncodings['indexOf'](options['keyEncoding']['toLowerCase']()) == -1) options['keyEncoding'] = defaultOptions['keyEncoding'];
	    if (allowedKeyLengths['indexOf'](parseInt(options['keyLength'], 10)) == -1) options['keyLength'] = defaultOptions['keyLength'];
	    if (allowedModes['indexOf'](options['mode']['toLowerCase']()) == -1) options['mode'] = defaultOptions['mode'];

	    return options;
	  }

	  function decode_key(key, options) {
	    if (options['keyEncoding'] === 'base64') {
	      return CryptoJS['enc']['Base64']['parse'](key);
	    } else if (options['keyEncoding'] === 'hex') {
	      return CryptoJS['enc']['Hex']['parse'](key);
	    } else {
	      return key;
	    }
	  }

	  function get_padded_key(key, options) {
	    key = decode_key(key, options);
	    if (options['encryptKey']) {
	      return CryptoJS['enc']['Utf8']['parse'](SHA256(key)['slice'](0, 32));
	    } else {
	      return key;
	    }
	  }

	  function get_mode(options) {
	    if (options['mode'] === 'ecb') {
	      return CryptoJS['mode']['ECB'];
	    } else {
	      return CryptoJS['mode']['CBC'];
	    }
	  }

	  function get_iv(options) {
	    return (options['mode'] === 'cbc') ? CryptoJS['enc']['Utf8']['parse'](iv) : null;
	  }

	  return {
	    encrypt: function (data, key, options) {
	      if (!key) return data;
	      options = parse_options(options);
	      var iv = get_iv(options);
	      var mode = get_mode(options);
	      var cipher_key = get_padded_key(key, options);
	      var hex_message = JSON['stringify'](data);
	      var encryptedHexArray = CryptoJS['AES']['encrypt'](hex_message, cipher_key, { iv: iv, mode: mode })['ciphertext'];
	      var base_64_encrypted = encryptedHexArray['toString'](CryptoJS['enc']['Base64']);
	      return base_64_encrypted || data;
	    },

	    decrypt: function (data, key, options) {
	      if (!key) return data;
	      options = parse_options(options);
	      var iv = get_iv(options);
	      var mode = get_mode(options);
	      var cipher_key = get_padded_key(key, options);
	      try {
	        var binary_enc = CryptoJS['enc']['Base64']['parse'](data);
	        var json_plain = CryptoJS['AES']['decrypt']({ ciphertext: binary_enc }, cipher_key, { iv: iv, mode: mode })['toString'](CryptoJS['enc']['Utf8']);
	        var plaintext = JSON['parse'](json_plain);
	        return plaintext;
	      } catch (e) {
	        return undefined;
	      }
	    }
	  };
	}

	module.exports = crypto_obj;


/***/ },
/* 3 */
/***/ function(module, exports) {

	/*
	 CryptoJS v3.1.2
	 code.google.com/p/crypto-js
	 (c) 2009-2013 by Jeff Mott. All rights reserved.
	 code.google.com/p/crypto-js/wiki/License
	 */
	var CryptoJS=CryptoJS||function(h,s){var f={},g=f.lib={},q=function(){},m=g.Base={extend:function(a){q.prototype=this;var c=new q;a&&c.mixIn(a);c.hasOwnProperty("init")||(c.init=function(){c.$super.init.apply(this,arguments)});c.init.prototype=c;c.$super=this;return c},create:function(){var a=this.extend();a.init.apply(a,arguments);return a},init:function(){},mixIn:function(a){for(var c in a)a.hasOwnProperty(c)&&(this[c]=a[c]);a.hasOwnProperty("toString")&&(this.toString=a.toString)},clone:function(){return this.init.prototype.extend(this)}},
	    r=g.WordArray=m.extend({init:function(a,c){a=this.words=a||[];this.sigBytes=c!=s?c:4*a.length},toString:function(a){return(a||k).stringify(this)},concat:function(a){var c=this.words,d=a.words,b=this.sigBytes;a=a.sigBytes;this.clamp();if(b%4)for(var e=0;e<a;e++)c[b+e>>>2]|=(d[e>>>2]>>>24-8*(e%4)&255)<<24-8*((b+e)%4);else if(65535<d.length)for(e=0;e<a;e+=4)c[b+e>>>2]=d[e>>>2];else c.push.apply(c,d);this.sigBytes+=a;return this},clamp:function(){var a=this.words,c=this.sigBytes;a[c>>>2]&=4294967295<<
	      32-8*(c%4);a.length=h.ceil(c/4)},clone:function(){var a=m.clone.call(this);a.words=this.words.slice(0);return a},random:function(a){for(var c=[],d=0;d<a;d+=4)c.push(4294967296*h.random()|0);return new r.init(c,a)}}),l=f.enc={},k=l.Hex={stringify:function(a){var c=a.words;a=a.sigBytes;for(var d=[],b=0;b<a;b++){var e=c[b>>>2]>>>24-8*(b%4)&255;d.push((e>>>4).toString(16));d.push((e&15).toString(16))}return d.join("")},parse:function(a){for(var c=a.length,d=[],b=0;b<c;b+=2)d[b>>>3]|=parseInt(a.substr(b,
	        2),16)<<24-4*(b%8);return new r.init(d,c/2)}},n=l.Latin1={stringify:function(a){var c=a.words;a=a.sigBytes;for(var d=[],b=0;b<a;b++)d.push(String.fromCharCode(c[b>>>2]>>>24-8*(b%4)&255));return d.join("")},parse:function(a){for(var c=a.length,d=[],b=0;b<c;b++)d[b>>>2]|=(a.charCodeAt(b)&255)<<24-8*(b%4);return new r.init(d,c)}},j=l.Utf8={stringify:function(a){try{return decodeURIComponent(escape(n.stringify(a)))}catch(c){throw Error("Malformed UTF-8 data");}},parse:function(a){return n.parse(unescape(encodeURIComponent(a)))}},
	    u=g.BufferedBlockAlgorithm=m.extend({reset:function(){this._data=new r.init;this._nDataBytes=0},_append:function(a){"string"==typeof a&&(a=j.parse(a));this._data.concat(a);this._nDataBytes+=a.sigBytes},_process:function(a){var c=this._data,d=c.words,b=c.sigBytes,e=this.blockSize,f=b/(4*e),f=a?h.ceil(f):h.max((f|0)-this._minBufferSize,0);a=f*e;b=h.min(4*a,b);if(a){for(var g=0;g<a;g+=e)this._doProcessBlock(d,g);g=d.splice(0,a);c.sigBytes-=b}return new r.init(g,b)},clone:function(){var a=m.clone.call(this);
	      a._data=this._data.clone();return a},_minBufferSize:0});g.Hasher=u.extend({cfg:m.extend(),init:function(a){this.cfg=this.cfg.extend(a);this.reset()},reset:function(){u.reset.call(this);this._doReset()},update:function(a){this._append(a);this._process();return this},finalize:function(a){a&&this._append(a);return this._doFinalize()},blockSize:16,_createHelper:function(a){return function(c,d){return(new a.init(d)).finalize(c)}},_createHmacHelper:function(a){return function(c,d){return(new t.HMAC.init(a,
	    d)).finalize(c)}}});var t=f.algo={};return f}(Math);

	// SHA256
	(function(h){for(var s=CryptoJS,f=s.lib,g=f.WordArray,q=f.Hasher,f=s.algo,m=[],r=[],l=function(a){return 4294967296*(a-(a|0))|0},k=2,n=0;64>n;){var j;a:{j=k;for(var u=h.sqrt(j),t=2;t<=u;t++)if(!(j%t)){j=!1;break a}j=!0}j&&(8>n&&(m[n]=l(h.pow(k,0.5))),r[n]=l(h.pow(k,1/3)),n++);k++}var a=[],f=f.SHA256=q.extend({_doReset:function(){this._hash=new g.init(m.slice(0))},_doProcessBlock:function(c,d){for(var b=this._hash.words,e=b[0],f=b[1],g=b[2],j=b[3],h=b[4],m=b[5],n=b[6],q=b[7],p=0;64>p;p++){if(16>p)a[p]=
	  c[d+p]|0;else{var k=a[p-15],l=a[p-2];a[p]=((k<<25|k>>>7)^(k<<14|k>>>18)^k>>>3)+a[p-7]+((l<<15|l>>>17)^(l<<13|l>>>19)^l>>>10)+a[p-16]}k=q+((h<<26|h>>>6)^(h<<21|h>>>11)^(h<<7|h>>>25))+(h&m^~h&n)+r[p]+a[p];l=((e<<30|e>>>2)^(e<<19|e>>>13)^(e<<10|e>>>22))+(e&f^e&g^f&g);q=n;n=m;m=h;h=j+k|0;j=g;g=f;f=e;e=k+l|0}b[0]=b[0]+e|0;b[1]=b[1]+f|0;b[2]=b[2]+g|0;b[3]=b[3]+j|0;b[4]=b[4]+h|0;b[5]=b[5]+m|0;b[6]=b[6]+n|0;b[7]=b[7]+q|0},_doFinalize:function(){var a=this._data,d=a.words,b=8*this._nDataBytes,e=8*a.sigBytes;
	  d[e>>>5]|=128<<24-e%32;d[(e+64>>>9<<4)+14]=h.floor(b/4294967296);d[(e+64>>>9<<4)+15]=b;a.sigBytes=4*d.length;this._process();return this._hash},clone:function(){var a=q.clone.call(this);a._hash=this._hash.clone();return a}});s.SHA256=q._createHelper(f);s.HmacSHA256=q._createHmacHelper(f)})(Math);

	// HMAC SHA256
	(function(){var h=CryptoJS,s=h.enc.Utf8;h.algo.HMAC=h.lib.Base.extend({init:function(f,g){f=this._hasher=new f.init;"string"==typeof g&&(g=s.parse(g));var h=f.blockSize,m=4*h;g.sigBytes>m&&(g=f.finalize(g));g.clamp();for(var r=this._oKey=g.clone(),l=this._iKey=g.clone(),k=r.words,n=l.words,j=0;j<h;j++)k[j]^=1549556828,n[j]^=909522486;r.sigBytes=l.sigBytes=m;this.reset()},reset:function(){var f=this._hasher;f.reset();f.update(this._iKey)},update:function(f){this._hasher.update(f);return this},finalize:function(f){var g=
	  this._hasher;f=g.finalize(f);g.reset();return g.finalize(this._oKey.clone().concat(f))}})})();

	// Base64
	(function(){var u=CryptoJS,p=u.lib.WordArray;u.enc.Base64={stringify:function(d){var l=d.words,p=d.sigBytes,t=this._map;d.clamp();d=[];for(var r=0;r<p;r+=3)for(var w=(l[r>>>2]>>>24-8*(r%4)&255)<<16|(l[r+1>>>2]>>>24-8*((r+1)%4)&255)<<8|l[r+2>>>2]>>>24-8*((r+2)%4)&255,v=0;4>v&&r+0.75*v<p;v++)d.push(t.charAt(w>>>6*(3-v)&63));if(l=t.charAt(64))for(;d.length%4;)d.push(l);return d.join("")},parse:function(d){var l=d.length,s=this._map,t=s.charAt(64);t&&(t=d.indexOf(t),-1!=t&&(l=t));for(var t=[],r=0,w=0;w<
	l;w++)if(w%4){var v=s.indexOf(d.charAt(w-1))<<2*(w%4),b=s.indexOf(d.charAt(w))>>>6-2*(w%4);t[r>>>2]|=(v|b)<<24-8*(r%4);r++}return p.create(t,r)},_map:"ABCDEFGHIJKLMNOPQRSTUVWXYZabcdefghijklmnopqrstuvwxyz0123456789+/="}})();

	// BlockCipher
	(function(u){function p(b,n,a,c,e,j,k){b=b+(n&a|~n&c)+e+k;return(b<<j|b>>>32-j)+n}function d(b,n,a,c,e,j,k){b=b+(n&c|a&~c)+e+k;return(b<<j|b>>>32-j)+n}function l(b,n,a,c,e,j,k){b=b+(n^a^c)+e+k;return(b<<j|b>>>32-j)+n}function s(b,n,a,c,e,j,k){b=b+(a^(n|~c))+e+k;return(b<<j|b>>>32-j)+n}for(var t=CryptoJS,r=t.lib,w=r.WordArray,v=r.Hasher,r=t.algo,b=[],x=0;64>x;x++)b[x]=4294967296*u.abs(u.sin(x+1))|0;r=r.MD5=v.extend({_doReset:function(){this._hash=new w.init([1732584193,4023233417,2562383102,271733878])},
	  _doProcessBlock:function(q,n){for(var a=0;16>a;a++){var c=n+a,e=q[c];q[c]=(e<<8|e>>>24)&16711935|(e<<24|e>>>8)&4278255360}var a=this._hash.words,c=q[n+0],e=q[n+1],j=q[n+2],k=q[n+3],z=q[n+4],r=q[n+5],t=q[n+6],w=q[n+7],v=q[n+8],A=q[n+9],B=q[n+10],C=q[n+11],u=q[n+12],D=q[n+13],E=q[n+14],x=q[n+15],f=a[0],m=a[1],g=a[2],h=a[3],f=p(f,m,g,h,c,7,b[0]),h=p(h,f,m,g,e,12,b[1]),g=p(g,h,f,m,j,17,b[2]),m=p(m,g,h,f,k,22,b[3]),f=p(f,m,g,h,z,7,b[4]),h=p(h,f,m,g,r,12,b[5]),g=p(g,h,f,m,t,17,b[6]),m=p(m,g,h,f,w,22,b[7]),
	    f=p(f,m,g,h,v,7,b[8]),h=p(h,f,m,g,A,12,b[9]),g=p(g,h,f,m,B,17,b[10]),m=p(m,g,h,f,C,22,b[11]),f=p(f,m,g,h,u,7,b[12]),h=p(h,f,m,g,D,12,b[13]),g=p(g,h,f,m,E,17,b[14]),m=p(m,g,h,f,x,22,b[15]),f=d(f,m,g,h,e,5,b[16]),h=d(h,f,m,g,t,9,b[17]),g=d(g,h,f,m,C,14,b[18]),m=d(m,g,h,f,c,20,b[19]),f=d(f,m,g,h,r,5,b[20]),h=d(h,f,m,g,B,9,b[21]),g=d(g,h,f,m,x,14,b[22]),m=d(m,g,h,f,z,20,b[23]),f=d(f,m,g,h,A,5,b[24]),h=d(h,f,m,g,E,9,b[25]),g=d(g,h,f,m,k,14,b[26]),m=d(m,g,h,f,v,20,b[27]),f=d(f,m,g,h,D,5,b[28]),h=d(h,f,
	      m,g,j,9,b[29]),g=d(g,h,f,m,w,14,b[30]),m=d(m,g,h,f,u,20,b[31]),f=l(f,m,g,h,r,4,b[32]),h=l(h,f,m,g,v,11,b[33]),g=l(g,h,f,m,C,16,b[34]),m=l(m,g,h,f,E,23,b[35]),f=l(f,m,g,h,e,4,b[36]),h=l(h,f,m,g,z,11,b[37]),g=l(g,h,f,m,w,16,b[38]),m=l(m,g,h,f,B,23,b[39]),f=l(f,m,g,h,D,4,b[40]),h=l(h,f,m,g,c,11,b[41]),g=l(g,h,f,m,k,16,b[42]),m=l(m,g,h,f,t,23,b[43]),f=l(f,m,g,h,A,4,b[44]),h=l(h,f,m,g,u,11,b[45]),g=l(g,h,f,m,x,16,b[46]),m=l(m,g,h,f,j,23,b[47]),f=s(f,m,g,h,c,6,b[48]),h=s(h,f,m,g,w,10,b[49]),g=s(g,h,f,m,
	      E,15,b[50]),m=s(m,g,h,f,r,21,b[51]),f=s(f,m,g,h,u,6,b[52]),h=s(h,f,m,g,k,10,b[53]),g=s(g,h,f,m,B,15,b[54]),m=s(m,g,h,f,e,21,b[55]),f=s(f,m,g,h,v,6,b[56]),h=s(h,f,m,g,x,10,b[57]),g=s(g,h,f,m,t,15,b[58]),m=s(m,g,h,f,D,21,b[59]),f=s(f,m,g,h,z,6,b[60]),h=s(h,f,m,g,C,10,b[61]),g=s(g,h,f,m,j,15,b[62]),m=s(m,g,h,f,A,21,b[63]);a[0]=a[0]+f|0;a[1]=a[1]+m|0;a[2]=a[2]+g|0;a[3]=a[3]+h|0},_doFinalize:function(){var b=this._data,n=b.words,a=8*this._nDataBytes,c=8*b.sigBytes;n[c>>>5]|=128<<24-c%32;var e=u.floor(a/
	    4294967296);n[(c+64>>>9<<4)+15]=(e<<8|e>>>24)&16711935|(e<<24|e>>>8)&4278255360;n[(c+64>>>9<<4)+14]=(a<<8|a>>>24)&16711935|(a<<24|a>>>8)&4278255360;b.sigBytes=4*(n.length+1);this._process();b=this._hash;n=b.words;for(a=0;4>a;a++)c=n[a],n[a]=(c<<8|c>>>24)&16711935|(c<<24|c>>>8)&4278255360;return b},clone:function(){var b=v.clone.call(this);b._hash=this._hash.clone();return b}});t.MD5=v._createHelper(r);t.HmacMD5=v._createHmacHelper(r)})(Math);
	(function(){var u=CryptoJS,p=u.lib,d=p.Base,l=p.WordArray,p=u.algo,s=p.EvpKDF=d.extend({cfg:d.extend({keySize:4,hasher:p.MD5,iterations:1}),init:function(d){this.cfg=this.cfg.extend(d)},compute:function(d,r){for(var p=this.cfg,s=p.hasher.create(),b=l.create(),u=b.words,q=p.keySize,p=p.iterations;u.length<q;){n&&s.update(n);var n=s.update(d).finalize(r);s.reset();for(var a=1;a<p;a++)n=s.finalize(n),s.reset();b.concat(n)}b.sigBytes=4*q;return b}});u.EvpKDF=function(d,l,p){return s.create(p).compute(d,
	  l)}})();

	// Cipher
	CryptoJS.lib.Cipher||function(u){var p=CryptoJS,d=p.lib,l=d.Base,s=d.WordArray,t=d.BufferedBlockAlgorithm,r=p.enc.Base64,w=p.algo.EvpKDF,v=d.Cipher=t.extend({cfg:l.extend(),createEncryptor:function(e,a){return this.create(this._ENC_XFORM_MODE,e,a)},createDecryptor:function(e,a){return this.create(this._DEC_XFORM_MODE,e,a)},init:function(e,a,b){this.cfg=this.cfg.extend(b);this._xformMode=e;this._key=a;this.reset()},reset:function(){t.reset.call(this);this._doReset()},process:function(e){this._append(e);return this._process()},
	  finalize:function(e){e&&this._append(e);return this._doFinalize()},keySize:4,ivSize:4,_ENC_XFORM_MODE:1,_DEC_XFORM_MODE:2,_createHelper:function(e){return{encrypt:function(b,k,d){return("string"==typeof k?c:a).encrypt(e,b,k,d)},decrypt:function(b,k,d){return("string"==typeof k?c:a).decrypt(e,b,k,d)}}}});d.StreamCipher=v.extend({_doFinalize:function(){return this._process(!0)},blockSize:1});var b=p.mode={},x=function(e,a,b){var c=this._iv;c?this._iv=u:c=this._prevBlock;for(var d=0;d<b;d++)e[a+d]^=
	  c[d]},q=(d.BlockCipherMode=l.extend({createEncryptor:function(e,a){return this.Encryptor.create(e,a)},createDecryptor:function(e,a){return this.Decryptor.create(e,a)},init:function(e,a){this._cipher=e;this._iv=a}})).extend();q.Encryptor=q.extend({processBlock:function(e,a){var b=this._cipher,c=b.blockSize;x.call(this,e,a,c);b.encryptBlock(e,a);this._prevBlock=e.slice(a,a+c)}});q.Decryptor=q.extend({processBlock:function(e,a){var b=this._cipher,c=b.blockSize,d=e.slice(a,a+c);b.decryptBlock(e,a);x.call(this,
	  e,a,c);this._prevBlock=d}});b=b.CBC=q;q=(p.pad={}).Pkcs7={pad:function(a,b){for(var c=4*b,c=c-a.sigBytes%c,d=c<<24|c<<16|c<<8|c,l=[],n=0;n<c;n+=4)l.push(d);c=s.create(l,c);a.concat(c)},unpad:function(a){a.sigBytes-=a.words[a.sigBytes-1>>>2]&255}};d.BlockCipher=v.extend({cfg:v.cfg.extend({mode:b,padding:q}),reset:function(){v.reset.call(this);var a=this.cfg,b=a.iv,a=a.mode;if(this._xformMode==this._ENC_XFORM_MODE)var c=a.createEncryptor;else c=a.createDecryptor,this._minBufferSize=1;this._mode=c.call(a,
	  this,b&&b.words)},_doProcessBlock:function(a,b){this._mode.processBlock(a,b)},_doFinalize:function(){var a=this.cfg.padding;if(this._xformMode==this._ENC_XFORM_MODE){a.pad(this._data,this.blockSize);var b=this._process(!0)}else b=this._process(!0),a.unpad(b);return b},blockSize:4});var n=d.CipherParams=l.extend({init:function(a){this.mixIn(a)},toString:function(a){return(a||this.formatter).stringify(this)}}),b=(p.format={}).OpenSSL={stringify:function(a){var b=a.ciphertext;a=a.salt;return(a?s.create([1398893684,
	  1701076831]).concat(a).concat(b):b).toString(r)},parse:function(a){a=r.parse(a);var b=a.words;if(1398893684==b[0]&&1701076831==b[1]){var c=s.create(b.slice(2,4));b.splice(0,4);a.sigBytes-=16}return n.create({ciphertext:a,salt:c})}},a=d.SerializableCipher=l.extend({cfg:l.extend({format:b}),encrypt:function(a,b,c,d){d=this.cfg.extend(d);var l=a.createEncryptor(c,d);b=l.finalize(b);l=l.cfg;return n.create({ciphertext:b,key:c,iv:l.iv,algorithm:a,mode:l.mode,padding:l.padding,blockSize:a.blockSize,formatter:d.format})},
	  decrypt:function(a,b,c,d){d=this.cfg.extend(d);b=this._parse(b,d.format);return a.createDecryptor(c,d).finalize(b.ciphertext)},_parse:function(a,b){return"string"==typeof a?b.parse(a,this):a}}),p=(p.kdf={}).OpenSSL={execute:function(a,b,c,d){d||(d=s.random(8));a=w.create({keySize:b+c}).compute(a,d);c=s.create(a.words.slice(b),4*c);a.sigBytes=4*b;return n.create({key:a,iv:c,salt:d})}},c=d.PasswordBasedCipher=a.extend({cfg:a.cfg.extend({kdf:p}),encrypt:function(b,c,d,l){l=this.cfg.extend(l);d=l.kdf.execute(d,
	  b.keySize,b.ivSize);l.iv=d.iv;b=a.encrypt.call(this,b,c,d.key,l);b.mixIn(d);return b},decrypt:function(b,c,d,l){l=this.cfg.extend(l);c=this._parse(c,l.format);d=l.kdf.execute(d,b.keySize,b.ivSize,c.salt);l.iv=d.iv;return a.decrypt.call(this,b,c,d.key,l)}})}();

	// AES
	(function(){for(var u=CryptoJS,p=u.lib.BlockCipher,d=u.algo,l=[],s=[],t=[],r=[],w=[],v=[],b=[],x=[],q=[],n=[],a=[],c=0;256>c;c++)a[c]=128>c?c<<1:c<<1^283;for(var e=0,j=0,c=0;256>c;c++){var k=j^j<<1^j<<2^j<<3^j<<4,k=k>>>8^k&255^99;l[e]=k;s[k]=e;var z=a[e],F=a[z],G=a[F],y=257*a[k]^16843008*k;t[e]=y<<24|y>>>8;r[e]=y<<16|y>>>16;w[e]=y<<8|y>>>24;v[e]=y;y=16843009*G^65537*F^257*z^16843008*e;b[k]=y<<24|y>>>8;x[k]=y<<16|y>>>16;q[k]=y<<8|y>>>24;n[k]=y;e?(e=z^a[a[a[G^z]]],j^=a[a[j]]):e=j=1}var H=[0,1,2,4,8,
	  16,32,64,128,27,54],d=d.AES=p.extend({_doReset:function(){for(var a=this._key,c=a.words,d=a.sigBytes/4,a=4*((this._nRounds=d+6)+1),e=this._keySchedule=[],j=0;j<a;j++)if(j<d)e[j]=c[j];else{var k=e[j-1];j%d?6<d&&4==j%d&&(k=l[k>>>24]<<24|l[k>>>16&255]<<16|l[k>>>8&255]<<8|l[k&255]):(k=k<<8|k>>>24,k=l[k>>>24]<<24|l[k>>>16&255]<<16|l[k>>>8&255]<<8|l[k&255],k^=H[j/d|0]<<24);e[j]=e[j-d]^k}c=this._invKeySchedule=[];for(d=0;d<a;d++)j=a-d,k=d%4?e[j]:e[j-4],c[d]=4>d||4>=j?k:b[l[k>>>24]]^x[l[k>>>16&255]]^q[l[k>>>
	8&255]]^n[l[k&255]]},encryptBlock:function(a,b){this._doCryptBlock(a,b,this._keySchedule,t,r,w,v,l)},decryptBlock:function(a,c){var d=a[c+1];a[c+1]=a[c+3];a[c+3]=d;this._doCryptBlock(a,c,this._invKeySchedule,b,x,q,n,s);d=a[c+1];a[c+1]=a[c+3];a[c+3]=d},_doCryptBlock:function(a,b,c,d,e,j,l,f){for(var m=this._nRounds,g=a[b]^c[0],h=a[b+1]^c[1],k=a[b+2]^c[2],n=a[b+3]^c[3],p=4,r=1;r<m;r++)var q=d[g>>>24]^e[h>>>16&255]^j[k>>>8&255]^l[n&255]^c[p++],s=d[h>>>24]^e[k>>>16&255]^j[n>>>8&255]^l[g&255]^c[p++],t=
	  d[k>>>24]^e[n>>>16&255]^j[g>>>8&255]^l[h&255]^c[p++],n=d[n>>>24]^e[g>>>16&255]^j[h>>>8&255]^l[k&255]^c[p++],g=q,h=s,k=t;q=(f[g>>>24]<<24|f[h>>>16&255]<<16|f[k>>>8&255]<<8|f[n&255])^c[p++];s=(f[h>>>24]<<24|f[k>>>16&255]<<16|f[n>>>8&255]<<8|f[g&255])^c[p++];t=(f[k>>>24]<<24|f[n>>>16&255]<<16|f[g>>>8&255]<<8|f[h&255])^c[p++];n=(f[n>>>24]<<24|f[g>>>16&255]<<16|f[h>>>8&255]<<8|f[k&255])^c[p++];a[b]=q;a[b+1]=s;a[b+2]=t;a[b+3]=n},keySize:8});u.AES=p._createHelper(d)})();

	// Mode ECB
	CryptoJS.mode.ECB = (function () {
	  var ECB = CryptoJS.lib.BlockCipherMode.extend();

	  ECB.Encryptor = ECB.extend({
	    processBlock: function (words, offset) {
	      this._cipher.encryptBlock(words, offset);
	    }
	  });

	  ECB.Decryptor = ECB.extend({
	    processBlock: function (words, offset) {
	      this._cipher.decryptBlock(words, offset);
	    }
	  });

	  return ECB;
	}());

	module.exports = CryptoJS;


/***/ },
/* 4 */
/***/ function(module, exports) {

	module.exports = {
		"name": "pubnub",
		"preferGlobal": false,
		"version": "3.14.1",
		"author": "PubNub <support@pubnub.com>",
		"description": "Publish & Subscribe Real-time Messaging with PubNub",
		"contributors": [
			{
				"name": "Stephen Blum",
				"email": "stephen@pubnub.com"
			}
		],
		"bin": {},
		"scripts": {
			"test": "grunt test --force"
		},
		"main": "./node.js/pubnub.js",
		"browser": "./modern/dist/pubnub.js",
		"repository": {
			"type": "git",
			"url": "git://github.com/pubnub/javascript.git"
		},
		"keywords": [
			"cloud",
			"publish",
			"subscribe",
			"websockets",
			"comet",
			"bosh",
			"xmpp",
			"real-time",
			"messaging"
		],
		"dependencies": {
			"agentkeepalive": "~0.2",
			"lodash": "^4.1.0",
			"uuid": "^2.0.1"
		},
		"noAnalyze": false,
		"devDependencies": {
			"babel-core": "^6.6.5",
			"babel-eslint": "5.0.0",
			"babel-plugin-transform-class-properties": "^6.6.0",
			"babel-plugin-transform-flow-strip-types": "^6.6.5",
			"babel-preset-es2015": "^6.6.0",
			"chai": "3.5.0",
			"eslint": "2.2.0",
			"eslint-config-airbnb": "6.0.2",
			"eslint-plugin-flowtype": "2.1.0",
			"eslint-plugin-mocha": "2.0.0",
			"eslint-plugin-react": "4.1.0",
			"flow-bin": "^0.22.1",
			"grunt": "0.4.5",
			"grunt-babel": "6.0.0",
			"grunt-contrib-clean": "1.0.0",
			"grunt-contrib-copy": "^1.0.0",
			"grunt-contrib-uglify": "^1.0.0",
			"grunt-env": "0.4.4",
			"grunt-eslint": "18.0.0",
			"grunt-flow": "1.0.3",
			"grunt-karma": "0.12.1",
			"grunt-mocha-istanbul": "3.0.1",
			"grunt-text-replace": "0.4.0",
			"grunt-webpack": "1.0.11",
			"imports-loader": "0.6.5",
			"isparta": "4.0.0",
			"json-loader": "0.5.4",
			"karma": "0.13.21",
			"karma-chai": "0.1.0",
			"karma-mocha": "^0.2.2",
			"karma-phantomjs-launcher": "1.0.0",
			"karma-spec-reporter": "0.0.24",
			"load-grunt-tasks": "^3.4.1",
			"mocha": "2.4.5",
			"nock": "1.1.0",
			"node-uuid": "1.4.7",
			"nodeunit": "0.9.0",
			"phantomjs-prebuilt": "2.1.4",
			"proxyquire": "1.7.4",
			"sinon": "^1.17.3",
			"uglify-js": "^2.6.2",
			"underscore": "1.7.0",
			"webpack": "^1.12.14",
			"webpack-dev-server": "1.14.1"
		},
		"bundleDependencies": [],
		"license": "MIT",
		"engine": {
			"node": ">=0.8"
		},
		"files": [
			"core",
			"node.js",
			"modern",
			"CHANGELOG",
			"FUTURE.md",
			"LICENSE",
			"README.md"
		]
	};

/***/ },
/* 5 */
/***/ function(module, exports, __webpack_require__) {

	'use strict';

	var _typeof = typeof Symbol === "function" && typeof Symbol.iterator === "symbol" ? function (obj) { return typeof obj; } : function (obj) { return obj && typeof Symbol === "function" && obj.constructor === Symbol ? "symbol" : typeof obj; };

	/* eslint camelcase: 0, no-use-before-define: 0, no-unused-expressions: 0  */
	/* eslint eqeqeq: 0, one-var: 0 */
	/* eslint no-redeclare: 0 */
	/* eslint guard-for-in: 0 */
	/* eslint block-scoped-var: 0 space-return-throw-case: 0, no-unused-vars: 0 */

	var _uuid = __webpack_require__(6);

	var _uuid2 = _interopRequireDefault(_uuid);

	var _networking = __webpack_require__(8);

	var _networking2 = _interopRequireDefault(_networking);

	var _keychain = __webpack_require__(9);

	var _keychain2 = _interopRequireDefault(_keychain);

	var _config = __webpack_require__(46);

	var _config2 = _interopRequireDefault(_config);

	var _responders = __webpack_require__(47);

	var _responders2 = _interopRequireDefault(_responders);

	var _time = __webpack_require__(53);

	var _time2 = _interopRequireDefault(_time);

	var _presence = __webpack_require__(54);

	var _presence2 = _interopRequireDefault(_presence);

	function _interopRequireDefault(obj) { return obj && obj.__esModule ? obj : { default: obj }; }

	var packageJSON = __webpack_require__(4);
	var defaultConfiguration = __webpack_require__(45);
	var utils = __webpack_require__(44);

	var NOW = 1;
	var READY = false;
	var READY_BUFFER = [];
	var PRESENCE_SUFFIX = '-pnpres';
	var DEF_WINDOWING = 10; // MILLISECONDS.
	var DEF_TIMEOUT = 15000; // MILLISECONDS.
	var DEF_SUB_TIMEOUT = 310; // SECONDS.
	var DEF_KEEPALIVE = 60; // SECONDS (FOR TIMESYNC).
	var SECOND = 1000; // A THOUSAND MILLISECONDS.
	var PRESENCE_HB_THRESHOLD = 5;
	var PRESENCE_HB_DEFAULT = 30;
	var SDK_VER = packageJSON.version;

	/**
	 * UTILITIES
	 */
	function unique() {
	  return 'x' + ++NOW + '' + +new Date();
	}

	/**
	 * Generate Subscription Channel List
	 * ==================================
	 * generate_channel_list(channels_object);
	 */
	function generate_channel_list(channels, nopresence) {
	  var list = [];
	  utils.each(channels, function (channel, status) {
	    if (nopresence) {
	      if (channel.search('-pnpres') < 0) {
	        if (status.subscribed) list.push(channel);
	      }
	    } else {
	      if (status.subscribed) list.push(channel);
	    }
	  });
	  return list.sort();
	}

	/**
	 * Generate Subscription Channel Groups List
	 * ==================================
	 * generate_channel_group_list(channels_groups object);
	 */
	function generate_channel_group_list(channel_groups, nopresence) {
	  var list = [];
	  utils.each(channel_groups, function (channel_group, status) {
	    if (nopresence) {
	      if (channel_group.search('-pnpres') < 0) {
	        if (status.subscribed) list.push(channel_group);
	      }
	    } else {
	      if (status.subscribed) list.push(channel_group);
	    }
	  });
	  return list.sort();
	}

	// PUBNUB READY TO CONNECT
	function ready() {
	  if (READY) return;
	  READY = 1;
	  utils.each(READY_BUFFER, function (connect) {
	    connect();
	  });
	}

	function PNmessage(args) {
	  var msg = args || { apns: {} };

	  msg['getPubnubMessage'] = function () {
	    var m = {};

	    if (Object.keys(msg['apns']).length) {
	      m['pn_apns'] = {
	        aps: {
	          alert: msg['apns']['alert'],
	          badge: msg['apns']['badge']
	        }
	      };
	      for (var k in msg['apns']) {
	        m['pn_apns'][k] = msg['apns'][k];
	      }
	      var exclude1 = ['badge', 'alert'];
	      for (var k in exclude1) {
	        delete m['pn_apns'][exclude1[k]];
	      }
	    }

	    if (msg['gcm']) {
	      m['pn_gcm'] = {
	        data: msg['gcm']
	      };
	    }

	    for (var k in msg) {
	      m[k] = msg[k];
	    }
	    var exclude = ['apns', 'gcm', 'publish', 'channel', 'callback', 'error'];
	    for (var k in exclude) {
	      delete m[exclude[k]];
	    }

	    return m;
	  };
	  msg['publish'] = function () {
	    var m = msg.getPubnubMessage();

	    if (msg['pubnub'] && msg['channel']) {
	      msg['pubnub'].publish({
	        message: m,
	        channel: msg['channel'],
	        callback: msg['callback'],
	        error: msg['error']
	      });
	    }
	  };
	  return msg;
	}

	function PN_API(setup) {
	  var jsonp_cb = setup.jsonp_cb || function () {
	    return 0;
	  };
	  var xdr = setup.xdr;

	  var db = setup.db || { get: function get() {}, set: function set() {} };
	  var _error = setup.error || function () {};

	  var keychain = new _keychain2.default().setInstanceId(_uuid2.default.v4()).setAuthKey(setup.auth_key || '').setSecretKey(setup.secret_key || '').setSubscribeKey(setup.subscribe_key).setPublishKey(setup.publish_key).setCipherKey(setup.cipher_key);

	  keychain.setUUID(setup.uuid || !setup.unique_uuid && db.get(keychain.getSubscribeKey() + 'uuid') || _uuid2.default.v4());

	  // write the new key to storage
	  db.set(keychain.getSubscribeKey() + 'uuid', keychain.getUUID());

	  var config = new _config2.default().setRequestIdConfig(setup.use_request_id || false).setInstanceIdConfig(setup.instance_id || false);

	  var networking = new _networking2.default(setup.xdr, keychain, setup.ssl, setup.origin).setCoreParams(setup.params || {});

	  // initalize the endpoints
	  var timeEndpoint = new _time2.default({ keychain: keychain, config: config, networking: networking, jsonp_cb: jsonp_cb });
	  var presenceEndpoints = new _presence2.default({ keychain: keychain, config: config, networking: networking, jsonp_cb: jsonp_cb, error: _error });

	  var SUB_WINDOWING = +setup['windowing'] || DEF_WINDOWING;
	  var SUB_TIMEOUT = (+setup['timeout'] || DEF_SUB_TIMEOUT) * SECOND;
	  var KEEPALIVE = (+setup['keepalive'] || DEF_KEEPALIVE) * SECOND;
	  var TIME_CHECK = setup['timecheck'] || 0;
	  var NOLEAVE = setup['noleave'] || 0;
	  var hmac_SHA256 = setup['hmac_SHA256'];
	  var SSL = setup['ssl'] ? 's' : '';
	  var CONNECT = function CONNECT() {};
	  var PUB_QUEUE = [];
	  var CLOAK = true;
	  var TIME_DRIFT = 0;
	  var SUB_CALLBACK = 0;
	  var SUB_CHANNEL = 0;
	  var SUB_RECEIVER = 0;
	  var SUB_RESTORE = setup['restore'] || 0;
	  var SUB_BUFF_WAIT = 0;
	  var TIMETOKEN = 0;
	  var RESUMED = false;
	  var CHANNELS = {};
	  var CHANNEL_GROUPS = {};
	  var SUB_ERROR = function SUB_ERROR() {};
	  var STATE = {};
	  var PRESENCE_HB_TIMEOUT = null;
	  var PRESENCE_HB = validate_presence_heartbeat(setup['heartbeat'] || setup['pnexpires'] || 0, setup['error']);
	  var PRESENCE_HB_INTERVAL = setup['heartbeat_interval'] || PRESENCE_HB / 2 - 1;
	  var PRESENCE_HB_RUNNING = false;
	  var NO_WAIT_FOR_PENDING = setup['no_wait_for_pending'];
	  var COMPATIBLE_35 = setup['compatible_3.5'] || false;
	  var _is_online = setup['_is_online'] || function () {
	    return 1;
	  };
	  var _shutdown = setup['shutdown'];
	  var use_send_beacon = typeof setup['use_send_beacon'] != 'undefined' ? setup['use_send_beacon'] : true;
	  var sendBeacon = use_send_beacon ? setup['sendBeacon'] : null;
	  var _poll_timer;
	  var _poll_timer2;

	  if (PRESENCE_HB === 2) PRESENCE_HB_INTERVAL = 1;

	  var crypto_obj = setup['crypto_obj'] || {
	    encrypt: function encrypt(a, key) {
	      return a;
	    },
	    decrypt: function decrypt(b, key) {
	      return b;
	    }
	  };

	  function _object_to_key_list(o) {
	    var l = [];
	    utils.each(o, function (key, value) {
	      l.push(key);
	    });
	    return l;
	  }

	  function _object_to_key_list_sorted(o) {
	    return _object_to_key_list(o).sort();
	  }

	  function _get_pam_sign_input_from_params(params) {
	    var si = '';
	    var l = _object_to_key_list_sorted(params);

	    for (var i in l) {
	      var k = l[i];
	      si += k + '=' + utils.pamEncode(params[k]);
	      if (i != l.length - 1) si += '&';
	    }
	    return si;
	  }

	  function validate_presence_heartbeat(heartbeat, cur_heartbeat, error) {
	    var err = false;

	    if (typeof heartbeat === 'undefined') {
	      return cur_heartbeat;
	    }

	    if (typeof heartbeat === 'number') {
	      if (heartbeat > PRESENCE_HB_THRESHOLD || heartbeat == 0) {
	        err = false;
	      } else {
	        err = true;
	      }
	    } else if (typeof heartbeat === 'boolean') {
	      if (!heartbeat) {
	        return 0;
	      } else {
	        return PRESENCE_HB_DEFAULT;
	      }
	    } else {
	      err = true;
	    }

	    if (err) {
	      error && error('Presence Heartbeat value invalid. Valid range ( x > ' + PRESENCE_HB_THRESHOLD + ' or x = 0). Current Value : ' + (cur_heartbeat || PRESENCE_HB_THRESHOLD));
	      return cur_heartbeat || PRESENCE_HB_THRESHOLD;
	    } else return heartbeat;
	  }

	  function encrypt(input, key) {
	    return crypto_obj['encrypt'](input, key || keychain.getCipherKey()) || input;
	  }

	  function decrypt(input, key) {
	    return crypto_obj['decrypt'](input, key || keychain.getCipherKey()) || crypto_obj['decrypt'](input, keychain.getCipherKey()) || input;
	  }

	  function error_common(message, callback) {
	    callback && callback({ error: message || 'error occurred' });
	    _error && _error(message);
	  }

	  function _presence_heartbeat() {
	    clearTimeout(PRESENCE_HB_TIMEOUT);

	    if (!PRESENCE_HB_INTERVAL || PRESENCE_HB_INTERVAL >= 500 || PRESENCE_HB_INTERVAL < 1 || !generate_channel_list(CHANNELS, true).length && !generate_channel_group_list(CHANNEL_GROUPS, true).length) {
	      PRESENCE_HB_RUNNING = false;
	      return;
	    }

	    PRESENCE_HB_RUNNING = true;
	    SELF['presence_heartbeat']({
	      callback: function callback(r) {
	        PRESENCE_HB_TIMEOUT = utils.timeout(_presence_heartbeat, PRESENCE_HB_INTERVAL * SECOND);
	      },
	      error: function error(e) {
	        _error && _error('Presence Heartbeat unable to reach Pubnub servers.' + JSON.stringify(e));
	        PRESENCE_HB_TIMEOUT = utils.timeout(_presence_heartbeat, PRESENCE_HB_INTERVAL * SECOND);
	      }
	    });
	  }

	  function start_presence_heartbeat() {
	    !PRESENCE_HB_RUNNING && _presence_heartbeat();
	  }

	  function _publish(next) {
	    if (NO_WAIT_FOR_PENDING) {
	      if (!PUB_QUEUE.length) return;
	    } else {
	      if (next) PUB_QUEUE.sending = 0;
	      if (PUB_QUEUE.sending || !PUB_QUEUE.length) return;
	      PUB_QUEUE.sending = 1;
	    }

	    xdr(PUB_QUEUE.shift());
	  }

	  function each_channel_group(callback) {
	    var count = 0;

	    utils.each(generate_channel_group_list(CHANNEL_GROUPS), function (channel_group) {
	      var chang = CHANNEL_GROUPS[channel_group];

	      if (!chang) return;

	      count++;
	      (callback || function () {})(chang);
	    });

	    return count;
	  }

	  function each_channel(callback) {
	    var count = 0;

	    utils.each(generate_channel_list(CHANNELS), function (channel) {
	      var chan = CHANNELS[channel];

	      if (!chan) return;

	      count++;
	      (callback || function () {})(chan);
	    });

	    return count;
	  }

	  function CR(args, callback, url1, data) {
	    var callback = args['callback'] || callback;
	    var err = args['error'] || _error;
	    var jsonp = jsonp_cb();

	    data = data || {};

	    if (!data['auth']) {
	      data['auth'] = args['auth_key'] || keychain.getAuthKey();
	    }

	    var url = [networking.getStandardOrigin(), 'v1', 'channel-registration', 'sub-key', keychain.getSubscribeKey()];

	    url.push.apply(url, url1);

	    if (jsonp) data['callback'] = jsonp;

	    xdr({
	      callback: jsonp,
	      data: networking.prepareParams(data),
	      success: function success(response) {
	        _responders2.default.callback(response, callback, err);
	      },
	      fail: function fail(response) {
	        _responders2.default.error(response, err);
	      },
	      url: url
	    });
	  }

	  // Announce Leave Event
	  var SELF = {
	    LEAVE: function LEAVE(channel, blocking, auth_key, callback, error) {
	      var data = { uuid: keychain.getUUID(), auth: auth_key || keychain.getAuthKey() };
	      var origin = networking.nextOrigin(false);
	      var callback = callback || function () {};
	      var err = error || function () {};
	      var url;
	      var params;
	      var jsonp = jsonp_cb();

	      // Prevent Leaving a Presence Channel
	      if (channel.indexOf(PRESENCE_SUFFIX) > 0) return true;

	      if (COMPATIBLE_35) {
	        if (!SSL) return false;
	        if (jsonp == '0') return false;
	      }

	      if (NOLEAVE) return false;

	      if (jsonp != '0') data['callback'] = jsonp;

	      if (config.isInstanceIdEnabled()) {
	        data['instanceid'] = keychain.getInstanceId();
	      }

	      url = [origin, 'v2', 'presence', 'sub_key', keychain.getSubscribeKey(), 'channel', utils.encode(channel), 'leave'];

	      params = networking.prepareParams(data);

	      if (sendBeacon) {
	        var url_string = utils.buildURL(url, params);
	        if (sendBeacon(url_string)) {
	          callback && callback({ status: 200, action: 'leave', message: 'OK', service: 'Presence' });
	          return true;
	        }
	      }

	      xdr({
	        blocking: blocking || SSL,
	        callback: jsonp,
	        data: params,
	        success: function success(response) {
	          _responders2.default.callback(response, callback, err);
	        },
	        fail: function fail(response) {
	          _responders2.default.error(response, err);
	        },
	        url: url
	      });
	      return true;
	    },

	    LEAVE_GROUP: function LEAVE_GROUP(channel_group, blocking, auth_key, callback, error) {
	      var data = { uuid: keychain.getUUID(), auth: auth_key || keychain.getAuthKey() };
	      var origin = networking.nextOrigin(false);
	      var url;
	      var params;
	      var callback = callback || function () {};
	      var err = error || function () {};
	      var jsonp = jsonp_cb();

	      // Prevent Leaving a Presence Channel Group
	      if (channel_group.indexOf(PRESENCE_SUFFIX) > 0) return true;

	      if (COMPATIBLE_35) {
	        if (!SSL) return false;
	        if (jsonp == '0') return false;
	      }

	      if (NOLEAVE) return false;

	      if (jsonp != '0') data['callback'] = jsonp;

	      if (channel_group && channel_group.length > 0) data['channel-group'] = channel_group;

	      if (config.isInstanceIdEnabled()) {
	        data['instanceid'] = keychain.getInstanceId();
	      }

	      url = [origin, 'v2', 'presence', 'sub_key', keychain.getSubscribeKey(), 'channel', utils.encode(','), 'leave'];

	      params = networking.prepareParams(data);

	      if (sendBeacon) {
	        var url_string = utils.buildURL(url, params);
	        if (sendBeacon(url_string)) {
	          callback && callback({ status: 200, action: 'leave', message: 'OK', service: 'Presence' });
	          return true;
	        }
	      }

	      xdr({
	        blocking: blocking || SSL,
	        callback: jsonp,
	        data: params,
	        success: function success(response) {
	          _responders2.default.callback(response, callback, err);
	        },
	        fail: function fail(response) {
	          _responders2.default.error(response, err);
	        },
	        url: url
	      });
	      return true;
	    },

	    set_resumed: function set_resumed(resumed) {
	      RESUMED = resumed;
	    },

	    get_cipher_key: function get_cipher_key() {
	      return keychain.getCipherKey();
	    },

	    set_cipher_key: function set_cipher_key(key) {
	      keychain.setCipherKey(key);
	    },

	    raw_encrypt: function raw_encrypt(input, key) {
	      return encrypt(input, key);
	    },

	    raw_decrypt: function raw_decrypt(input, key) {
	      return decrypt(input, key);
	    },

	    get_heartbeat: function get_heartbeat() {
	      return PRESENCE_HB;
	    },

	    set_heartbeat: function set_heartbeat(heartbeat, heartbeat_interval) {
	      PRESENCE_HB = validate_presence_heartbeat(heartbeat, PRESENCE_HB, _error);
	      PRESENCE_HB_INTERVAL = heartbeat_interval || PRESENCE_HB / 2 - 1;
	      if (PRESENCE_HB == 2) {
	        PRESENCE_HB_INTERVAL = 1;
	      }
	      CONNECT();
	      _presence_heartbeat();
	    },

	    get_heartbeat_interval: function get_heartbeat_interval() {
	      return PRESENCE_HB_INTERVAL;
	    },

	    set_heartbeat_interval: function set_heartbeat_interval(heartbeat_interval) {
	      PRESENCE_HB_INTERVAL = heartbeat_interval;
	      _presence_heartbeat();
	    },

	    get_version: function get_version() {
	      return SDK_VER;
	    },

	    getGcmMessageObject: function getGcmMessageObject(obj) {
	      return {
	        data: obj
	      };
	    },

	    getApnsMessageObject: function getApnsMessageObject(obj) {
	      var x = {
	        aps: { badge: 1, alert: '' }
	      };
	      for (var k in obj) {
	        k[x] = obj[k];
	      }
	      return x;
	    },

	    _add_param: function _add_param(key, val) {
	      networking.addCoreParam(key, val);
	    },

	    channel_group: function channel_group(args, callback) {
	      var ns_ch = args['channel_group'];
	      var callback = callback || args['callback'];
	      var channels = args['channels'] || args['channel'];
	      var cloak = args['cloak'];
	      var namespace;
	      var channel_group;
	      var url = [];
	      var data = {};
	      var mode = args['mode'] || 'add';

	      if (ns_ch) {
	        var ns_ch_a = ns_ch.split(':');

	        if (ns_ch_a.length > 1) {
	          namespace = ns_ch_a[0] === '*' ? null : ns_ch_a[0];

	          channel_group = ns_ch_a[1];
	        } else {
	          channel_group = ns_ch_a[0];
	        }
	      }

	      namespace && url.push('namespace') && url.push(utils.encode(namespace));

	      url.push('channel-group');

	      if (channel_group && channel_group !== '*') {
	        url.push(channel_group);
	      }

	      if (channels) {
	        if (utils.isArray(channels)) {
	          channels = channels.join(',');
	        }
	        data[mode] = channels;
	        data['cloak'] = CLOAK ? 'true' : 'false';
	      } else {
	        if (mode === 'remove') url.push('remove');
	      }

	      if (typeof cloak != 'undefined') data['cloak'] = cloak ? 'true' : 'false';

	      CR(args, callback, url, data);
	    },

	    channel_group_list_groups: function channel_group_list_groups(args, callback) {
	      var namespace;

	      namespace = args['namespace'] || args['ns'] || args['channel_group'] || null;
	      if (namespace) {
	        args['channel_group'] = namespace + ':*';
	      }

	      SELF['channel_group'](args, callback);
	    },

	    channel_group_list_channels: function channel_group_list_channels(args, callback) {
	      if (!args['channel_group']) return _error('Missing Channel Group');
	      SELF['channel_group'](args, callback);
	    },

	    channel_group_remove_channel: function channel_group_remove_channel(args, callback) {
	      if (!args['channel_group']) return _error('Missing Channel Group');
	      if (!args['channel'] && !args['channels']) return _error('Missing Channel');

	      args['mode'] = 'remove';
	      SELF['channel_group'](args, callback);
	    },

	    channel_group_remove_group: function channel_group_remove_group(args, callback) {
	      if (!args['channel_group']) return _error('Missing Channel Group');
	      if (args['channel']) return _error('Use channel_group_remove_channel if you want to remove a channel from a group.');

	      args['mode'] = 'remove';
	      SELF['channel_group'](args, callback);
	    },

	    channel_group_add_channel: function channel_group_add_channel(args, callback) {
	      if (!args['channel_group']) return _error('Missing Channel Group');
	      if (!args['channel'] && !args['channels']) return _error('Missing Channel');
	      SELF['channel_group'](args, callback);
	    },

	    channel_group_cloak: function channel_group_cloak(args, callback) {
	      if (typeof args['cloak'] == 'undefined') {
	        callback(CLOAK);
	        return;
	      }
	      CLOAK = args['cloak'];
	      SELF['channel_group'](args, callback);
	    },

	    channel_group_list_namespaces: function channel_group_list_namespaces(args, callback) {
	      var url = ['namespace'];
	      CR(args, callback, url);
	    },

	    channel_group_remove_namespace: function channel_group_remove_namespace(args, callback) {
	      var url = ['namespace', args['namespace'], 'remove'];
	      CR(args, callback, url);
	    },

	    /*
	     PUBNUB.history({
	     channel  : 'my_chat_channel',
	     limit    : 100,
	     callback : function(history) { }
	     });
	     */
	    history: function history(args, callback) {
	      var callback = args['callback'] || callback;
	      var count = args['count'] || args['limit'] || 100;
	      var reverse = args['reverse'] || 'false';
	      var err = args['error'] || function () {};
	      var auth_key = args['auth_key'] || keychain.getAuthKey();
	      var cipher_key = args['cipher_key'];
	      var channel = args['channel'];
	      var channel_group = args['channel_group'];
	      var start = args['start'];
	      var end = args['end'];
	      var include_token = args['include_token'];
	      var string_msg_token = args['string_message_token'] || false;
	      var params = {};
	      var jsonp = jsonp_cb();

	      // Make sure we have a Channel
	      if (!channel && !channel_group) return _error('Missing Channel');
	      if (!callback) return _error('Missing Callback');
	      if (!keychain.getSubscribeKey()) return _error('Missing Subscribe Key');

	      params['stringtoken'] = 'true';
	      params['count'] = count;
	      params['reverse'] = reverse;
	      params['auth'] = auth_key;

	      if (channel_group) {
	        params['channel-group'] = channel_group;
	        if (!channel) {
	          channel = ',';
	        }
	      }
	      if (jsonp) params['callback'] = jsonp;
	      if (start) params['start'] = start;
	      if (end) params['end'] = end;
	      if (include_token) params['include_token'] = 'true';
	      if (string_msg_token) params['string_message_token'] = 'true';

	      // Send Message
	      networking.fetchHistory(channel, {
	        callback: jsonp,
	        data: networking.prepareParams(params),
	        success: function success(response) {
	          if ((typeof response === 'undefined' ? 'undefined' : _typeof(response)) == 'object' && response['error']) {
	            err({ message: response['message'], payload: response['payload'] });
	            return;
	          }
	          var messages = response[0];
	          var decrypted_messages = [];
	          for (var a = 0; a < messages.length; a++) {
	            if (include_token) {
	              var new_message = decrypt(messages[a]['message'], cipher_key);
	              var timetoken = messages[a]['timetoken'];
	              try {
	                decrypted_messages.push({ message: JSON.parse(new_message), timetoken: timetoken });
	              } catch (e) {
	                decrypted_messages.push({ message: new_message, timetoken: timetoken });
	              }
	            } else {
	              var new_message = decrypt(messages[a], cipher_key);
	              try {
	                decrypted_messages.push(JSON.parse(new_message));
	              } catch (e) {
	                decrypted_messages.push(new_message);
	              }
	            }
	          }
	          callback([decrypted_messages, response[1], response[2]]);
	        },
	        fail: function fail(response) {
	          _responders2.default.error(response, err);
	        }
	      });
	    },

	    /*
	     PUBNUB.replay({
	     source      : 'my_channel',
	     destination : 'new_channel'
	     });
	     */
	    replay: function replay(args, callback) {
	      var callback = callback || args['callback'] || function () {};
	      var auth_key = args['auth_key'] || keychain.getAuthKey();
	      var source = args['source'];
	      var destination = args['destination'];
	      var err = args['error'] || args['error'] || function () {};
	      var stop = args['stop'];
	      var start = args['start'];
	      var end = args['end'];
	      var reverse = args['reverse'];
	      var limit = args['limit'];
	      var jsonp = jsonp_cb();
	      var data = {};
	      var url;

	      // Check User Input
	      if (!source) return _error('Missing Source Channel');
	      if (!destination) return _error('Missing Destination Channel');
	      if (!keychain.getPublishKey()) return _error('Missing Publish Key');
	      if (!keychain.getSubscribeKey()) return _error('Missing Subscribe Key');

	      // Setup URL Params
	      if (jsonp != '0') data['callback'] = jsonp;
	      if (stop) data['stop'] = 'all';
	      if (reverse) data['reverse'] = 'true';
	      if (start) data['start'] = start;
	      if (end) data['end'] = end;
	      if (limit) data['count'] = limit;

	      data['auth'] = auth_key;

	      // Start (or Stop) Replay!
	      networking.fetchReplay(source, destination, {
	        callback: jsonp,
	        success: function success(response) {
	          _responders2.default.callback(response, callback, err);
	        },
	        fail: function fail() {
	          callback([0, 'Disconnected']);
	        },
	        data: networking.prepareParams(data)
	      });
	    },

	    /*
	     PUBNUB.auth('AJFLKAJSDKLA');
	     */
	    auth: function auth(_auth) {
	      keychain.setAuthKey(_auth);
	      CONNECT();
	    },

	    /*
	     PUBNUB.time(function(time){ });
	     */
	    time: function time(callback) {
	      timeEndpoint.fetchTime(callback);
	    },

	    /*
	     PUBNUB.publish({
	     channel : 'my_chat_channel',
	     message : 'hello!'
	     });
	     */
	    publish: function publish(args, callback) {
	      var msg = args['message'];
	      if (!msg) return _error('Missing Message');

	      var callback = callback || args['callback'] || msg['callback'] || args['success'] || function () {};
	      var channel = args['channel'] || msg['channel'];
	      var auth_key = args['auth_key'] || keychain.getAuthKey();
	      var cipher_key = args['cipher_key'];
	      var err = args['error'] || msg['error'] || function () {};
	      var post = args['post'] || false;
	      var store = 'store_in_history' in args ? args['store_in_history'] : true;
	      var jsonp = jsonp_cb();
	      var add_msg = 'push';
	      var params = { uuid: keychain.getUUID(), auth: auth_key };
	      var url;

	      if (args['prepend']) add_msg = 'unshift';

	      if (!channel) return _error('Missing Channel');
	      if (!keychain.getPublishKey()) return _error('Missing Publish Key');
	      if (!keychain.getSubscribeKey()) return _error('Missing Subscribe Key');

	      if (msg['getPubnubMessage']) {
	        msg = msg['getPubnubMessage']();
	      }

	      // If trying to send Object
	      msg = JSON.stringify(encrypt(msg, cipher_key));

	      // Create URL
	      url = [networking.getStandardOrigin(), 'publish', keychain.getPublishKey(), keychain.getSubscribeKey(), 0, utils.encode(channel), jsonp, utils.encode(msg)];

	      if (!store) params['store'] = '0';

	      if (config.isInstanceIdEnabled()) {
	        params['instanceid'] = keychain.getInstanceId();
	      }

	      // Queue Message Send
	      PUB_QUEUE[add_msg]({
	        callback: jsonp,
	        url: url,
	        data: networking.prepareParams(params),
	        fail: function fail(response) {
	          _responders2.default.error(response, err);
	          _publish(1);
	        },
	        success: function success(response) {
	          _responders2.default.callback(response, callback, err);
	          _publish(1);
	        },
	        mode: post ? 'POST' : 'GET'
	      });

	      // Send Message
	      _publish();
	    },

	    /*
	     PUBNUB.unsubscribe({ channel : 'my_chat' });
	     */
	    unsubscribe: function unsubscribe(args, callback) {
	      var channelArg = args['channel'];
	      var channelGroupArg = args['channel_group'];
	      var auth_key = args['auth_key'] || keychain.getAuthKey();
	      var callback = callback || args['callback'] || function () {};
	      var err = args['error'] || function () {};

	      TIMETOKEN = 0;
	      SUB_RESTORE = 1; // REVISIT !!!!

	      if (!channelArg && !channelGroupArg) return _error('Missing Channel or Channel Group');
	      if (!keychain.getSubscribeKey()) return _error('Missing Subscribe Key');

	      if (channelArg) {
	        var channels = utils.isArray(channelArg) ? channelArg : ('' + channelArg).split(',');
	        var existingChannels = [];
	        var presenceChannels = [];

	        utils.each(channels, function (channel) {
	          if (CHANNELS[channel]) existingChannels.push(channel);
	        });

	        // if we do not have any channels to unsubscribe from, trigger a callback.
	        if (existingChannels.length == 0) {
	          callback({ action: 'leave' });
	          return;
	        }

	        // Prepare presence channels
	        utils.each(existingChannels, function (channel) {
	          presenceChannels.push(channel + PRESENCE_SUFFIX);
	        });

	        utils.each(existingChannels.concat(presenceChannels), function (channel) {
	          if (channel in CHANNELS) CHANNELS[channel] = 0;
	          if (channel in STATE) delete STATE[channel];
	        });

	        var CB_CALLED = true;
	        if (READY) {
	          CB_CALLED = SELF['LEAVE'](existingChannels.join(','), 0, auth_key, callback, err);
	        }
	        if (!CB_CALLED) callback({ action: 'leave' });
	      }

	      if (channelGroupArg) {
	        var channelGroups = utils.isArray(channelGroupArg) ? channelGroupArg : ('' + channelGroupArg).split(',');
	        var existingChannelGroups = [];
	        var presenceChannelGroups = [];

	        utils.each(channelGroups, function (channelGroup) {
	          if (CHANNEL_GROUPS[channelGroup]) existingChannelGroups.push(channelGroup);
	        });

	        // if we do not have any channel groups to unsubscribe from, trigger a callback.
	        if (existingChannelGroups.length == 0) {
	          callback({ action: 'leave' });
	          return;
	        }

	        // Prepare presence channels
	        utils.each(existingChannelGroups, function (channelGroup) {
	          presenceChannelGroups.push(channelGroup + PRESENCE_SUFFIX);
	        });

	        utils.each(existingChannelGroups.concat(presenceChannelGroups), function (channelGroup) {
	          if (channelGroup in CHANNEL_GROUPS) CHANNEL_GROUPS[channelGroup] = 0;
	          if (channelGroup in STATE) delete STATE[channelGroup];
	        });

	        var CB_CALLED = true;
	        if (READY) {
	          CB_CALLED = SELF['LEAVE_GROUP'](existingChannelGroups.join(','), 0, auth_key, callback, err);
	        }
	        if (!CB_CALLED) callback({ action: 'leave' });
	      }

	      // Reset Connection if Count Less
	      CONNECT();
	    },

	    /*
	     PUBNUB.subscribe({
	     channel  : 'my_chat'
	     callback : function(message) { }
	     });
	     */
	    subscribe: function subscribe(args, callback) {
	      var channel = args['channel'];
	      var channel_group = args['channel_group'];
	      var callback = callback || args['callback'];
	      var callback = callback || args['message'];
	      var connect = args['connect'] || function () {};
	      var reconnect = args['reconnect'] || function () {};
	      var disconnect = args['disconnect'] || function () {};
	      var SUB_ERROR = args['error'] || SUB_ERROR || function () {};
	      var idlecb = args['idle'] || function () {};
	      var presence = args['presence'] || 0;
	      var noheresync = args['noheresync'] || 0;
	      var backfill = args['backfill'] || 0;
	      var timetoken = args['timetoken'] || 0;
	      var sub_timeout = args['timeout'] || SUB_TIMEOUT;
	      var windowing = args['windowing'] || SUB_WINDOWING;
	      var state = args['state'];
	      var heartbeat = args['heartbeat'] || args['pnexpires'];
	      var heartbeat_interval = args['heartbeat_interval'];
	      var restore = args['restore'] || SUB_RESTORE;

	      keychain.setAuthKey(args['auth_key'] || keychain.getAuthKey());

	      // Restore Enabled?
	      SUB_RESTORE = restore;

	      // Always Reset the TT
	      TIMETOKEN = timetoken;

	      // Make sure we have a Channel
	      if (!channel && !channel_group) {
	        return _error('Missing Channel');
	      }

	      if (!callback) return _error('Missing Callback');
	      if (!keychain.getSubscribeKey()) return _error('Missing Subscribe Key');

	      if (heartbeat || heartbeat === 0 || heartbeat_interval || heartbeat_interval === 0) {
	        SELF['set_heartbeat'](heartbeat, heartbeat_interval);
	      }

	      // Setup Channel(s)
	      if (channel) {
	        utils.each((channel.join ? channel.join(',') : '' + channel).split(','), function (channel) {
	          var settings = CHANNELS[channel] || {};

	          // Store Channel State
	          CHANNELS[SUB_CHANNEL = channel] = {
	            name: channel,
	            connected: settings.connected,
	            disconnected: settings.disconnected,
	            subscribed: 1,
	            callback: SUB_CALLBACK = callback,
	            cipher_key: args['cipher_key'],
	            connect: connect,
	            disconnect: disconnect,
	            reconnect: reconnect
	          };

	          if (state) {
	            if (channel in state) {
	              STATE[channel] = state[channel];
	            } else {
	              STATE[channel] = state;
	            }
	          }

	          // Presence Enabled?
	          if (!presence) return;

	          // Subscribe Presence Channel
	          SELF['subscribe']({
	            channel: channel + PRESENCE_SUFFIX,
	            callback: presence,
	            restore: restore
	          });

	          // Presence Subscribed?
	          if (settings.subscribed) return;

	          // See Who's Here Now?
	          if (noheresync) return;
	          SELF['here_now']({
	            channel: channel,
	            data: networking.prepareParams({ uuid: keychain.getUUID(), auth: keychain.getAuthKey() }),
	            callback: function callback(here) {
	              utils.each('uuids' in here ? here['uuids'] : [], function (uid) {
	                presence({
	                  action: 'join',
	                  uuid: uid,
	                  timestamp: Math.floor(utils.rnow() / 1000),
	                  occupancy: here['occupancy'] || 1
	                }, here, channel);
	              });
	            }
	          });
	        });
	      }

	      // Setup Channel Groups
	      if (channel_group) {
	        utils.each((channel_group.join ? channel_group.join(',') : '' + channel_group).split(','), function (channel_group) {
	          var settings = CHANNEL_GROUPS[channel_group] || {};

	          CHANNEL_GROUPS[channel_group] = {
	            name: channel_group,
	            connected: settings.connected,
	            disconnected: settings.disconnected,
	            subscribed: 1,
	            callback: SUB_CALLBACK = callback,
	            cipher_key: args['cipher_key'],
	            connect: connect,
	            disconnect: disconnect,
	            reconnect: reconnect
	          };

	          // Presence Enabled?
	          if (!presence) return;

	          // Subscribe Presence Channel
	          SELF['subscribe']({
	            channel_group: channel_group + PRESENCE_SUFFIX,
	            callback: presence,
	            restore: restore,
	            auth_key: keychain.getAuthKey()
	          });

	          // Presence Subscribed?
	          if (settings.subscribed) return;

	          // See Who's Here Now?
	          if (noheresync) return;
	          SELF['here_now']({
	            channel_group: channel_group,
	            data: networking.prepareParams({ uuid: keychain.getUUID(), auth: keychain.getAuthKey() }),
	            callback: function callback(here) {
	              utils.each('uuids' in here ? here['uuids'] : [], function (uid) {
	                presence({
	                  action: 'join',
	                  uuid: uid,
	                  timestamp: Math.floor(utils.rnow() / 1000),
	                  occupancy: here['occupancy'] || 1
	                }, here, channel_group);
	              });
	            }
	          });
	        });
	      }

	      // Test Network Connection
	      function _test_connection(success) {
	        if (success) {
	          // Begin Next Socket Connection
	          utils.timeout(CONNECT, windowing);
	        } else {
	          // New Origin on Failed Connection
	          networking.shiftStandardOrigin(true);
	          networking.shiftSubscribeOrigin(true);

	          // Re-test Connection
	          utils.timeout(function () {
	            SELF['time'](_test_connection);
	          }, SECOND);
	        }

	        // Disconnect & Reconnect
	        each_channel(function (channel) {
	          // Reconnect
	          if (success && channel.disconnected) {
	            channel.disconnected = 0;
	            return channel.reconnect(channel.name);
	          }

	          // Disconnect
	          if (!success && !channel.disconnected) {
	            channel.disconnected = 1;
	            channel.disconnect(channel.name);
	          }
	        });

	        // Disconnect & Reconnect for channel groups
	        each_channel_group(function (channel_group) {
	          // Reconnect
	          if (success && channel_group.disconnected) {
	            channel_group.disconnected = 0;
	            return channel_group.reconnect(channel_group.name);
	          }

	          // Disconnect
	          if (!success && !channel_group.disconnected) {
	            channel_group.disconnected = 1;
	            channel_group.disconnect(channel_group.name);
	          }
	        });
	      }

	      // Evented Subscribe
	      function _connect() {
	        var jsonp = jsonp_cb();
	        var channels = generate_channel_list(CHANNELS).join(',');
	        var channel_groups = generate_channel_group_list(CHANNEL_GROUPS).join(',');

	        // Stop Connection
	        if (!channels && !channel_groups) return;

	        if (!channels) channels = ',';

	        // Connect to PubNub Subscribe Servers
	        _reset_offline();

	        var data = networking.prepareParams({ uuid: keychain.getUUID(), auth: keychain.getAuthKey() });

	        if (channel_groups) {
	          data['channel-group'] = channel_groups;
	        }

	        var st = JSON.stringify(STATE);
	        if (st.length > 2) data['state'] = JSON.stringify(STATE);

	        if (PRESENCE_HB) data['heartbeat'] = PRESENCE_HB;

	        if (config.isInstanceIdEnabled()) {
	          data['instanceid'] = keychain.getInstanceId();
	        }

	        start_presence_heartbeat();
	        SUB_RECEIVER = xdr({
	          timeout: sub_timeout,
	          callback: jsonp,
	          fail: function fail(response) {
	            if (response && response['error'] && response['service']) {
	              _responders2.default.error(response, SUB_ERROR);
	              _test_connection(false);
	            } else {
	              SELF['time'](function (success) {
	                !success && _responders2.default.error(response, SUB_ERROR);
	                _test_connection(success);
	              });
	            }
	          },
	          data: networking.prepareParams(data),
	          url: [networking.getSubscribeOrigin(), 'subscribe', keychain.getSubscribeKey(), utils.encode(channels), jsonp, TIMETOKEN],
	          success: function success(messages) {
	            // Check for Errors
	            if (!messages || (typeof messages === 'undefined' ? 'undefined' : _typeof(messages)) == 'object' && 'error' in messages && messages['error']) {
	              SUB_ERROR(messages);
	              return utils.timeout(CONNECT, SECOND);
	            }

	            // User Idle Callback
	            idlecb(messages[1]);

	            // Restore Previous Connection Point if Needed
	            TIMETOKEN = !TIMETOKEN && SUB_RESTORE && db['get'](keychain.getSubscribeKey()) || messages[1];

	            /*
	             // Connect
	             each_channel_registry(function(registry){
	             if (registry.connected) return;
	             registry.connected = 1;
	             registry.connect(channel.name);
	             });
	             */

	            // Connect
	            each_channel(function (channel) {
	              if (channel.connected) return;
	              channel.connected = 1;
	              channel.connect(channel.name);
	            });

	            // Connect for channel groups
	            each_channel_group(function (channel_group) {
	              if (channel_group.connected) return;
	              channel_group.connected = 1;
	              channel_group.connect(channel_group.name);
	            });

	            if (RESUMED && !SUB_RESTORE) {
	              TIMETOKEN = 0;
	              RESUMED = false;
	              // Update Saved Timetoken
	              db['set'](keychain.getSubscribeKey(), 0);
	              utils.timeout(_connect, windowing);
	              return;
	            }

	            // Invoke Memory Catchup and Receive Up to 100
	            // Previous Messages from the Queue.
	            if (backfill) {
	              TIMETOKEN = 10000;
	              backfill = 0;
	            }

	            // Update Saved Timetoken
	            db['set'](keychain.getSubscribeKey(), messages[1]);

	            // Route Channel <---> Callback for Message
	            var next_callback = function () {
	              var channels = '';
	              var channels2 = '';

	              if (messages.length > 3) {
	                channels = messages[3];
	                channels2 = messages[2];
	              } else if (messages.length > 2) {
	                channels = messages[2];
	              } else {
	                channels = utils.map(generate_channel_list(CHANNELS), function (chan) {
	                  return utils.map(Array(messages[0].length).join(',').split(','), function () {
	                    return chan;
	                  });
	                }).join(',');
	              }

	              var list = channels.split(',');
	              var list2 = channels2 ? channels2.split(',') : [];

	              return function () {
	                var channel = list.shift() || SUB_CHANNEL;
	                var channel2 = list2.shift();

	                var chobj = {};

	                if (channel2) {
	                  if (channel && channel.indexOf('-pnpres') >= 0 && channel2.indexOf('-pnpres') < 0) {
	                    channel2 += '-pnpres';
	                  }
	                  chobj = CHANNEL_GROUPS[channel2] || CHANNELS[channel2] || { callback: function callback() {} };
	                } else {
	                  chobj = CHANNELS[channel];
	                }

	                var r = [chobj.callback || SUB_CALLBACK, channel.split(PRESENCE_SUFFIX)[0]];
	                channel2 && r.push(channel2.split(PRESENCE_SUFFIX)[0]);
	                return r;
	              };
	            }();

	            var latency = detect_latency(+messages[1]);
	            utils.each(messages[0], function (msg) {
	              var next = next_callback();
	              var decrypted_msg = decrypt(msg, CHANNELS[next[1]] ? CHANNELS[next[1]]['cipher_key'] : null);
	              next[0] && next[0](decrypted_msg, messages, next[2] || next[1], latency, next[1]);
	            });

	            utils.timeout(_connect, windowing);
	          }
	        });
	      }

	      CONNECT = function CONNECT() {
	        _reset_offline();
	        utils.timeout(_connect, windowing);
	      };

	      // Reduce Status Flicker
	      if (!READY) return READY_BUFFER.push(CONNECT);

	      // Connect Now
	      CONNECT();
	    },

	    /*
	     PUBNUB.here_now({ channel : 'my_chat', callback : fun });
	     */
	    here_now: function here_now(args, callback) {
	      var callback = args['callback'] || callback;
	      var debug = args['debug'];
	      var err = args['error'] || function () {};
	      var auth_key = args['auth_key'] || keychain.getAuthKey();
	      var channel = args['channel'];
	      var channel_group = args['channel_group'];
	      var jsonp = jsonp_cb();
	      var uuids = 'uuids' in args ? args['uuids'] : true;
	      var state = args['state'];
	      var data = { uuid: keychain.getUUID(), auth: auth_key };

	      if (!uuids) data['disable_uuids'] = 1;
	      if (state) data['state'] = 1;

	      // Make sure we have a Channel
	      if (!callback) return _error('Missing Callback');
	      if (!keychain.getSubscribeKey()) return _error('Missing Subscribe Key');

	      var url = [networking.getStandardOrigin(), 'v2', 'presence', 'sub_key', keychain.getSubscribeKey()];

	      channel && url.push('channel') && url.push(utils.encode(channel));

	      if (jsonp != '0') {
	        data['callback'] = jsonp;
	      }

	      if (channel_group) {
	        data['channel-group'] = channel_group;
	        !channel && url.push('channel') && url.push(',');
	      }

	      if (config.isInstanceIdEnabled()) {
	        data['instanceid'] = keychain.getInstanceId();
	      }

	      xdr({
	        callback: jsonp,
	        data: networking.prepareParams(data),
	        success: function success(response) {
	          _responders2.default.callback(response, callback, err);
	        },
	        fail: function fail(response) {
	          _responders2.default.error(response, err);
	        },
	        debug: debug,
	        url: url
	      });
	    },

	    /*
	     PUBNUB.current_channels_by_uuid({ channel : 'my_chat', callback : fun });
	     */
	    where_now: function where_now(args, callback) {
<<<<<<< HEAD
	      var callback = args['callback'] || callback;
	      var err = args['error'] || function () {};
	      var auth_key = args['auth_key'] || keychain.getAuthKey();
	      var jsonp = jsonp_cb();
	      var uuid = args['uuid'] || keychain.getUUID();
	      var data = { auth: auth_key };

	      // Make sure we have a Channel
	      if (!callback) return _error('Missing Callback');
	      if (!keychain.getSubscribeKey()) return _error('Missing Subscribe Key');

	      if (jsonp != '0') {
	        data['callback'] = jsonp;
	      }

	      if (config.isInstanceIdEnabled()) {
	        data['instanceid'] = keychain.getInstanceId();
	      }

	      xdr({
	        callback: jsonp,
	        data: networking.prepareParams(data),
	        success: function success(response) {
	          _responders2.default.callback(response, callback, err);
	        },
	        fail: function fail(response) {
	          _responders2.default.error(response, err);
	        },
	        url: [networking.getStandardOrigin(), 'v2', 'presence', 'sub_key', keychain.getSubscribeKey(), 'uuid', utils.encode(uuid)]
	      });
=======
	      presenceEndpoints.whereNow(args, callback);
>>>>>>> 43e5cf50
	    },

	    state: function state(args, callback) {
	      var callback = args['callback'] || callback || function (r) {};
	      var err = args['error'] || function () {};
	      var auth_key = args['auth_key'] || keychain.getAuthKey();
	      var jsonp = jsonp_cb();
	      var state = args['state'];
	      var uuid = args['uuid'] || keychain.getUUID();
	      var channel = args['channel'];
	      var channel_group = args['channel_group'];
	      var url;
	      var data = networking.prepareParams({ auth: auth_key });

	      // Make sure we have a Channel
	      if (!keychain.getSubscribeKey()) return _error('Missing Subscribe Key');
	      if (!uuid) return _error('Missing UUID');
	      if (!channel && !channel_group) return _error('Missing Channel');

	      if (jsonp != '0') {
	        data['callback'] = jsonp;
	      }

	      if (typeof channel != 'undefined' && CHANNELS[channel] && CHANNELS[channel].subscribed) {
	        if (state) STATE[channel] = state;
	      }

	      if (typeof channel_group != 'undefined' && CHANNEL_GROUPS[channel_group] && CHANNEL_GROUPS[channel_group].subscribed) {
	        if (state) STATE[channel_group] = state;
	        data['channel-group'] = channel_group;

	        if (!channel) {
	          channel = ',';
	        }
	      }

	      data['state'] = JSON.stringify(state);

	      if (config.isInstanceIdEnabled()) {
	        data['instanceid'] = keychain.getInstanceId();
	      }

	      if (state) {
	        url = [networking.getStandardOrigin(), 'v2', 'presence', 'sub-key', keychain.getSubscribeKey(), 'channel', channel, 'uuid', uuid, 'data'];
	      } else {
	        url = [networking.getStandardOrigin(), 'v2', 'presence', 'sub-key', keychain.getSubscribeKey(), 'channel', channel, 'uuid', utils.encode(uuid)];
	      }

	      xdr({
	        callback: jsonp,
	        data: networking.prepareParams(data),
	        success: function success(response) {
	          _responders2.default.callback(response, callback, err);
	        },
	        fail: function fail(response) {
	          _responders2.default.error(response, err);
	        },
	        url: url

	      });
	    },

	    /*
	     PUBNUB.grant({
	     channel  : 'my_chat',
	     callback : fun,
	     error    : fun,
	     ttl      : 24 * 60, // Minutes
	     read     : true,
	     write    : true,
	     auth_key : '3y8uiajdklytowsj'
	     });
	     */
	    grant: function grant(args, callback) {
	      var callback = args['callback'] || callback;
	      var err = args['error'] || function () {};
	      var channel = args['channel'] || args['channels'];
	      var channel_group = args['channel_group'];
	      var jsonp = jsonp_cb();
	      var ttl = args['ttl'];
	      var r = args['read'] ? '1' : '0';
	      var w = args['write'] ? '1' : '0';
	      var m = args['manage'] ? '1' : '0';
	      var auth_key = args['auth_key'] || args['auth_keys'];

	      if (!callback) return _error('Missing Callback');
	      if (!keychain.getSubscribeKey()) return _error('Missing Subscribe Key');
	      if (!keychain.getPublishKey()) return _error('Missing Publish Key');
	      if (!keychain.getSecretKey()) return _error('Missing Secret Key');

	      var timestamp = Math.floor(new Date().getTime() / 1000);
	      var sign_input = keychain.getSubscribeKey() + '\n' + keychain.getPublishKey() + '\n' + 'grant' + '\n';

	      var data = { w: w, r: r, timestamp: timestamp };

	      if (args['manage']) {
	        data['m'] = m;
	      }
	      if (utils.isArray(channel)) {
	        channel = channel['join'](',');
	      }
	      if (utils.isArray(auth_key)) {
	        auth_key = auth_key['join'](',');
	      }
	      if (typeof channel != 'undefined' && channel != null && channel.length > 0) data['channel'] = channel;
	      if (typeof channel_group != 'undefined' && channel_group != null && channel_group.length > 0) {
	        data['channel-group'] = channel_group;
	      }
	      if (jsonp != '0') {
	        data['callback'] = jsonp;
	      }
	      if (ttl || ttl === 0) data['ttl'] = ttl;

	      if (auth_key) data['auth'] = auth_key;

	      data = networking.prepareParams(data);

	      if (!auth_key) delete data['auth'];

	      sign_input += _get_pam_sign_input_from_params(data);

	      var signature = hmac_SHA256(sign_input, keychain.getSecretKey());

	      signature = signature.replace(/\+/g, '-');
	      signature = signature.replace(/\//g, '_');

	      data['signature'] = signature;

	      xdr({
	        callback: jsonp,
	        data: data,
	        success: function success(response) {
	          _responders2.default.callback(response, callback, err);
	        },
	        fail: function fail(response) {
	          _responders2.default.error(response, err);
	        },
	        url: [networking.getStandardOrigin(), 'v1', 'auth', 'grant', 'sub-key', keychain.getSubscribeKey()]
	      });
	    },

	    /*
	     PUBNUB.mobile_gw_provision ({
	     device_id: 'A655FBA9931AB',
	     op       : 'add' | 'remove',
	     gw_type  : 'apns' | 'gcm',
	     channel  : 'my_chat',
	     callback : fun,
	     error    : fun,
	     });
	     */

	    mobile_gw_provision: function mobile_gw_provision(args) {
	      var callback = args['callback'] || function () {};
	      var auth_key = args['auth_key'] || keychain.getAuthKey();
	      var err = args['error'] || function () {};
	      var jsonp = jsonp_cb();
	      var channel = args['channel'];
	      var op = args['op'];
	      var gw_type = args['gw_type'];
	      var device_id = args['device_id'];
	      var url;

	      if (!device_id) return _error('Missing Device ID (device_id)');
	      if (!gw_type) return _error('Missing GW Type (gw_type: gcm or apns)');
	      if (!op) return _error('Missing GW Operation (op: add or remove)');
	      if (!channel) return _error('Missing gw destination Channel (channel)');
	      if (!keychain.getPublishKey()) return _error('Missing Publish Key');
	      if (!keychain.getSubscribeKey()) return _error('Missing Subscribe Key');

	      var params = { uuid: keychain.getUUID(), auth: auth_key, type: gw_type };

	      // Create URL
	      url = [networking.getStandardOrigin(), 'v1/push/sub-key', keychain.getSubscribeKey(), 'devices', device_id];

	      if (op == 'add') {
	        params['add'] = channel;
	      } else if (op == 'remove') {
	        params['remove'] = channel;
	      }

	      if (config.isInstanceIdEnabled()) {
	        params['instanceid'] = keychain.getInstanceId();
	      }

	      xdr({
	        callback: jsonp,
	        data: params,
	        success: function success(response) {
	          _responders2.default.callback(response, callback, err);
	        },
	        fail: function fail(response) {
	          _responders2.default.error(response, err);
	        },
	        url: url
	      });
	    },

	    /*
	     PUBNUB.audit({
	     channel  : 'my_chat',
	     callback : fun,
	     error    : fun,
	     read     : true,
	     write    : true,
	     auth_key : '3y8uiajdklytowsj'
	     });
	     */
	    audit: function audit(args, callback) {
	      var callback = args['callback'] || callback;
	      var err = args['error'] || function () {};
	      var channel = args['channel'];
	      var channel_group = args['channel_group'];
	      var auth_key = args['auth_key'];
	      var jsonp = jsonp_cb();

	      // Make sure we have a Channel
	      if (!callback) return _error('Missing Callback');
	      if (!keychain.getSubscribeKey()) return _error('Missing Subscribe Key');
	      if (!keychain.getPublishKey()) return _error('Missing Publish Key');
	      if (!keychain.getSecretKey()) return _error('Missing Secret Key');

	      var timestamp = Math.floor(new Date().getTime() / 1000);
	      var sign_input = keychain.getSubscribeKey() + '\n' + keychain.getPublishKey() + '\n' + 'audit' + '\n';

	      var data = { timestamp: timestamp };
	      if (jsonp != '0') {
	        data['callback'] = jsonp;
	      }
	      if (typeof channel != 'undefined' && channel != null && channel.length > 0) data['channel'] = channel;
	      if (typeof channel_group != 'undefined' && channel_group != null && channel_group.length > 0) {
	        data['channel-group'] = channel_group;
	      }
	      if (auth_key) data['auth'] = auth_key;

	      data = networking.prepareParams(data);

	      if (!auth_key) delete data['auth'];

	      sign_input += _get_pam_sign_input_from_params(data);

	      var signature = hmac_SHA256(sign_input, keychain.getSecretKey());

	      signature = signature.replace(/\+/g, '-');
	      signature = signature.replace(/\//g, '_');

	      data['signature'] = signature;
	      xdr({
	        callback: jsonp,
	        data: data,
	        success: function success(response) {
	          _responders2.default.callback(response, callback, err);
	        },
	        fail: function fail(response) {
	          _responders2.default.error(response, err);
	        },
	        url: [networking.getStandardOrigin(), 'v1', 'auth', 'audit', 'sub-key', keychain.getSubscribeKey()]
	      });
	    },

	    /*
	     PUBNUB.revoke({
	     channel  : 'my_chat',
	     callback : fun,
	     error    : fun,
	     auth_key : '3y8uiajdklytowsj'
	     });
	     */
	    revoke: function revoke(args, callback) {
	      args['read'] = false;
	      args['write'] = false;
	      SELF['grant'](args, callback);
	    },

	    set_uuid: function set_uuid(uuid) {
	      keychain.setUUID(uuid);
	      CONNECT();
	    },

	    get_uuid: function get_uuid() {
	      return keychain.getUUID();
	    },

	    isArray: function isArray(arg) {
	      return utils.isArray(arg);
	    },

	    get_subscribed_channels: function get_subscribed_channels() {
	      return generate_channel_list(CHANNELS, true);
	    },

	    presence_heartbeat: function presence_heartbeat(args) {
	      var callback = args['callback'] || function () {};
	      var err = args['error'] || function () {};
	      var jsonp = jsonp_cb();
	      var data = { uuid: keychain.getUUID(), auth: keychain.getAuthKey() };

	      var st = JSON.stringify(STATE);
	      if (st.length > 2) data['state'] = JSON.stringify(STATE);

	      if (PRESENCE_HB > 0 && PRESENCE_HB < 320) data['heartbeat'] = PRESENCE_HB;

	      if (jsonp != '0') {
	        data['callback'] = jsonp;
	      }

	      var channels = utils.encode(generate_channel_list(CHANNELS, true)['join'](','));
	      var channel_groups = generate_channel_group_list(CHANNEL_GROUPS, true)['join'](',');

	      if (!channels) channels = ',';
	      if (channel_groups) data['channel-group'] = channel_groups;

	      if (config.isInstanceIdEnabled()) {
	        data['instanceid'] = keychain.getInstanceId();
	      }

	      if (config.isRequestIdEnabled()) {
	        data['requestid'] = utils.generateUUID();
	      }

	      xdr({
	        callback: jsonp,
	        data: networking.prepareParams(data),
	        url: [networking.getStandardOrigin(), 'v2', 'presence', 'sub-key', keychain.getSubscribeKey(), 'channel', channels, 'heartbeat'],
	        success: function success(response) {
	          _responders2.default.callback(response, callback, err);
	        },
	        fail: function fail(response) {
	          _responders2.default.error(response, err);
	        }
	      });
	    },

	    stop_timers: function stop_timers() {
	      clearTimeout(_poll_timer);
	      clearTimeout(_poll_timer2);
	      clearTimeout(PRESENCE_HB_TIMEOUT);
	    },

	    shutdown: function shutdown() {
	      SELF['stop_timers']();
	      _shutdown && _shutdown();
	    },

	    // Expose PUBNUB Functions
	    xdr: xdr,
	    ready: ready,
	    db: db,
	    uuid: utils.generateUUID,
	    map: utils.map,
	    each: utils.each,
	    'each-channel': each_channel,
	    grep: utils.grep,
	    offline: function offline() {
	      _reset_offline(1, { message: 'Offline. Please check your network settings.' });
	    },
	    supplant: utils.supplant,
	    now: utils.rnow,
	    unique: unique,
	    updater: utils.updater
	  };

	  function _poll_online() {
	    _is_online() || _reset_offline(1, { error: 'Offline. Please check your network settings.' });
	    _poll_timer && clearTimeout(_poll_timer);
	    _poll_timer = utils.timeout(_poll_online, SECOND);
	  }

	  function _poll_online2() {
	    if (!TIME_CHECK) return;
	    SELF['time'](function (success) {
	      detect_time_detla(function () {}, success);
	      success || _reset_offline(1, {
	        error: 'Heartbeat failed to connect to Pubnub Servers.' + 'Please check your network settings.'
	      });
	      _poll_timer2 && clearTimeout(_poll_timer2);
	      _poll_timer2 = utils.timeout(_poll_online2, KEEPALIVE);
	    });
	  }

	  function _reset_offline(err, msg) {
	    SUB_RECEIVER && SUB_RECEIVER(err, msg);
	    SUB_RECEIVER = null;

	    clearTimeout(_poll_timer);
	    clearTimeout(_poll_timer2);
	  }

	  _poll_timer = utils.timeout(_poll_online, SECOND);
	  _poll_timer2 = utils.timeout(_poll_online2, KEEPALIVE);
	  PRESENCE_HB_TIMEOUT = utils.timeout(start_presence_heartbeat, (PRESENCE_HB_INTERVAL - 3) * SECOND);

	  // Detect Age of Message
	  function detect_latency(tt) {
	    var adjusted_time = utils.rnow() - TIME_DRIFT;
	    return adjusted_time - tt / 10000;
	  }

	  detect_time_detla();
	  function detect_time_detla(cb, time) {
	    var stime = utils.rnow();

	    time && calculate(time) || SELF['time'](calculate);

	    function calculate(time) {
	      if (!time) return;
	      var ptime = time / 10000;
	      var latency = (utils.rnow() - stime) / 2;
	      TIME_DRIFT = utils.rnow() - (ptime + latency);
	      cb && cb(TIME_DRIFT);
	    }
	  }

	  return SELF;
	}

	module.exports = {
	  PN_API: PN_API,
	  unique: unique,
	  PNmessage: PNmessage,
	  DEF_TIMEOUT: DEF_TIMEOUT,
	  timeout: utils.timeout,
	  build_url: utils.buildURL,
	  each: utils.each,
	  uuid: utils.generateUUID,
	  URLBIT: defaultConfiguration.URLBIT,
	  grep: utils.grep,
	  supplant: utils.supplant,
	  now: utils.rnow,
	  updater: utils.updater,
	  map: utils.map
	};
	//# sourceMappingURL=pubnub-common.js.map


/***/ },
/* 6 */
/***/ function(module, exports, __webpack_require__) {

	//     uuid.js
	//
	//     Copyright (c) 2010-2012 Robert Kieffer
	//     MIT License - http://opensource.org/licenses/mit-license.php

	// Unique ID creation requires a high quality random # generator.  We feature
	// detect to determine the best RNG source, normalizing to a function that
	// returns 128-bits of randomness, since that's what's usually required
	var _rng = __webpack_require__(7);

	// Maps for number <-> hex string conversion
	var _byteToHex = [];
	var _hexToByte = {};
	for (var i = 0; i < 256; i++) {
	  _byteToHex[i] = (i + 0x100).toString(16).substr(1);
	  _hexToByte[_byteToHex[i]] = i;
	}

	// **`parse()` - Parse a UUID into it's component bytes**
	function parse(s, buf, offset) {
	  var i = (buf && offset) || 0, ii = 0;

	  buf = buf || [];
	  s.toLowerCase().replace(/[0-9a-f]{2}/g, function(oct) {
	    if (ii < 16) { // Don't overflow!
	      buf[i + ii++] = _hexToByte[oct];
	    }
	  });

	  // Zero out remaining bytes if string was short
	  while (ii < 16) {
	    buf[i + ii++] = 0;
	  }

	  return buf;
	}

	// **`unparse()` - Convert UUID byte array (ala parse()) into a string**
	function unparse(buf, offset) {
	  var i = offset || 0, bth = _byteToHex;
	  return  bth[buf[i++]] + bth[buf[i++]] +
	          bth[buf[i++]] + bth[buf[i++]] + '-' +
	          bth[buf[i++]] + bth[buf[i++]] + '-' +
	          bth[buf[i++]] + bth[buf[i++]] + '-' +
	          bth[buf[i++]] + bth[buf[i++]] + '-' +
	          bth[buf[i++]] + bth[buf[i++]] +
	          bth[buf[i++]] + bth[buf[i++]] +
	          bth[buf[i++]] + bth[buf[i++]];
	}

	// **`v1()` - Generate time-based UUID**
	//
	// Inspired by https://github.com/LiosK/UUID.js
	// and http://docs.python.org/library/uuid.html

	// random #'s we need to init node and clockseq
	var _seedBytes = _rng();

	// Per 4.5, create and 48-bit node id, (47 random bits + multicast bit = 1)
	var _nodeId = [
	  _seedBytes[0] | 0x01,
	  _seedBytes[1], _seedBytes[2], _seedBytes[3], _seedBytes[4], _seedBytes[5]
	];

	// Per 4.2.2, randomize (14 bit) clockseq
	var _clockseq = (_seedBytes[6] << 8 | _seedBytes[7]) & 0x3fff;

	// Previous uuid creation time
	var _lastMSecs = 0, _lastNSecs = 0;

	// See https://github.com/broofa/node-uuid for API details
	function v1(options, buf, offset) {
	  var i = buf && offset || 0;
	  var b = buf || [];

	  options = options || {};

	  var clockseq = options.clockseq !== undefined ? options.clockseq : _clockseq;

	  // UUID timestamps are 100 nano-second units since the Gregorian epoch,
	  // (1582-10-15 00:00).  JSNumbers aren't precise enough for this, so
	  // time is handled internally as 'msecs' (integer milliseconds) and 'nsecs'
	  // (100-nanoseconds offset from msecs) since unix epoch, 1970-01-01 00:00.
	  var msecs = options.msecs !== undefined ? options.msecs : new Date().getTime();

	  // Per 4.2.1.2, use count of uuid's generated during the current clock
	  // cycle to simulate higher resolution clock
	  var nsecs = options.nsecs !== undefined ? options.nsecs : _lastNSecs + 1;

	  // Time since last uuid creation (in msecs)
	  var dt = (msecs - _lastMSecs) + (nsecs - _lastNSecs)/10000;

	  // Per 4.2.1.2, Bump clockseq on clock regression
	  if (dt < 0 && options.clockseq === undefined) {
	    clockseq = clockseq + 1 & 0x3fff;
	  }

	  // Reset nsecs if clock regresses (new clockseq) or we've moved onto a new
	  // time interval
	  if ((dt < 0 || msecs > _lastMSecs) && options.nsecs === undefined) {
	    nsecs = 0;
	  }

	  // Per 4.2.1.2 Throw error if too many uuids are requested
	  if (nsecs >= 10000) {
	    throw new Error('uuid.v1(): Can\'t create more than 10M uuids/sec');
	  }

	  _lastMSecs = msecs;
	  _lastNSecs = nsecs;
	  _clockseq = clockseq;

	  // Per 4.1.4 - Convert from unix epoch to Gregorian epoch
	  msecs += 12219292800000;

	  // `time_low`
	  var tl = ((msecs & 0xfffffff) * 10000 + nsecs) % 0x100000000;
	  b[i++] = tl >>> 24 & 0xff;
	  b[i++] = tl >>> 16 & 0xff;
	  b[i++] = tl >>> 8 & 0xff;
	  b[i++] = tl & 0xff;

	  // `time_mid`
	  var tmh = (msecs / 0x100000000 * 10000) & 0xfffffff;
	  b[i++] = tmh >>> 8 & 0xff;
	  b[i++] = tmh & 0xff;

	  // `time_high_and_version`
	  b[i++] = tmh >>> 24 & 0xf | 0x10; // include version
	  b[i++] = tmh >>> 16 & 0xff;

	  // `clock_seq_hi_and_reserved` (Per 4.2.2 - include variant)
	  b[i++] = clockseq >>> 8 | 0x80;

	  // `clock_seq_low`
	  b[i++] = clockseq & 0xff;

	  // `node`
	  var node = options.node || _nodeId;
	  for (var n = 0; n < 6; n++) {
	    b[i + n] = node[n];
	  }

	  return buf ? buf : unparse(b);
	}

	// **`v4()` - Generate random UUID**

	// See https://github.com/broofa/node-uuid for API details
	function v4(options, buf, offset) {
	  // Deprecated - 'format' argument, as supported in v1.2
	  var i = buf && offset || 0;

	  if (typeof(options) == 'string') {
	    buf = options == 'binary' ? new Array(16) : null;
	    options = null;
	  }
	  options = options || {};

	  var rnds = options.random || (options.rng || _rng)();

	  // Per 4.4, set bits for version and `clock_seq_hi_and_reserved`
	  rnds[6] = (rnds[6] & 0x0f) | 0x40;
	  rnds[8] = (rnds[8] & 0x3f) | 0x80;

	  // Copy bytes to buffer, if provided
	  if (buf) {
	    for (var ii = 0; ii < 16; ii++) {
	      buf[i + ii] = rnds[ii];
	    }
	  }

	  return buf || unparse(rnds);
	}

	// Export public API
	var uuid = v4;
	uuid.v1 = v1;
	uuid.v4 = v4;
	uuid.parse = parse;
	uuid.unparse = unparse;

	module.exports = uuid;


/***/ },
/* 7 */
/***/ function(module, exports) {

	/* WEBPACK VAR INJECTION */(function(global) {
	var rng;

	if (global.crypto && crypto.getRandomValues) {
	  // WHATWG crypto-based RNG - http://wiki.whatwg.org/wiki/Crypto
	  // Moderately fast, high quality
	  var _rnds8 = new Uint8Array(16);
	  rng = function whatwgRNG() {
	    crypto.getRandomValues(_rnds8);
	    return _rnds8;
	  };
	}

	if (!rng) {
	  // Math.random()-based (RNG)
	  //
	  // If all else fails, use Math.random().  It's fast, but is of unspecified
	  // quality.
	  var  _rnds = new Array(16);
	  rng = function() {
	    for (var i = 0, r; i < 16; i++) {
	      if ((i & 0x03) === 0) r = Math.random() * 0x100000000;
	      _rnds[i] = r >>> ((i & 0x03) << 3) & 0xff;
	    }

	    return _rnds;
	  };
	}

	module.exports = rng;


	/* WEBPACK VAR INJECTION */}.call(exports, (function() { return this; }())))

/***/ },
/* 8 */
/***/ function(module, exports, __webpack_require__) {

	'use strict';

	Object.defineProperty(exports, "__esModule", {
	  value: true
	});

	var _createClass = function () { function defineProperties(target, props) { for (var i = 0; i < props.length; i++) { var descriptor = props[i]; descriptor.enumerable = descriptor.enumerable || false; descriptor.configurable = true; if ("value" in descriptor) descriptor.writable = true; Object.defineProperty(target, descriptor.key, descriptor); } } return function (Constructor, protoProps, staticProps) { if (protoProps) defineProperties(Constructor.prototype, protoProps); if (staticProps) defineProperties(Constructor, staticProps); return Constructor; }; }();

	var _keychain = __webpack_require__(9);

	var _keychain2 = _interopRequireDefault(_keychain);

	var _defaults2 = __webpack_require__(10);

	var _defaults3 = _interopRequireDefault(_defaults2);

	function _interopRequireDefault(obj) { return obj && obj.__esModule ? obj : { default: obj }; }

	function _classCallCheck(instance, Constructor) { if (!(instance instanceof Constructor)) { throw new TypeError("Cannot call a class as a function"); } }

	var utils = __webpack_require__(44);

	var _class = function () {
	  /* items that must be passed with each request. */

	  function _class(xdr, keychain) {
	    var ssl = arguments.length <= 2 || arguments[2] === undefined ? false : arguments[2];
	    var origin = arguments.length <= 3 || arguments[3] === undefined ? 'pubsub.pubnub.com' : arguments[3];

	    _classCallCheck(this, _class);

	    this._xdr = xdr;
	    this._keychain = keychain;

	    this._maxSubDomain = 20;
	    this._currentSubDomain = Math.floor(Math.random() * this._maxSubDomain);

	    this._providedFQDN = (ssl ? 'https://' : 'http://') + origin;
	    this._coreParams = {};

	    // create initial origins
	    this.shiftStandardOrigin(false);
	    this.shiftSubscribeOrigin(false);
	  }

	  _createClass(_class, [{
	    key: 'setCoreParams',
	    value: function setCoreParams(params) {
	      this._coreParams = params;
	      return this;
	    }
	  }, {
	    key: 'addCoreParam',
	    value: function addCoreParam(key, value) {
	      this._coreParams[key] = value;
	    }

	    /*
	      Fuses the provided endpoint specific params (from data) with instance params
	    */

	  }, {
	    key: 'prepareParams',
	    value: function prepareParams(data) {
	      return (0, _defaults3.default)(data || {}, this._coreParams);
	    }
	  }, {
	    key: 'nextOrigin',
	    value: function nextOrigin(failover) {
	      // if a custom origin is supplied, use do not bother with shuffling subdomains
	      if (this._providedFQDN.indexOf('pubsub.') === -1) {
	        return this._providedFQDN;
	      }

	      var newSubDomain = void 0;

	      if (failover) {
	        newSubDomain = utils.generateUUID().split('-')[0];
	      } else {
	        this._currentSubDomain = this._currentSubDomain + 1;

	        if (this._currentSubDomain >= this._maxSubDomain) {
	          this._currentSubDomain = 1;
	        }

	        newSubDomain = this._currentSubDomain.toString();
	      }

	      return this._providedFQDN.replace('pubsub', 'ps' + newSubDomain);
	    }

	    // origin operations

	  }, {
	    key: 'shiftStandardOrigin',
	    value: function shiftStandardOrigin() {
	      var failover = arguments.length <= 0 || arguments[0] === undefined ? false : arguments[0];

	      this._standardOrigin = this.nextOrigin(failover);

	      return this._standardOrigin;
	    }
	  }, {
	    key: 'shiftSubscribeOrigin',
	    value: function shiftSubscribeOrigin() {
	      var failover = arguments.length <= 0 || arguments[0] === undefined ? false : arguments[0];

	      this._subscribeOrigin = this.nextOrigin(failover);

	      return this._subscribeOrigin;
	    }

	    // method based URL's

	  }, {
	    key: 'fetchHistory',
	    value: function fetchHistory(channel, _ref) {
	      var data = _ref.data;
	      var callback = _ref.callback;
	      var success = _ref.success;
	      var fail = _ref.fail;

	      var url = [this.getStandardOrigin(), 'v2', 'history', 'sub-key', this._keychain.getSubscribeKey(), 'channel', utils.encode(channel)];

	      this._xdr({ data: data, callback: callback, success: success, fail: fail, url: url });
	    }
	  }, {
	    key: 'fetchReplay',
	    value: function fetchReplay(source, destination, _ref2) {
	      var data = _ref2.data;
	      var callback = _ref2.callback;
	      var success = _ref2.success;
	      var fail = _ref2.fail;

	      var url = [this.getStandardOrigin(), 'v1', 'replay', this._keychain.getPublishKey(), this._keychain.getSubscribeKey(), source, destination];

	      this._xdr({ data: data, callback: callback, success: success, fail: fail, url: url });
	    }
	  }, {
	    key: 'fetchTime',
	    value: function fetchTime(jsonp, _ref3) {
	      var data = _ref3.data;
	      var callback = _ref3.callback;
	      var success = _ref3.success;
	      var fail = _ref3.fail;

	      var url = [this.getStandardOrigin(), 'time', jsonp];

	      this._xdr({ data: data, callback: callback, success: success, fail: fail, url: url });
	    }
	  }, {
	    key: 'fetchWhereNow',
	    value: function fetchWhereNow(uuid, _ref4) {
	      var data = _ref4.data;
	      var callback = _ref4.callback;
	      var success = _ref4.success;
	      var fail = _ref4.fail;

	      var url = [this.getStandardOrigin(), 'v2', 'presence', 'sub_key', this._keychain.getSubscribeKey(), 'uuid', utils.encode(uuid)];

	      this._xdr({ data: data, callback: callback, success: success, fail: fail, url: url });
	    }
	  }, {
	    key: 'getOrigin',
	    value: function getOrigin() {
	      return this._providedFQDN;
	    }
	  }, {
	    key: 'getStandardOrigin',
	    value: function getStandardOrigin() {
	      return this._standardOrigin;
	    }
	  }, {
	    key: 'getSubscribeOrigin',
	    value: function getSubscribeOrigin() {
	      return this._subscribeOrigin;
	    }
	  }]);

	  return _class;
	}();

	exports.default = _class;
	//# sourceMappingURL=networking.js.map


/***/ },
/* 9 */
/***/ function(module, exports) {

	"use strict";

	Object.defineProperty(exports, "__esModule", {
	  value: true
	});

	var _createClass = function () { function defineProperties(target, props) { for (var i = 0; i < props.length; i++) { var descriptor = props[i]; descriptor.enumerable = descriptor.enumerable || false; descriptor.configurable = true; if ("value" in descriptor) descriptor.writable = true; Object.defineProperty(target, descriptor.key, descriptor); } } return function (Constructor, protoProps, staticProps) { if (protoProps) defineProperties(Constructor.prototype, protoProps); if (staticProps) defineProperties(Constructor, staticProps); return Constructor; }; }();

	function _classCallCheck(instance, Constructor) { if (!(instance instanceof Constructor)) { throw new TypeError("Cannot call a class as a function"); } }

	var _class = function () {
	  function _class() {
	    _classCallCheck(this, _class);
	  }

	  _createClass(_class, [{
	    key: "setUUID",
	    value: function setUUID(UUID) {
	      this._UUID = UUID;
	      return this;
	    }
	  }, {
	    key: "setCipherKey",
	    value: function setCipherKey(cipherKey) {
	      this._cipherKey = cipherKey;
	      return this;
	    }
	  }, {
	    key: "setSubscribeKey",
	    value: function setSubscribeKey(subscribeKey) {
	      this._subscribeKey = subscribeKey;
	      return this;
	    }
	  }, {
	    key: "setPublishKey",
	    value: function setPublishKey(publishkey) {
	      this._publishKey = publishkey;
	      return this;
	    }
	  }, {
	    key: "setAuthKey",
	    value: function setAuthKey(authKey) {
	      this._authKey = authKey;
	      return this;
	    }
	  }, {
	    key: "setInstanceId",
	    value: function setInstanceId(instanceId) {
	      this._instanceId = instanceId;
	      return this;
	    }
	  }, {
	    key: "setSecretKey",
	    value: function setSecretKey(secretKey) {
	      this._secretKey = secretKey;
	      return this;
	    }

	    //

	  }, {
	    key: "getCipherKey",
	    value: function getCipherKey() {
	      return this._cipherKey;
	    }
	  }, {
	    key: "getSubscribeKey",
	    value: function getSubscribeKey() {
	      return this._subscribeKey;
	    }
	  }, {
	    key: "getPublishKey",
	    value: function getPublishKey() {
	      return this._publishKey;
	    }
	  }, {
	    key: "getAuthKey",
	    value: function getAuthKey() {
	      return this._authKey;
	    }
	  }, {
	    key: "getInstanceId",
	    value: function getInstanceId() {
	      return this._instanceId;
	    }
	  }, {
	    key: "getSecretKey",
	    value: function getSecretKey() {
	      return this._secretKey;
	    }
	  }, {
	    key: "getUUID",
	    value: function getUUID() {
	      return this._UUID;
	    }
	  }]);

	  return _class;
	}();

	exports.default = _class;
	//# sourceMappingURL=keychain.js.map


/***/ },
/* 10 */
/***/ function(module, exports, __webpack_require__) {

	var apply = __webpack_require__(11),
	    assignInDefaults = __webpack_require__(12),
	    assignInWith = __webpack_require__(14),
	    rest = __webpack_require__(26);

	/**
	 * Assigns own and inherited enumerable properties of source objects to the
	 * destination object for all destination properties that resolve to `undefined`.
	 * Source objects are applied from left to right. Once a property is set,
	 * additional values of the same property are ignored.
	 *
	 * **Note:** This method mutates `object`.
	 *
	 * @static
	 * @memberOf _
	 * @category Object
	 * @param {Object} object The destination object.
	 * @param {...Object} [sources] The source objects.
	 * @returns {Object} Returns `object`.
	 * @example
	 *
	 * _.defaults({ 'user': 'barney' }, { 'age': 36 }, { 'user': 'fred' });
	 * // => { 'user': 'barney', 'age': 36 }
	 */
	var defaults = rest(function(args) {
	  args.push(undefined, assignInDefaults);
	  return apply(assignInWith, undefined, args);
	});

	module.exports = defaults;


/***/ },
/* 11 */
/***/ function(module, exports) {

	/**
	 * A faster alternative to `Function#apply`, this function invokes `func`
	 * with the `this` binding of `thisArg` and the arguments of `args`.
	 *
	 * @private
	 * @param {Function} func The function to invoke.
	 * @param {*} thisArg The `this` binding of `func`.
	 * @param {...*} args The arguments to invoke `func` with.
	 * @returns {*} Returns the result of `func`.
	 */
	function apply(func, thisArg, args) {
	  var length = args.length;
	  switch (length) {
	    case 0: return func.call(thisArg);
	    case 1: return func.call(thisArg, args[0]);
	    case 2: return func.call(thisArg, args[0], args[1]);
	    case 3: return func.call(thisArg, args[0], args[1], args[2]);
	  }
	  return func.apply(thisArg, args);
	}

	module.exports = apply;


/***/ },
/* 12 */
/***/ function(module, exports, __webpack_require__) {

	var eq = __webpack_require__(13);

	/** Used for built-in method references. */
	var objectProto = Object.prototype;

	/** Used to check objects for own properties. */
	var hasOwnProperty = objectProto.hasOwnProperty;

	/**
	 * Used by `_.defaults` to customize its `_.assignIn` use.
	 *
	 * @private
	 * @param {*} objValue The destination value.
	 * @param {*} srcValue The source value.
	 * @param {string} key The key of the property to assign.
	 * @param {Object} object The parent object of `objValue`.
	 * @returns {*} Returns the value to assign.
	 */
	function assignInDefaults(objValue, srcValue, key, object) {
	  if (objValue === undefined ||
	      (eq(objValue, objectProto[key]) && !hasOwnProperty.call(object, key))) {
	    return srcValue;
	  }
	  return objValue;
	}

	module.exports = assignInDefaults;


/***/ },
/* 13 */
/***/ function(module, exports) {

	/**
	 * Performs a [`SameValueZero`](http://ecma-international.org/ecma-262/6.0/#sec-samevaluezero)
	 * comparison between two values to determine if they are equivalent.
	 *
	 * @static
	 * @memberOf _
	 * @category Lang
	 * @param {*} value The value to compare.
	 * @param {*} other The other value to compare.
	 * @returns {boolean} Returns `true` if the values are equivalent, else `false`.
	 * @example
	 *
	 * var object = { 'user': 'fred' };
	 * var other = { 'user': 'fred' };
	 *
	 * _.eq(object, object);
	 * // => true
	 *
	 * _.eq(object, other);
	 * // => false
	 *
	 * _.eq('a', 'a');
	 * // => true
	 *
	 * _.eq('a', Object('a'));
	 * // => false
	 *
	 * _.eq(NaN, NaN);
	 * // => true
	 */
	function eq(value, other) {
	  return value === other || (value !== value && other !== other);
	}

	module.exports = eq;


/***/ },
/* 14 */
/***/ function(module, exports, __webpack_require__) {

	var copyObjectWith = __webpack_require__(15),
	    createAssigner = __webpack_require__(17),
	    keysIn = __webpack_require__(29);

	/**
	 * This method is like `_.assignIn` except that it accepts `customizer` which
	 * is invoked to produce the assigned values. If `customizer` returns `undefined`
	 * assignment is handled by the method instead. The `customizer` is invoked
	 * with five arguments: (objValue, srcValue, key, object, source).
	 *
	 * **Note:** This method mutates `object`.
	 *
	 * @static
	 * @memberOf _
	 * @alias extendWith
	 * @category Object
	 * @param {Object} object The destination object.
	 * @param {...Object} sources The source objects.
	 * @param {Function} [customizer] The function to customize assigned values.
	 * @returns {Object} Returns `object`.
	 * @example
	 *
	 * function customizer(objValue, srcValue) {
	 *   return _.isUndefined(objValue) ? srcValue : objValue;
	 * }
	 *
	 * var defaults = _.partialRight(_.assignInWith, customizer);
	 *
	 * defaults({ 'a': 1 }, { 'b': 2 }, { 'a': 3 });
	 * // => { 'a': 1, 'b': 2 }
	 */
	var assignInWith = createAssigner(function(object, source, srcIndex, customizer) {
	  copyObjectWith(source, keysIn(source), object, customizer);
	});

	module.exports = assignInWith;


/***/ },
/* 15 */
/***/ function(module, exports, __webpack_require__) {

	var assignValue = __webpack_require__(16);

	/**
	 * This function is like `copyObject` except that it accepts a function to
	 * customize copied values.
	 *
	 * @private
	 * @param {Object} source The object to copy properties from.
	 * @param {Array} props The property names to copy.
	 * @param {Object} [object={}] The object to copy properties to.
	 * @param {Function} [customizer] The function to customize copied values.
	 * @returns {Object} Returns `object`.
	 */
	function copyObjectWith(source, props, object, customizer) {
	  object || (object = {});

	  var index = -1,
	      length = props.length;

	  while (++index < length) {
	    var key = props[index];

	    var newValue = customizer
	      ? customizer(object[key], source[key], key, object, source)
	      : source[key];

	    assignValue(object, key, newValue);
	  }
	  return object;
	}

	module.exports = copyObjectWith;


/***/ },
/* 16 */
/***/ function(module, exports, __webpack_require__) {

	var eq = __webpack_require__(13);

	/** Used for built-in method references. */
	var objectProto = Object.prototype;

	/** Used to check objects for own properties. */
	var hasOwnProperty = objectProto.hasOwnProperty;

	/**
	 * Assigns `value` to `key` of `object` if the existing value is not equivalent
	 * using [`SameValueZero`](http://ecma-international.org/ecma-262/6.0/#sec-samevaluezero)
	 * for equality comparisons.
	 *
	 * @private
	 * @param {Object} object The object to modify.
	 * @param {string} key The key of the property to assign.
	 * @param {*} value The value to assign.
	 */
	function assignValue(object, key, value) {
	  var objValue = object[key];
	  if (!(hasOwnProperty.call(object, key) && eq(objValue, value)) ||
	      (value === undefined && !(key in object))) {
	    object[key] = value;
	  }
	}

	module.exports = assignValue;


/***/ },
/* 17 */
/***/ function(module, exports, __webpack_require__) {

	var isIterateeCall = __webpack_require__(18),
	    rest = __webpack_require__(26);

	/**
	 * Creates a function like `_.assign`.
	 *
	 * @private
	 * @param {Function} assigner The function to assign values.
	 * @returns {Function} Returns the new assigner function.
	 */
	function createAssigner(assigner) {
	  return rest(function(object, sources) {
	    var index = -1,
	        length = sources.length,
	        customizer = length > 1 ? sources[length - 1] : undefined,
	        guard = length > 2 ? sources[2] : undefined;

	    customizer = typeof customizer == 'function'
	      ? (length--, customizer)
	      : undefined;

	    if (guard && isIterateeCall(sources[0], sources[1], guard)) {
	      customizer = length < 3 ? undefined : customizer;
	      length = 1;
	    }
	    object = Object(object);
	    while (++index < length) {
	      var source = sources[index];
	      if (source) {
	        assigner(object, source, index, customizer);
	      }
	    }
	    return object;
	  });
	}

	module.exports = createAssigner;


/***/ },
/* 18 */
/***/ function(module, exports, __webpack_require__) {

	var eq = __webpack_require__(13),
	    isArrayLike = __webpack_require__(19),
	    isIndex = __webpack_require__(25),
	    isObject = __webpack_require__(23);

	/**
	 * Checks if the given arguments are from an iteratee call.
	 *
	 * @private
	 * @param {*} value The potential iteratee value argument.
	 * @param {*} index The potential iteratee index or key argument.
	 * @param {*} object The potential iteratee object argument.
	 * @returns {boolean} Returns `true` if the arguments are from an iteratee call, else `false`.
	 */
	function isIterateeCall(value, index, object) {
	  if (!isObject(object)) {
	    return false;
	  }
	  var type = typeof index;
	  if (type == 'number'
	      ? (isArrayLike(object) && isIndex(index, object.length))
	      : (type == 'string' && index in object)) {
	    return eq(object[index], value);
	  }
	  return false;
	}

	module.exports = isIterateeCall;


/***/ },
/* 19 */
/***/ function(module, exports, __webpack_require__) {

	var getLength = __webpack_require__(20),
	    isFunction = __webpack_require__(22),
	    isLength = __webpack_require__(24);

	/**
	 * Checks if `value` is array-like. A value is considered array-like if it's
	 * not a function and has a `value.length` that's an integer greater than or
	 * equal to `0` and less than or equal to `Number.MAX_SAFE_INTEGER`.
	 *
	 * @static
	 * @memberOf _
	 * @category Lang
	 * @param {*} value The value to check.
	 * @returns {boolean} Returns `true` if `value` is array-like, else `false`.
	 * @example
	 *
	 * _.isArrayLike([1, 2, 3]);
	 * // => true
	 *
	 * _.isArrayLike(document.body.children);
	 * // => true
	 *
	 * _.isArrayLike('abc');
	 * // => true
	 *
	 * _.isArrayLike(_.noop);
	 * // => false
	 */
	function isArrayLike(value) {
	  return value != null && isLength(getLength(value)) && !isFunction(value);
	}

	module.exports = isArrayLike;


/***/ },
/* 20 */
/***/ function(module, exports, __webpack_require__) {

	var baseProperty = __webpack_require__(21);

	/**
	 * Gets the "length" property value of `object`.
	 *
	 * **Note:** This function is used to avoid a [JIT bug](https://bugs.webkit.org/show_bug.cgi?id=142792)
	 * that affects Safari on at least iOS 8.1-8.3 ARM64.
	 *
	 * @private
	 * @param {Object} object The object to query.
	 * @returns {*} Returns the "length" value.
	 */
	var getLength = baseProperty('length');

	module.exports = getLength;


/***/ },
/* 21 */
/***/ function(module, exports) {

	/**
	 * The base implementation of `_.property` without support for deep paths.
	 *
	 * @private
	 * @param {string} key The key of the property to get.
	 * @returns {Function} Returns the new function.
	 */
	function baseProperty(key) {
	  return function(object) {
	    return object == null ? undefined : object[key];
	  };
	}

	module.exports = baseProperty;


/***/ },
/* 22 */
/***/ function(module, exports, __webpack_require__) {

	var isObject = __webpack_require__(23);

	/** `Object#toString` result references. */
	var funcTag = '[object Function]',
	    genTag = '[object GeneratorFunction]';

	/** Used for built-in method references. */
	var objectProto = Object.prototype;

	/**
	 * Used to resolve the [`toStringTag`](http://ecma-international.org/ecma-262/6.0/#sec-object.prototype.tostring)
	 * of values.
	 */
	var objectToString = objectProto.toString;

	/**
	 * Checks if `value` is classified as a `Function` object.
	 *
	 * @static
	 * @memberOf _
	 * @category Lang
	 * @param {*} value The value to check.
	 * @returns {boolean} Returns `true` if `value` is correctly classified, else `false`.
	 * @example
	 *
	 * _.isFunction(_);
	 * // => true
	 *
	 * _.isFunction(/abc/);
	 * // => false
	 */
	function isFunction(value) {
	  // The use of `Object#toString` avoids issues with the `typeof` operator
	  // in Safari 8 which returns 'object' for typed array and weak map constructors,
	  // and PhantomJS 1.9 which returns 'function' for `NodeList` instances.
	  var tag = isObject(value) ? objectToString.call(value) : '';
	  return tag == funcTag || tag == genTag;
	}

	module.exports = isFunction;


/***/ },
/* 23 */
/***/ function(module, exports) {

	/**
	 * Checks if `value` is the [language type](https://es5.github.io/#x8) of `Object`.
	 * (e.g. arrays, functions, objects, regexes, `new Number(0)`, and `new String('')`)
	 *
	 * @static
	 * @memberOf _
	 * @category Lang
	 * @param {*} value The value to check.
	 * @returns {boolean} Returns `true` if `value` is an object, else `false`.
	 * @example
	 *
	 * _.isObject({});
	 * // => true
	 *
	 * _.isObject([1, 2, 3]);
	 * // => true
	 *
	 * _.isObject(_.noop);
	 * // => true
	 *
	 * _.isObject(null);
	 * // => false
	 */
	function isObject(value) {
	  var type = typeof value;
	  return !!value && (type == 'object' || type == 'function');
	}

	module.exports = isObject;


/***/ },
/* 24 */
/***/ function(module, exports) {

	/** Used as references for various `Number` constants. */
	var MAX_SAFE_INTEGER = 9007199254740991;

	/**
	 * Checks if `value` is a valid array-like length.
	 *
	 * **Note:** This function is loosely based on [`ToLength`](http://ecma-international.org/ecma-262/6.0/#sec-tolength).
	 *
	 * @static
	 * @memberOf _
	 * @category Lang
	 * @param {*} value The value to check.
	 * @returns {boolean} Returns `true` if `value` is a valid length, else `false`.
	 * @example
	 *
	 * _.isLength(3);
	 * // => true
	 *
	 * _.isLength(Number.MIN_VALUE);
	 * // => false
	 *
	 * _.isLength(Infinity);
	 * // => false
	 *
	 * _.isLength('3');
	 * // => false
	 */
	function isLength(value) {
	  return typeof value == 'number' &&
	    value > -1 && value % 1 == 0 && value <= MAX_SAFE_INTEGER;
	}

	module.exports = isLength;


/***/ },
/* 25 */
/***/ function(module, exports) {

	/** Used as references for various `Number` constants. */
	var MAX_SAFE_INTEGER = 9007199254740991;

	/** Used to detect unsigned integer values. */
	var reIsUint = /^(?:0|[1-9]\d*)$/;

	/**
	 * Checks if `value` is a valid array-like index.
	 *
	 * @private
	 * @param {*} value The value to check.
	 * @param {number} [length=MAX_SAFE_INTEGER] The upper bounds of a valid index.
	 * @returns {boolean} Returns `true` if `value` is a valid index, else `false`.
	 */
	function isIndex(value, length) {
	  value = (typeof value == 'number' || reIsUint.test(value)) ? +value : -1;
	  length = length == null ? MAX_SAFE_INTEGER : length;
	  return value > -1 && value % 1 == 0 && value < length;
	}

	module.exports = isIndex;


/***/ },
/* 26 */
/***/ function(module, exports, __webpack_require__) {

	var apply = __webpack_require__(11),
	    toInteger = __webpack_require__(27);

	/** Used as the `TypeError` message for "Functions" methods. */
	var FUNC_ERROR_TEXT = 'Expected a function';

	/* Built-in method references for those with the same name as other `lodash` methods. */
	var nativeMax = Math.max;

	/**
	 * Creates a function that invokes `func` with the `this` binding of the
	 * created function and arguments from `start` and beyond provided as an array.
	 *
	 * **Note:** This method is based on the [rest parameter](https://mdn.io/rest_parameters).
	 *
	 * @static
	 * @memberOf _
	 * @category Function
	 * @param {Function} func The function to apply a rest parameter to.
	 * @param {number} [start=func.length-1] The start position of the rest parameter.
	 * @returns {Function} Returns the new function.
	 * @example
	 *
	 * var say = _.rest(function(what, names) {
	 *   return what + ' ' + _.initial(names).join(', ') +
	 *     (_.size(names) > 1 ? ', & ' : '') + _.last(names);
	 * });
	 *
	 * say('hello', 'fred', 'barney', 'pebbles');
	 * // => 'hello fred, barney, & pebbles'
	 */
	function rest(func, start) {
	  if (typeof func != 'function') {
	    throw new TypeError(FUNC_ERROR_TEXT);
	  }
	  start = nativeMax(start === undefined ? (func.length - 1) : toInteger(start), 0);
	  return function() {
	    var args = arguments,
	        index = -1,
	        length = nativeMax(args.length - start, 0),
	        array = Array(length);

	    while (++index < length) {
	      array[index] = args[start + index];
	    }
	    switch (start) {
	      case 0: return func.call(this, array);
	      case 1: return func.call(this, args[0], array);
	      case 2: return func.call(this, args[0], args[1], array);
	    }
	    var otherArgs = Array(start + 1);
	    index = -1;
	    while (++index < start) {
	      otherArgs[index] = args[index];
	    }
	    otherArgs[start] = array;
	    return apply(func, this, otherArgs);
	  };
	}

	module.exports = rest;


/***/ },
/* 27 */
/***/ function(module, exports, __webpack_require__) {

	var toNumber = __webpack_require__(28);

	/** Used as references for various `Number` constants. */
	var INFINITY = 1 / 0,
	    MAX_INTEGER = 1.7976931348623157e+308;

	/**
	 * Converts `value` to an integer.
	 *
	 * **Note:** This function is loosely based on [`ToInteger`](http://www.ecma-international.org/ecma-262/6.0/#sec-tointeger).
	 *
	 * @static
	 * @memberOf _
	 * @category Lang
	 * @param {*} value The value to convert.
	 * @returns {number} Returns the converted integer.
	 * @example
	 *
	 * _.toInteger(3);
	 * // => 3
	 *
	 * _.toInteger(Number.MIN_VALUE);
	 * // => 0
	 *
	 * _.toInteger(Infinity);
	 * // => 1.7976931348623157e+308
	 *
	 * _.toInteger('3');
	 * // => 3
	 */
	function toInteger(value) {
	  if (!value) {
	    return value === 0 ? value : 0;
	  }
	  value = toNumber(value);
	  if (value === INFINITY || value === -INFINITY) {
	    var sign = (value < 0 ? -1 : 1);
	    return sign * MAX_INTEGER;
	  }
	  var remainder = value % 1;
	  return value === value ? (remainder ? value - remainder : value) : 0;
	}

	module.exports = toInteger;


/***/ },
/* 28 */
/***/ function(module, exports, __webpack_require__) {

	var isFunction = __webpack_require__(22),
	    isObject = __webpack_require__(23);

	/** Used as references for various `Number` constants. */
	var NAN = 0 / 0;

	/** Used to match leading and trailing whitespace. */
	var reTrim = /^\s+|\s+$/g;

	/** Used to detect bad signed hexadecimal string values. */
	var reIsBadHex = /^[-+]0x[0-9a-f]+$/i;

	/** Used to detect binary string values. */
	var reIsBinary = /^0b[01]+$/i;

	/** Used to detect octal string values. */
	var reIsOctal = /^0o[0-7]+$/i;

	/** Built-in method references without a dependency on `root`. */
	var freeParseInt = parseInt;

	/**
	 * Converts `value` to a number.
	 *
	 * @static
	 * @memberOf _
	 * @category Lang
	 * @param {*} value The value to process.
	 * @returns {number} Returns the number.
	 * @example
	 *
	 * _.toNumber(3);
	 * // => 3
	 *
	 * _.toNumber(Number.MIN_VALUE);
	 * // => 5e-324
	 *
	 * _.toNumber(Infinity);
	 * // => Infinity
	 *
	 * _.toNumber('3');
	 * // => 3
	 */
	function toNumber(value) {
	  if (isObject(value)) {
	    var other = isFunction(value.valueOf) ? value.valueOf() : value;
	    value = isObject(other) ? (other + '') : other;
	  }
	  if (typeof value != 'string') {
	    return value === 0 ? value : +value;
	  }
	  value = value.replace(reTrim, '');
	  var isBinary = reIsBinary.test(value);
	  return (isBinary || reIsOctal.test(value))
	    ? freeParseInt(value.slice(2), isBinary ? 2 : 8)
	    : (reIsBadHex.test(value) ? NAN : +value);
	}

	module.exports = toNumber;


/***/ },
/* 29 */
/***/ function(module, exports, __webpack_require__) {

	var baseKeysIn = __webpack_require__(30),
	    indexKeys = __webpack_require__(36),
	    isIndex = __webpack_require__(25),
	    isPrototype = __webpack_require__(43);

	/** Used for built-in method references. */
	var objectProto = Object.prototype;

	/** Used to check objects for own properties. */
	var hasOwnProperty = objectProto.hasOwnProperty;

	/**
	 * Creates an array of the own and inherited enumerable property names of `object`.
	 *
	 * **Note:** Non-object values are coerced to objects.
	 *
	 * @static
	 * @memberOf _
	 * @category Object
	 * @param {Object} object The object to query.
	 * @returns {Array} Returns the array of property names.
	 * @example
	 *
	 * function Foo() {
	 *   this.a = 1;
	 *   this.b = 2;
	 * }
	 *
	 * Foo.prototype.c = 3;
	 *
	 * _.keysIn(new Foo);
	 * // => ['a', 'b', 'c'] (iteration order is not guaranteed)
	 */
	function keysIn(object) {
	  var index = -1,
	      isProto = isPrototype(object),
	      props = baseKeysIn(object),
	      propsLength = props.length,
	      indexes = indexKeys(object),
	      skipIndexes = !!indexes,
	      result = indexes || [],
	      length = result.length;

	  while (++index < propsLength) {
	    var key = props[index];
	    if (!(skipIndexes && (key == 'length' || isIndex(key, length))) &&
	        !(key == 'constructor' && (isProto || !hasOwnProperty.call(object, key)))) {
	      result.push(key);
	    }
	  }
	  return result;
	}

	module.exports = keysIn;


/***/ },
/* 30 */
/***/ function(module, exports, __webpack_require__) {

	var Reflect = __webpack_require__(31),
	    iteratorToArray = __webpack_require__(35);

	/** Used for built-in method references. */
	var objectProto = Object.prototype;

	/** Built-in value references. */
	var enumerate = Reflect ? Reflect.enumerate : undefined,
	    propertyIsEnumerable = objectProto.propertyIsEnumerable;

	/**
	 * The base implementation of `_.keysIn` which doesn't skip the constructor
	 * property of prototypes or treat sparse arrays as dense.
	 *
	 * @private
	 * @param {Object} object The object to query.
	 * @returns {Array} Returns the array of property names.
	 */
	function baseKeysIn(object) {
	  object = object == null ? object : Object(object);

	  var result = [];
	  for (var key in object) {
	    result.push(key);
	  }
	  return result;
	}

	// Fallback for IE < 9 with es6-shim.
	if (enumerate && !propertyIsEnumerable.call({ 'valueOf': 1 }, 'valueOf')) {
	  baseKeysIn = function(object) {
	    return iteratorToArray(enumerate(object));
	  };
	}

	module.exports = baseKeysIn;


/***/ },
/* 31 */
/***/ function(module, exports, __webpack_require__) {

	var root = __webpack_require__(32);

	/** Built-in value references. */
	var Reflect = root.Reflect;

	module.exports = Reflect;


/***/ },
/* 32 */
/***/ function(module, exports, __webpack_require__) {

	/* WEBPACK VAR INJECTION */(function(module, global) {var checkGlobal = __webpack_require__(34);

	/** Used to determine if values are of the language type `Object`. */
	var objectTypes = {
	  'function': true,
	  'object': true
	};

	/** Detect free variable `exports`. */
	var freeExports = (objectTypes[typeof exports] && exports && !exports.nodeType)
	  ? exports
	  : undefined;

	/** Detect free variable `module`. */
	var freeModule = (objectTypes[typeof module] && module && !module.nodeType)
	  ? module
	  : undefined;

	/** Detect free variable `global` from Node.js. */
	var freeGlobal = checkGlobal(freeExports && freeModule && typeof global == 'object' && global);

	/** Detect free variable `self`. */
	var freeSelf = checkGlobal(objectTypes[typeof self] && self);

	/** Detect free variable `window`. */
	var freeWindow = checkGlobal(objectTypes[typeof window] && window);

	/** Detect `this` as the global object. */
	var thisGlobal = checkGlobal(objectTypes[typeof this] && this);

	/**
	 * Used as a reference to the global object.
	 *
	 * The `this` value is used if it's the global object to avoid Greasemonkey's
	 * restricted `window` object, otherwise the `window` object is used.
	 */
	var root = freeGlobal ||
	  ((freeWindow !== (thisGlobal && thisGlobal.window)) && freeWindow) ||
	    freeSelf || thisGlobal || Function('return this')();

	module.exports = root;

	/* WEBPACK VAR INJECTION */}.call(exports, __webpack_require__(33)(module), (function() { return this; }())))

/***/ },
/* 33 */
/***/ function(module, exports) {

	module.exports = function(module) {
		if(!module.webpackPolyfill) {
			module.deprecate = function() {};
			module.paths = [];
			// module.parent = undefined by default
			module.children = [];
			module.webpackPolyfill = 1;
		}
		return module;
	}


/***/ },
/* 34 */
/***/ function(module, exports) {

	/**
	 * Checks if `value` is a global object.
	 *
	 * @private
	 * @param {*} value The value to check.
	 * @returns {null|Object} Returns `value` if it's a global object, else `null`.
	 */
	function checkGlobal(value) {
	  return (value && value.Object === Object) ? value : null;
	}

	module.exports = checkGlobal;


/***/ },
/* 35 */
/***/ function(module, exports) {

	/**
	 * Converts `iterator` to an array.
	 *
	 * @private
	 * @param {Object} iterator The iterator to convert.
	 * @returns {Array} Returns the converted array.
	 */
	function iteratorToArray(iterator) {
	  var data,
	      result = [];

	  while (!(data = iterator.next()).done) {
	    result.push(data.value);
	  }
	  return result;
	}

	module.exports = iteratorToArray;


/***/ },
/* 36 */
/***/ function(module, exports, __webpack_require__) {

	var baseTimes = __webpack_require__(37),
	    isArguments = __webpack_require__(38),
	    isArray = __webpack_require__(41),
	    isLength = __webpack_require__(24),
	    isString = __webpack_require__(42);

	/**
	 * Creates an array of index keys for `object` values of arrays,
	 * `arguments` objects, and strings, otherwise `null` is returned.
	 *
	 * @private
	 * @param {Object} object The object to query.
	 * @returns {Array|null} Returns index keys, else `null`.
	 */
	function indexKeys(object) {
	  var length = object ? object.length : undefined;
	  if (isLength(length) &&
	      (isArray(object) || isString(object) || isArguments(object))) {
	    return baseTimes(length, String);
	  }
	  return null;
	}

	module.exports = indexKeys;


/***/ },
/* 37 */
/***/ function(module, exports) {

	/**
	 * The base implementation of `_.times` without support for iteratee shorthands
	 * or max array length checks.
	 *
	 * @private
	 * @param {number} n The number of times to invoke `iteratee`.
	 * @param {Function} iteratee The function invoked per iteration.
	 * @returns {Array} Returns the array of results.
	 */
	function baseTimes(n, iteratee) {
	  var index = -1,
	      result = Array(n);

	  while (++index < n) {
	    result[index] = iteratee(index);
	  }
	  return result;
	}

	module.exports = baseTimes;


/***/ },
/* 38 */
/***/ function(module, exports, __webpack_require__) {

	var isArrayLikeObject = __webpack_require__(39);

	/** `Object#toString` result references. */
	var argsTag = '[object Arguments]';

	/** Used for built-in method references. */
	var objectProto = Object.prototype;

	/** Used to check objects for own properties. */
	var hasOwnProperty = objectProto.hasOwnProperty;

	/**
	 * Used to resolve the [`toStringTag`](http://ecma-international.org/ecma-262/6.0/#sec-object.prototype.tostring)
	 * of values.
	 */
	var objectToString = objectProto.toString;

	/** Built-in value references. */
	var propertyIsEnumerable = objectProto.propertyIsEnumerable;

	/**
	 * Checks if `value` is likely an `arguments` object.
	 *
	 * @static
	 * @memberOf _
	 * @category Lang
	 * @param {*} value The value to check.
	 * @returns {boolean} Returns `true` if `value` is correctly classified, else `false`.
	 * @example
	 *
	 * _.isArguments(function() { return arguments; }());
	 * // => true
	 *
	 * _.isArguments([1, 2, 3]);
	 * // => false
	 */
	function isArguments(value) {
	  // Safari 8.1 incorrectly makes `arguments.callee` enumerable in strict mode.
	  return isArrayLikeObject(value) && hasOwnProperty.call(value, 'callee') &&
	    (!propertyIsEnumerable.call(value, 'callee') || objectToString.call(value) == argsTag);
	}

	module.exports = isArguments;


/***/ },
/* 39 */
/***/ function(module, exports, __webpack_require__) {

	var isArrayLike = __webpack_require__(19),
	    isObjectLike = __webpack_require__(40);

	/**
	 * This method is like `_.isArrayLike` except that it also checks if `value`
	 * is an object.
	 *
	 * @static
	 * @memberOf _
	 * @category Lang
	 * @param {*} value The value to check.
	 * @returns {boolean} Returns `true` if `value` is an array-like object, else `false`.
	 * @example
	 *
	 * _.isArrayLikeObject([1, 2, 3]);
	 * // => true
	 *
	 * _.isArrayLikeObject(document.body.children);
	 * // => true
	 *
	 * _.isArrayLikeObject('abc');
	 * // => false
	 *
	 * _.isArrayLikeObject(_.noop);
	 * // => false
	 */
	function isArrayLikeObject(value) {
	  return isObjectLike(value) && isArrayLike(value);
	}

	module.exports = isArrayLikeObject;


/***/ },
/* 40 */
/***/ function(module, exports) {

	/**
	 * Checks if `value` is object-like. A value is object-like if it's not `null`
	 * and has a `typeof` result of "object".
	 *
	 * @static
	 * @memberOf _
	 * @category Lang
	 * @param {*} value The value to check.
	 * @returns {boolean} Returns `true` if `value` is object-like, else `false`.
	 * @example
	 *
	 * _.isObjectLike({});
	 * // => true
	 *
	 * _.isObjectLike([1, 2, 3]);
	 * // => true
	 *
	 * _.isObjectLike(_.noop);
	 * // => false
	 *
	 * _.isObjectLike(null);
	 * // => false
	 */
	function isObjectLike(value) {
	  return !!value && typeof value == 'object';
	}

	module.exports = isObjectLike;


/***/ },
/* 41 */
/***/ function(module, exports) {

	/**
	 * Checks if `value` is classified as an `Array` object.
	 *
	 * @static
	 * @memberOf _
	 * @type {Function}
	 * @category Lang
	 * @param {*} value The value to check.
	 * @returns {boolean} Returns `true` if `value` is correctly classified, else `false`.
	 * @example
	 *
	 * _.isArray([1, 2, 3]);
	 * // => true
	 *
	 * _.isArray(document.body.children);
	 * // => false
	 *
	 * _.isArray('abc');
	 * // => false
	 *
	 * _.isArray(_.noop);
	 * // => false
	 */
	var isArray = Array.isArray;

	module.exports = isArray;


/***/ },
/* 42 */
/***/ function(module, exports, __webpack_require__) {

	var isArray = __webpack_require__(41),
	    isObjectLike = __webpack_require__(40);

	/** `Object#toString` result references. */
	var stringTag = '[object String]';

	/** Used for built-in method references. */
	var objectProto = Object.prototype;

	/**
	 * Used to resolve the [`toStringTag`](http://ecma-international.org/ecma-262/6.0/#sec-object.prototype.tostring)
	 * of values.
	 */
	var objectToString = objectProto.toString;

	/**
	 * Checks if `value` is classified as a `String` primitive or object.
	 *
	 * @static
	 * @memberOf _
	 * @category Lang
	 * @param {*} value The value to check.
	 * @returns {boolean} Returns `true` if `value` is correctly classified, else `false`.
	 * @example
	 *
	 * _.isString('abc');
	 * // => true
	 *
	 * _.isString(1);
	 * // => false
	 */
	function isString(value) {
	  return typeof value == 'string' ||
	    (!isArray(value) && isObjectLike(value) && objectToString.call(value) == stringTag);
	}

	module.exports = isString;


/***/ },
/* 43 */
/***/ function(module, exports) {

	/** Used for built-in method references. */
	var objectProto = Object.prototype;

	/**
	 * Checks if `value` is likely a prototype object.
	 *
	 * @private
	 * @param {*} value The value to check.
	 * @returns {boolean} Returns `true` if `value` is a prototype, else `false`.
	 */
	function isPrototype(value) {
	  var Ctor = value && value.constructor,
	      proto = (typeof Ctor == 'function' && Ctor.prototype) || objectProto;

	  return value === proto;
	}

	module.exports = isPrototype;


/***/ },
/* 44 */
/***/ function(module, exports, __webpack_require__) {

	'use strict';

	var _typeof = typeof Symbol === "function" && typeof Symbol.iterator === "symbol" ? function (obj) { return typeof obj; } : function (obj) { return obj && typeof Symbol === "function" && obj.constructor === Symbol ? "symbol" : typeof obj; };

	var _uuid = __webpack_require__(6);

	var _uuid2 = _interopRequireDefault(_uuid);

	function _interopRequireDefault(obj) { return obj && obj.__esModule ? obj : { default: obj }; }

	/* eslint no-unused-expressions: 0, block-scoped-var: 0, no-redeclare: 0, guard-for-in: 0 */

	var defaultConfiguration = __webpack_require__(45);
	var REPL = /{([\w\-]+)}/g;

	function rnow() {
	  return +new Date();
	}

	function isArray(arg) {
	  return !!arg && typeof arg !== 'string' && (Array.isArray && Array.isArray(arg) || typeof arg.length === 'number');
	  // return !!arg && (Array.isArray && Array.isArray(arg) || typeof(arg.length) === "number")
	}

	/**
	 * EACH
	 * ====
	 * each( [1,2,3], function(item) { } )
	 */
	function each(o, f) {
	  if (!o || !f) {
	    return;
	  }

	  if (isArray(o)) {
	    for (var i = 0, l = o.length; i < l;) {
	      f.call(o[i], o[i], i++);
	    }
	  } else {
	    for (var i in o) {
	      o.hasOwnProperty && o.hasOwnProperty(i) && f.call(o[i], i, o[i]);
	    }
	  }
	}

	/**
	 * ENCODE
	 * ======
	 * var encoded_data = encode('path');
	 */
	function encode(path) {
	  return encodeURIComponent(path);
	}

	/**
	 * Build Url
	 * =======
	 *
	 */
	function buildURL(urlComponents, urlParams) {
	  var url = urlComponents.join(defaultConfiguration.URLBIT);
	  var params = [];

	  if (!urlParams) return url;

	  each(urlParams, function (key, value) {
	    var valueStr = (typeof value === 'undefined' ? 'undefined' : _typeof(value)) === 'object' ? JSON['stringify'](value) : value;
	    typeof value !== 'undefined' && value !== null && encode(valueStr).length > 0 && params.push(key + '=' + encode(valueStr));
	  });

	  url += '?' + params.join(defaultConfiguration.PARAMSBIT);
	  return url;
	}

	/**
	 * UPDATER
	 * =======
	 * var timestamp = unique();
	 */
	function updater(fun, rate) {
	  var timeout;
	  var last = 0;
	  var runnit = function runnit() {
	    if (last + rate > rnow()) {
	      clearTimeout(timeout);
	      timeout = setTimeout(runnit, rate);
	    } else {
	      last = rnow();
	      fun();
	    }
	  };

	  return runnit;
	}

	/**
	 * GREP
	 * ====
	 * var list = grep( [1,2,3], function(item) { return item % 2 } )
	 */
	function grep(list, fun) {
	  var fin = [];
	  each(list || [], function (l) {
	    fun(l) && fin.push(l);
	  });
	  return fin;
	}

	/**
	 * SUPPLANT
	 * ========
	 * var text = supplant( 'Hello {name}!', { name : 'John' } )
	 */
	function supplant(str, values) {
	  return str.replace(REPL, function (_, match) {
	    return values[match] || _;
	  });
	}

	/**
	 * timeout
	 * =======
	 * timeout( function(){}, 100 );
	 */
	function timeout(fun, wait) {
	  if (typeof setTimeout === 'undefined') {
	    return;
	  }

	  return setTimeout(fun, wait);
	}

	/**
	 * uuid
	 * ====
	 * var my_uuid = generateUUID();
	 */
	function generateUUID(callback) {
	  var u = _uuid2.default.v4();
	  if (callback) callback(u);
	  return u;
	}

	/**
	 * MAP
	 * ===
	 * var list = map( [1,2,3], function(item) { return item + 1 } )
	 */
	function map(list, fun) {
	  var fin = [];
	  each(list || [], function (k, v) {
	    fin.push(fun(k, v));
	  });
	  return fin;
	}

	function pamEncode(str) {
	  return encodeURIComponent(str).replace(/[!'()*~]/g, function (c) {
	    return '%' + c.charCodeAt(0).toString(16).toUpperCase();
	  });
	}

	module.exports = {
	  buildURL: buildURL,
	  encode: encode,
	  each: each,
	  updater: updater,
	  rnow: rnow,
	  isArray: isArray,
	  map: map,
	  pamEncode: pamEncode,
	  generateUUID: generateUUID,
	  timeout: timeout,
	  supplant: supplant,
	  grep: grep
	};
	//# sourceMappingURL=utils.js.map


/***/ },
/* 45 */
/***/ function(module, exports) {

	module.exports = {
		"PARAMSBIT": "&",
		"URLBIT": "/"
	};

/***/ },
/* 46 */
/***/ function(module, exports) {

	"use strict";

	Object.defineProperty(exports, "__esModule", {
	  value: true
	});

	var _createClass = function () { function defineProperties(target, props) { for (var i = 0; i < props.length; i++) { var descriptor = props[i]; descriptor.enumerable = descriptor.enumerable || false; descriptor.configurable = true; if ("value" in descriptor) descriptor.writable = true; Object.defineProperty(target, descriptor.key, descriptor); } } return function (Constructor, protoProps, staticProps) { if (protoProps) defineProperties(Constructor.prototype, protoProps); if (staticProps) defineProperties(Constructor, staticProps); return Constructor; }; }();

	function _classCallCheck(instance, Constructor) { if (!(instance instanceof Constructor)) { throw new TypeError("Cannot call a class as a function"); } }

	var _class = function () {

	  /*
	    if instanceId config is true, the SDK will pass the unique instance
	    identifier to the server as instanceId=<UUID>
	  */

	  function _class() {
	    _classCallCheck(this, _class);

	    this._instanceId = false;
	    this._requestId = false;
	  }

	  /*
	    if requestId config is true, the SDK will pass a unique request identifier
	    with each request as request_id=<UUID>
	  */


	  _createClass(_class, [{
	    key: "setInstanceIdConfig",
	    value: function setInstanceIdConfig(configValue) {
	      this._instanceId = configValue;
	      return this;
	    }
	  }, {
	    key: "setRequestIdConfig",
	    value: function setRequestIdConfig(configValue) {
	      this._requestId = configValue;
	      return this;
	    }
	  }, {
	    key: "isInstanceIdEnabled",
	    value: function isInstanceIdEnabled() {
	      return this._instanceId;
	    }
	  }, {
	    key: "isRequestIdEnabled",
	    value: function isRequestIdEnabled() {
	      return this._requestId;
	    }
	  }]);

	  return _class;
	}();

	exports.default = _class;
	//# sourceMappingURL=config.js.map


/***/ },
/* 47 */
/***/ function(module, exports, __webpack_require__) {

	'use strict';

	Object.defineProperty(exports, "__esModule", {
	  value: true
	});

	var _typeof = typeof Symbol === "function" && typeof Symbol.iterator === "symbol" ? function (obj) { return typeof obj; } : function (obj) { return obj && typeof Symbol === "function" && obj.constructor === Symbol ? "symbol" : typeof obj; };

	var _createClass = function () { function defineProperties(target, props) { for (var i = 0; i < props.length; i++) { var descriptor = props[i]; descriptor.enumerable = descriptor.enumerable || false; descriptor.configurable = true; if ("value" in descriptor) descriptor.writable = true; Object.defineProperty(target, descriptor.key, descriptor); } } return function (Constructor, protoProps, staticProps) { if (protoProps) defineProperties(Constructor.prototype, protoProps); if (staticProps) defineProperties(Constructor, staticProps); return Constructor; }; }();

	var _pick2 = __webpack_require__(48);

	var _pick3 = _interopRequireDefault(_pick2);

	function _interopRequireDefault(obj) { return obj && obj.__esModule ? obj : { default: obj }; }

	function _classCallCheck(instance, Constructor) { if (!(instance instanceof Constructor)) { throw new TypeError("Cannot call a class as a function"); } }

	var _class = function () {
	  function _class() {
	    _classCallCheck(this, _class);
	  }

	  _createClass(_class, null, [{
	    key: 'callback',
	    value: function callback(response, _callback, err) {
	      if ((typeof response === 'undefined' ? 'undefined' : _typeof(response)) === 'object') {
	        if (response.error) {
	          var preparedData = (0, _pick3.default)(response, ['message', 'payload']);
	          if (err) err(preparedData);
	          return;
	        }
	        if (response.payload) {
	          if (response.next_page) {
	            if (_callback) _callback(response.payload, response.next_page);
	          } else {
	            if (_callback) _callback(response.payload);
	          }
	          return;
	        }
	      }
	      if (_callback) _callback(response);
	    }
	  }, {
	    key: 'error',
	    value: function error(response, err) {
	      if ((typeof response === 'undefined' ? 'undefined' : _typeof(response)) === 'object' && response.error) {
	        var preparedData = (0, _pick3.default)(response, ['message', 'payload']);
	        if (err) return err(preparedData);
	      } else {
	        if (err) return err(response);
	      }
	    }
	  }]);

	  return _class;
	}();

	exports.default = _class;
	//# sourceMappingURL=responders.js.map


/***/ },
/* 48 */
/***/ function(module, exports, __webpack_require__) {

	var baseFlatten = __webpack_require__(49),
	    basePick = __webpack_require__(51),
	    rest = __webpack_require__(26);

	/**
	 * Creates an object composed of the picked `object` properties.
	 *
	 * @static
	 * @memberOf _
	 * @category Object
	 * @param {Object} object The source object.
	 * @param {...(string|string[])} [props] The property names to pick, specified
	 *  individually or in arrays.
	 * @returns {Object} Returns the new object.
	 * @example
	 *
	 * var object = { 'a': 1, 'b': '2', 'c': 3 };
	 *
	 * _.pick(object, ['a', 'c']);
	 * // => { 'a': 1, 'c': 3 }
	 */
	var pick = rest(function(object, props) {
	  return object == null ? {} : basePick(object, baseFlatten(props, 1));
	});

	module.exports = pick;


/***/ },
/* 49 */
/***/ function(module, exports, __webpack_require__) {

	var arrayPush = __webpack_require__(50),
	    isArguments = __webpack_require__(38),
	    isArray = __webpack_require__(41),
	    isArrayLikeObject = __webpack_require__(39);

	/**
	 * The base implementation of `_.flatten` with support for restricting flattening.
	 *
	 * @private
	 * @param {Array} array The array to flatten.
	 * @param {number} depth The maximum recursion depth.
	 * @param {boolean} [isStrict] Restrict flattening to arrays-like objects.
	 * @param {Array} [result=[]] The initial result value.
	 * @returns {Array} Returns the new flattened array.
	 */
	function baseFlatten(array, depth, isStrict, result) {
	  result || (result = []);

	  var index = -1,
	      length = array.length;

	  while (++index < length) {
	    var value = array[index];
	    if (depth > 0 && isArrayLikeObject(value) &&
	        (isStrict || isArray(value) || isArguments(value))) {
	      if (depth > 1) {
	        // Recursively flatten arrays (susceptible to call stack limits).
	        baseFlatten(value, depth - 1, isStrict, result);
	      } else {
	        arrayPush(result, value);
	      }
	    } else if (!isStrict) {
	      result[result.length] = value;
	    }
	  }
	  return result;
	}

	module.exports = baseFlatten;


/***/ },
/* 50 */
/***/ function(module, exports) {

	/**
	 * Appends the elements of `values` to `array`.
	 *
	 * @private
	 * @param {Array} array The array to modify.
	 * @param {Array} values The values to append.
	 * @returns {Array} Returns `array`.
	 */
	function arrayPush(array, values) {
	  var index = -1,
	      length = values.length,
	      offset = array.length;

	  while (++index < length) {
	    array[offset + index] = values[index];
	  }
	  return array;
	}

	module.exports = arrayPush;


/***/ },
/* 51 */
/***/ function(module, exports, __webpack_require__) {

	var arrayReduce = __webpack_require__(52);

	/**
	 * The base implementation of `_.pick` without support for individual
	 * property names.
	 *
	 * @private
	 * @param {Object} object The source object.
	 * @param {string[]} props The property names to pick.
	 * @returns {Object} Returns the new object.
	 */
	function basePick(object, props) {
	  object = Object(object);
	  return arrayReduce(props, function(result, key) {
	    if (key in object) {
	      result[key] = object[key];
	    }
	    return result;
	  }, {});
	}

	module.exports = basePick;


/***/ },
/* 52 */
/***/ function(module, exports) {

	/**
	 * A specialized version of `_.reduce` for arrays without support for
	 * iteratee shorthands.
	 *
	 * @private
	 * @param {Array} array The array to iterate over.
	 * @param {Function} iteratee The function invoked per iteration.
	 * @param {*} [accumulator] The initial value.
	 * @param {boolean} [initAccum] Specify using the first element of `array` as the initial value.
	 * @returns {*} Returns the accumulated value.
	 */
	function arrayReduce(array, iteratee, accumulator, initAccum) {
	  var index = -1,
	      length = array.length;

	  if (initAccum && length) {
	    accumulator = array[++index];
	  }
	  while (++index < length) {
	    accumulator = iteratee(accumulator, array[index], index, array);
	  }
	  return accumulator;
	}

	module.exports = arrayReduce;


/***/ },
/* 53 */
/***/ function(module, exports, __webpack_require__) {

	'use strict';

	Object.defineProperty(exports, "__esModule", {
	  value: true
	});

	var _createClass = function () { function defineProperties(target, props) { for (var i = 0; i < props.length; i++) { var descriptor = props[i]; descriptor.enumerable = descriptor.enumerable || false; descriptor.configurable = true; if ("value" in descriptor) descriptor.writable = true; Object.defineProperty(target, descriptor.key, descriptor); } } return function (Constructor, protoProps, staticProps) { if (protoProps) defineProperties(Constructor.prototype, protoProps); if (staticProps) defineProperties(Constructor, staticProps); return Constructor; }; }();

	var _networking = __webpack_require__(8);

	var _networking2 = _interopRequireDefault(_networking);

	var _config = __webpack_require__(46);

	var _config2 = _interopRequireDefault(_config);

	var _keychain = __webpack_require__(9);

	var _keychain2 = _interopRequireDefault(_keychain);

	function _interopRequireDefault(obj) { return obj && obj.__esModule ? obj : { default: obj }; }

	function _classCallCheck(instance, Constructor) { if (!(instance instanceof Constructor)) { throw new TypeError("Cannot call a class as a function"); } }

	var _class = function () {
	  function _class(_ref) {
	    var networking = _ref.networking;
	    var config = _ref.config;
	    var keychain = _ref.keychain;
	    var jsonp_cb = _ref.jsonp_cb;

	    _classCallCheck(this, _class);

	    this._networking = networking;
	    this._config = config;
	    this._keychain = keychain;
	    this._jsonp_cb = jsonp_cb;
	  }

	  _createClass(_class, [{
	    key: 'fetchTime',
	    value: function fetchTime(callback) {
	      var jsonp = this._jsonp_cb();

	      var data = {
	        uuid: this._keychain.getUUID(),
	        auth: this._keychain.getAuthKey()
	      };

	      if (this._config.isInstanceIdEnabled()) {
	        data.instanceid = this._keychain.getInstanceId();
	      }

	      var onSuccess = function onSuccess(response) {
	        callback(response[0]);
	      };

	      var onFail = function onFail() {
	        callback(0);
	      };

	      this._networking.fetchTime(jsonp, {
	        callback: jsonp,
	        data: this._networking.prepareParams(data),
	        success: onSuccess,
	        fail: onFail
	      });
	    }
	  }]);

	  return _class;
	}();

	exports.default = _class;
	//# sourceMappingURL=time.js.map


/***/ },
/* 54 */
/***/ function(module, exports, __webpack_require__) {

	'use strict';

	Object.defineProperty(exports, "__esModule", {
	  value: true
	});

	var _createClass = function () { function defineProperties(target, props) { for (var i = 0; i < props.length; i++) { var descriptor = props[i]; descriptor.enumerable = descriptor.enumerable || false; descriptor.configurable = true; if ("value" in descriptor) descriptor.writable = true; Object.defineProperty(target, descriptor.key, descriptor); } } return function (Constructor, protoProps, staticProps) { if (protoProps) defineProperties(Constructor.prototype, protoProps); if (staticProps) defineProperties(Constructor, staticProps); return Constructor; }; }();

	var _networking = __webpack_require__(8);

	var _networking2 = _interopRequireDefault(_networking);

	var _config = __webpack_require__(46);

	var _config2 = _interopRequireDefault(_config);

	var _keychain = __webpack_require__(9);

	var _keychain2 = _interopRequireDefault(_keychain);

	var _responders = __webpack_require__(47);

	var _responders2 = _interopRequireDefault(_responders);

	function _interopRequireDefault(obj) { return obj && obj.__esModule ? obj : { default: obj }; }

	function _classCallCheck(instance, Constructor) { if (!(instance instanceof Constructor)) { throw new TypeError("Cannot call a class as a function"); } }

	var _class = function () {
	  function _class(_ref) {
	    var networking = _ref.networking;
	    var config = _ref.config;
	    var keychain = _ref.keychain;
	    var jsonp_cb = _ref.jsonp_cb;
	    var error = _ref.error;

	    _classCallCheck(this, _class);

	    this._networking = networking;
	    this._config = config;
	    this._keychain = keychain;
	    this._jsonp_cb = jsonp_cb;
	    this._error = error;
	  }

	  _createClass(_class, [{
	    key: 'whereNow',
	    value: function whereNow(args, argumentCallback) {
	      var callback = args.callback || argumentCallback;
	      var err = args.error || function () {};
	      var auth_key = args.auth_key || this._keychain.getAuthKey();
	      var jsonp = this._jsonp_cb();
	      var uuid = args.uuid || this._keychain.getUUID();
	      var data = { auth: auth_key };

	      // Make sure we have a Channel
	      if (!callback) return this._error('Missing Callback');
	      if (!this._keychain.getSubscribeKey()) return this._error('Missing Subscribe Key');

	      if (jsonp !== 0) {
	        data['callback'] = jsonp;
	      }

	      if (this._config.isInstanceIdEnabled()) {
	        data['instanceid'] = this._keychain.getInstanceId();
	      }

	      this._networking.fetchWhereNow(uuid, {
	        callback: jsonp,
	        data: this._networking.prepareParams(data),
	        success: function success(response) {
	          _responders2.default.callback(response, callback, err);
	        },
	        fail: function fail(response) {
	          _responders2.default.error(response, err);
	        }
	      });
	    }
	  }]);

	  return _class;
	}();

	exports.default = _class;
	//# sourceMappingURL=presence.js.map


/***/ }
/******/ ])
});
;<|MERGE_RESOLUTION|>--- conflicted
+++ resolved
@@ -2184,40 +2184,7 @@
 	     PUBNUB.current_channels_by_uuid({ channel : 'my_chat', callback : fun });
 	     */
 	    where_now: function where_now(args, callback) {
-<<<<<<< HEAD
-	      var callback = args['callback'] || callback;
-	      var err = args['error'] || function () {};
-	      var auth_key = args['auth_key'] || keychain.getAuthKey();
-	      var jsonp = jsonp_cb();
-	      var uuid = args['uuid'] || keychain.getUUID();
-	      var data = { auth: auth_key };
-
-	      // Make sure we have a Channel
-	      if (!callback) return _error('Missing Callback');
-	      if (!keychain.getSubscribeKey()) return _error('Missing Subscribe Key');
-
-	      if (jsonp != '0') {
-	        data['callback'] = jsonp;
-	      }
-
-	      if (config.isInstanceIdEnabled()) {
-	        data['instanceid'] = keychain.getInstanceId();
-	      }
-
-	      xdr({
-	        callback: jsonp,
-	        data: networking.prepareParams(data),
-	        success: function success(response) {
-	          _responders2.default.callback(response, callback, err);
-	        },
-	        fail: function fail(response) {
-	          _responders2.default.error(response, err);
-	        },
-	        url: [networking.getStandardOrigin(), 'v2', 'presence', 'sub_key', keychain.getSubscribeKey(), 'uuid', utils.encode(uuid)]
-	      });
-=======
 	      presenceEndpoints.whereNow(args, callback);
->>>>>>> 43e5cf50
 	    },
 
 	    state: function state(args, callback) {
@@ -4081,16 +4048,16 @@
 /* 33 */
 /***/ function(module, exports) {
 
-	module.exports = function(module) {
-		if(!module.webpackPolyfill) {
-			module.deprecate = function() {};
-			module.paths = [];
-			// module.parent = undefined by default
-			module.children = [];
-			module.webpackPolyfill = 1;
-		}
-		return module;
-	}
+	module.exports = function(module) {
+		if(!module.webpackPolyfill) {
+			module.deprecate = function() {};
+			module.paths = [];
+			// module.parent = undefined by default
+			module.children = [];
+			module.webpackPolyfill = 1;
+		}
+		return module;
+	}
 
 
 /***/ },
