--- conflicted
+++ resolved
@@ -630,14 +630,9 @@
                         // Check for Errors
                         if (!messages || (
                             typeof messages == 'object' &&
-<<<<<<< HEAD
-                            messages['error'])
-                        ) {
-=======
                             'error' in messages         &&
                             messages['error']
                         )) {
->>>>>>> ce94a8e3
                             errcb(messages);
                             return timeout( CONNECT, SECOND );
                         }
@@ -883,12 +878,8 @@
 
     function _poll_online2() {
         SELF['time'](function(success){
-<<<<<<< HEAD
+            detect_time_detla( function(){}, success );
             success || _reset_offline(1, {"error" : "Heartbeat failed to connect to Pubnub Servers. Please check your network settings."});
-=======
-            detect_time_detla( function(){}, success );
-            success || _reset_offline(1);
->>>>>>> ce94a8e3
             timeout( _poll_online2, KEEPALIVE );
         });
     }
