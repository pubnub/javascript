--- conflicted
+++ resolved
@@ -1,31 +1,13 @@
 /* global describe, it */
 
 import assert from 'assert';
-<<<<<<< HEAD
-import sinon from 'sinon';
-import uuidGenerator from 'lil-uuid';
-=======
 import lilUUID from 'lil-uuid';
->>>>>>> 12c85096
 import PubNub from '../../src/node/index';
 import CryptoJS from '../../src/core/components/cryptography/hmac-sha256';
 
 describe('#core / mounting point', () => {
-<<<<<<< HEAD
-  beforeEach(() => {
-    sinon.stub(uuidGenerator, 'v4').returns('uuidCustom');
-  });
-
-  afterEach(() => {
-    uuidGenerator();
-  });
-
-  it('supports UUID generation', () => {
-    assert.equal(uuidGenerator.isUUID(PubNub.generateUUID()), true);
-=======
   it('supports UUID generation', () => {
     assert.equal(lilUUID.isUUID(PubNub.generateUUID()), true);
->>>>>>> 12c85096
   });
 
   it('supports encryption', () => {
