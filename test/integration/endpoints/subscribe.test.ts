/* global describe, beforeEach, it, before, afterEach, after */
/* eslint no-console: 0 */

import assert from 'assert';
import nock from 'nock';

import PubNub from '../../../src/node/index';
import utils from '../../utils';

describe('subscribe endpoints', () => {
  let pubnubWithFiltering: PubNub;
  let pubnub: PubNub;
  let pubnubWithEE: PubNub;

  before(() => {
    nock.disableNetConnect();
  });

  after(() => {
    nock.enableNetConnect();
  });

  beforeEach(() => {
    nock.cleanAll();
    pubnub = new PubNub({
      subscribeKey: 'mySubKey',
      publishKey: 'myPublishKey',
      uuid: 'myUUID',
      // @ts-expect-error Force override default value.
      useRequestId: false,
      autoNetworkDetection: false,
    });
    pubnubWithFiltering = new PubNub({
      subscribeKey: 'mySubKey',
      publishKey: 'myPublishKey',
      uuid: 'myUUID',
      // @ts-expect-error Force override default value.
      useRequestId: false,
      filterExpression: 'hello!',
      autoNetworkDetection: false,
    });
    pubnubWithEE = new PubNub({
      subscribeKey: 'mySubKey',
      publishKey: 'myPublishKey',
      uuid: 'myUUID',
      // @ts-expect-error Force override default value.
      useRequestId: false,
      enableEventEngine: true,
    });
  });

  afterEach(() => {
    pubnub.stop();
    pubnubWithFiltering.stop();
  });

  it('supports addition of multiple channels', (done) => {
    const scope = utils
      .createNock()
      .get('/v2/subscribe/mySubKey/coolChannel,coolChannel2/0')
      .query({
        pnsdk: `PubNub-JS-Nodejs/${pubnub.getVersion()}`,
        uuid: 'myUUID',
        heartbeat: 300,
      })
      .reply(
        200,
        '{"t":{"t":"14607577960932487","r":1},"m":[{"a":"4","f":0,"i":"Client-g5d4g","p":{"t":"14607577960925503","r":1},"k":"mySubKey","c":"coolChannel","d":{"text":"Enter Message Here"},"b":"coolChan-bnel"}]}',
        { 'content-type': 'text/javascript' },
      );

    pubnub.addListener({
      status(status) {
        if (status.category === 'PNConnectedCategory') {
          try {
            assert.equal(scope.isDone(), true);
            assert.deepEqual(pubnub.getSubscribedChannels(), ['coolChannel', 'coolChannel2']);
            assert.deepEqual(pubnub.getSubscribedChannelGroups(), []);
            assert.deepEqual(status.affectedChannels, ['coolChannel', 'coolChannel2']);
            assert.deepEqual(status.affectedChannelGroups, []);
            done();
          } catch (error) {
            done(error);
          }
        }
      },
    });

    pubnub.subscribe({ channels: ['coolChannel', 'coolChannel2'] });
  });

  it('supports addition of multiple channels / channel groups', (done) => {
    const scope = utils
      .createNock()
      .get('/v2/subscribe/mySubKey/coolChannel,coolChannel2/0')
      .query({
        'channel-group': 'cg1,cg2',
        pnsdk: `PubNub-JS-Nodejs/${pubnub.getVersion()}`,
        uuid: 'myUUID',
        heartbeat: 300,
      })
      .reply(
        200,
        '{"t":{"t":"14607577960932487","r":1},"m":[{"a":"4","f":0,"i":"Client-g5d4g","p":{"t":"14607577960925503","r":1},"k":"mySubKey","c":"coolChannel","d":{"text":"Enter Message Here"},"b":"coolChan-bnel"}]}',
        { 'content-type': 'text/javascript' },
      );

    pubnub.addListener({
      status(status) {
        if (status.category === 'PNConnectedCategory') {
          try {
            assert.equal(scope.isDone(), true);
            assert.deepEqual(pubnub.getSubscribedChannels(), ['coolChannel', 'coolChannel2']);
            assert.deepEqual(pubnub.getSubscribedChannelGroups(), ['cg1', 'cg2']);
            assert.deepEqual(status.affectedChannels, ['coolChannel', 'coolChannel2']);
            assert.deepEqual(status.affectedChannelGroups, ['cg1', 'cg2']);
            done();
          } catch (error) {
            done(error);
          }
        }
      },
    });

    pubnub.subscribe({
      channels: ['coolChannel', 'coolChannel2'],
      channelGroups: ['cg1', 'cg2'],
    });
  });

  it('supports just channel group', (done) => {
    const scope = utils
      .createNock()
      .get('/v2/subscribe/mySubKey/,/0')
      .query({
        'channel-group': 'cg1,cg2',
        pnsdk: `PubNub-JS-Nodejs/${pubnub.getVersion()}`,
        uuid: 'myUUID',
        heartbeat: 300,
      })
      .reply(
        200,
        '{"t":{"t":"14607577960932487","r":1},"m":[{"a":"4","f":0,"i":"Client-g5d4g","p":{"t":"14607577960925503","r":1},"k":"mySubKey","c":"coolChannel","d":{"text":"Enter Message Here"},"b":"coolChan-bnel"}]}',
        { 'content-type': 'text/javascript' },
      );

    pubnub.addListener({
      status(status) {
        if (status.category === 'PNConnectedCategory') {
          try {
            assert.equal(scope.isDone(), true);
            assert.deepEqual(pubnub.getSubscribedChannels(), []);
            assert.deepEqual(pubnub.getSubscribedChannelGroups(), ['cg1', 'cg2']);
            assert.deepEqual(status.affectedChannels, []);
            assert.deepEqual(status.affectedChannelGroups, ['cg1', 'cg2']);
            done();
          } catch (error) {
            done(error);
          }
        }
      },
    });

    pubnub.subscribe({ channelGroups: ['cg1', 'cg2'] });
  });

  it('supports filter expression', (done) => {
    const scope = utils
      .createNock()
      .get('/v2/subscribe/mySubKey/coolChannel,coolChannel2/0')
      .query({
        'filter-expr': 'hello!',
        pnsdk: `PubNub-JS-Nodejs/${pubnub.getVersion()}`,
        uuid: 'myUUID',
        heartbeat: 300,
      })
      .reply(
        200,
        '{"t":{"t":"14607577960932487","r":1},"m":[{"a":"4","f":0,"i":"Client-g5d4g","p":{"t":"14607577960925503","r":1},"k":"mySubKey","c":"coolChannel","d":{"text":"Enter Message Here"},"b":"coolChan-bnel"}]}',
        { 'content-type': 'text/javascript' },
      );

    pubnubWithFiltering.addListener({
      status(status) {
        if (status.category === 'PNConnectedCategory') {
          try {
            assert.equal(scope.isDone(), true);
            assert.deepEqual(pubnubWithFiltering.getSubscribedChannels(), ['coolChannel', 'coolChannel2']);
            assert.deepEqual(pubnubWithFiltering.getSubscribedChannelGroups(), []);
            assert.deepEqual(status.affectedChannels, ['coolChannel', 'coolChannel2']);
            assert.deepEqual(status.affectedChannelGroups, []);
            done();
          } catch (error) {
            done(error);
          }
        }
      },
    });

    pubnubWithFiltering.subscribe({
      channels: ['coolChannel', 'coolChannel2'],
    });
  });

  it('supports timetoken', (done) => {
    const scope0 = utils
      .createNock()
      .get('/v2/subscribe/mySubKey/c1/0')
      .query({
        pnsdk: `PubNub-JS-Nodejs/${pubnub.getVersion()}`,
        uuid: 'myUUID',
        ee: '',
        tt: 0,
      })
      .reply(
        200,
        '{"t":{"t":"14523669555221452","r":1},"m":[{"a":"4","f":0,"i":"Client-g5d4g","p":{"t":"14607577960925503","r":1},"k":"mySubKey","c":"coolChannel","d":{"text":"Enter Message Here"},"b":"coolChan-bnel"}]}',
        { 'content-type': 'text/javascript' },
      );
    const scope = utils
      .createNock()
      .get('/v2/subscribe/mySubKey/c1/0')
      .query({
        pnsdk: `PubNub-JS-Nodejs/${pubnub.getVersion()}`,
        uuid: 'myUUID',
        ee: '',
        tt: '1234567890',
        tr: 1,
      })
      .reply(
        200,
        '{"t":{"t":"146075779609322","r":1},"m":[{"a":"4","f":0,"i":"test","p":{"t":"14607577960925503","r":1},"k":"mySubKey","c":"c1","d":{"text":"customttresponse"},"b":"c1"}]}',
        { 'content-type': 'text/javascript' },
      );

    pubnubWithEE.addListener({
      message(message) {
        try {
          assert.deepEqual(message.message, { text: 'customttresponse' });
          assert.equal(scope.isDone(), true);
          done();
        } catch (error) {
          done(error);
        }
      },
    });
    const channel = pubnubWithEE.channel('c1');
    const subscription = channel.subscription();
    subscription.subscribe({ timetoken: '1234567890' });
  });

<<<<<<< HEAD
  it('supports subscribe() with presence channelnames', () => {
    const scope0 = utils
      .createNock()
      .get('/v2/subscribe/mySubKey/c1,c2-pnpres/0')
=======
  it.only('signal listener called for string signal', (done) => {
    utils
      .createNock()
      .get('/v2/subscribe/mySubKey/c1/0')
>>>>>>> cac7bc7e
      .query({
        pnsdk: `PubNub-JS-Nodejs/${pubnub.getVersion()}`,
        uuid: 'myUUID',
        ee: '',
        tt: 0,
      })
<<<<<<< HEAD
      .reply(
        200,
        '{"t":{"t":"14523669555221452","r":1},"m":[{"a":"4","f":0,"i":"Client-g5d4g","p":{"t":"14607577960925503","r":1},"k":"sub-c-4cec9f8e-01fa-11e6-8180-0619f8945a4f","c":"c1","d":{"text":"Enter Message Here"},"b":"coolChan-bnel"}]}',
        { 'content-type': 'text/javascript' },
      );
    const scope = utils
      .createNock()
      .get('/v2/subscribe/mySubKey/c1,c2-pnpres/0')
=======
      .reply(200, '{"t":{"t":"14523669555221452","r":1},"m":[]}', { 'content-type': 'text/javascript' });
    utils
      .createNock()
      .get('/v2/subscribe/mySubKey/c1/0')
>>>>>>> cac7bc7e
      .query({
        pnsdk: `PubNub-JS-Nodejs/${pubnub.getVersion()}`,
        uuid: 'myUUID',
        ee: '',
<<<<<<< HEAD
        tt: '1234567890',
=======
        tt: '14523669555221452',
>>>>>>> cac7bc7e
        tr: 1,
      })
      .reply(
        200,
<<<<<<< HEAD
        '{"t":{"t":"146075779609322","r":1},"m":[{"a":"4","f":0,"i":"test","p":{"t":"14607577960925503","r":1},"k":"mySubKey","c":"c1","d":{"text":"customttresponse"},"b":"c1"}]}',
        { 'content-type': 'text/javascript' },
      );

    let subsripptionSetWithPresenceChannels = pubnubWithEE.subscriptionSet({
      channels: ['c1', 'c2-pnpres'],
    });

    subsripptionSetWithPresenceChannels.subscribe();

    assert.deepEqual(pubnubWithEE.getSubscribedChannels(), ['c1', 'c2-pnpres']);

    subsripptionSetWithPresenceChannels.unsubscribe();
    assert.deepEqual(pubnubWithEE.getSubscribedChannels(), []);
=======
        '{"t":{"t":"14523669555221453","r":1},"m":[{"a":"3","f":0,"e":1,"i":"myUniqueUserId","p":{"t":"17200339136465528","r":41},"k":"mySubKey","c":"c1","d":"typing:start"}]}',
        { 'content-type': 'text/javascript' },
      );

    pubnubWithEE.addListener({
      signal(signal) {
        try {
          done();
        } catch (error) {
          done(error);
        }
      },
    });

    const channel = pubnubWithEE.channel('c1');
    const subscription = channel.subscription();
    subscription.subscribe();
>>>>>>> cac7bc7e
  });
});<|MERGE_RESOLUTION|>--- conflicted
+++ resolved
@@ -65,7 +65,7 @@
       })
       .reply(
         200,
-        '{"t":{"t":"14607577960932487","r":1},"m":[{"a":"4","f":0,"i":"Client-g5d4g","p":{"t":"14607577960925503","r":1},"k":"mySubKey","c":"coolChannel","d":{"text":"Enter Message Here"},"b":"coolChan-bnel"}]}',
+        '{"t":{"t":"14607577960932487","r":1},"m":[{"a":"4","f":0,"i":"Client-g5d4g","p":{"t":"14607577960925503","r":1},"k":"sub-c-4cec9f8e-01fa-11e6-8180-0619f8945a4f","c":"coolChannel","d":{"text":"Enter Message Here"},"b":"coolChan-bnel"}]}',
         { 'content-type': 'text/javascript' },
       );
 
@@ -101,7 +101,7 @@
       })
       .reply(
         200,
-        '{"t":{"t":"14607577960932487","r":1},"m":[{"a":"4","f":0,"i":"Client-g5d4g","p":{"t":"14607577960925503","r":1},"k":"mySubKey","c":"coolChannel","d":{"text":"Enter Message Here"},"b":"coolChan-bnel"}]}',
+        '{"t":{"t":"14607577960932487","r":1},"m":[{"a":"4","f":0,"i":"Client-g5d4g","p":{"t":"14607577960925503","r":1},"k":"sub-c-4cec9f8e-01fa-11e6-8180-0619f8945a4f","c":"coolChannel","d":{"text":"Enter Message Here"},"b":"coolChan-bnel"}]}',
         { 'content-type': 'text/javascript' },
       );
 
@@ -140,7 +140,7 @@
       })
       .reply(
         200,
-        '{"t":{"t":"14607577960932487","r":1},"m":[{"a":"4","f":0,"i":"Client-g5d4g","p":{"t":"14607577960925503","r":1},"k":"mySubKey","c":"coolChannel","d":{"text":"Enter Message Here"},"b":"coolChan-bnel"}]}',
+        '{"t":{"t":"14607577960932487","r":1},"m":[{"a":"4","f":0,"i":"Client-g5d4g","p":{"t":"14607577960925503","r":1},"k":"sub-c-4cec9f8e-01fa-11e6-8180-0619f8945a4f","c":"coolChannel","d":{"text":"Enter Message Here"},"b":"coolChan-bnel"}]}',
         { 'content-type': 'text/javascript' },
       );
 
@@ -249,67 +249,29 @@
     subscription.subscribe({ timetoken: '1234567890' });
   });
 
-<<<<<<< HEAD
-  it('supports subscribe() with presence channelnames', () => {
-    const scope0 = utils
-      .createNock()
-      .get('/v2/subscribe/mySubKey/c1,c2-pnpres/0')
-=======
-  it.only('signal listener called for string signal', (done) => {
+  it('signal listener called for string signal', (done) => {
     utils
       .createNock()
       .get('/v2/subscribe/mySubKey/c1/0')
->>>>>>> cac7bc7e
       .query({
         pnsdk: `PubNub-JS-Nodejs/${pubnub.getVersion()}`,
         uuid: 'myUUID',
         ee: '',
         tt: 0,
       })
-<<<<<<< HEAD
-      .reply(
-        200,
-        '{"t":{"t":"14523669555221452","r":1},"m":[{"a":"4","f":0,"i":"Client-g5d4g","p":{"t":"14607577960925503","r":1},"k":"sub-c-4cec9f8e-01fa-11e6-8180-0619f8945a4f","c":"c1","d":{"text":"Enter Message Here"},"b":"coolChan-bnel"}]}',
-        { 'content-type': 'text/javascript' },
-      );
-    const scope = utils
-      .createNock()
-      .get('/v2/subscribe/mySubKey/c1,c2-pnpres/0')
-=======
       .reply(200, '{"t":{"t":"14523669555221452","r":1},"m":[]}', { 'content-type': 'text/javascript' });
     utils
       .createNock()
       .get('/v2/subscribe/mySubKey/c1/0')
->>>>>>> cac7bc7e
-      .query({
-        pnsdk: `PubNub-JS-Nodejs/${pubnub.getVersion()}`,
-        uuid: 'myUUID',
-        ee: '',
-<<<<<<< HEAD
-        tt: '1234567890',
-=======
+      .query({
+        pnsdk: `PubNub-JS-Nodejs/${pubnub.getVersion()}`,
+        uuid: 'myUUID',
+        ee: '',
         tt: '14523669555221452',
->>>>>>> cac7bc7e
         tr: 1,
       })
       .reply(
         200,
-<<<<<<< HEAD
-        '{"t":{"t":"146075779609322","r":1},"m":[{"a":"4","f":0,"i":"test","p":{"t":"14607577960925503","r":1},"k":"mySubKey","c":"c1","d":{"text":"customttresponse"},"b":"c1"}]}',
-        { 'content-type': 'text/javascript' },
-      );
-
-    let subsripptionSetWithPresenceChannels = pubnubWithEE.subscriptionSet({
-      channels: ['c1', 'c2-pnpres'],
-    });
-
-    subsripptionSetWithPresenceChannels.subscribe();
-
-    assert.deepEqual(pubnubWithEE.getSubscribedChannels(), ['c1', 'c2-pnpres']);
-
-    subsripptionSetWithPresenceChannels.unsubscribe();
-    assert.deepEqual(pubnubWithEE.getSubscribedChannels(), []);
-=======
         '{"t":{"t":"14523669555221453","r":1},"m":[{"a":"3","f":0,"e":1,"i":"myUniqueUserId","p":{"t":"17200339136465528","r":41},"k":"mySubKey","c":"c1","d":"typing:start"}]}',
         { 'content-type': 'text/javascript' },
       );
@@ -327,6 +289,48 @@
     const channel = pubnubWithEE.channel('c1');
     const subscription = channel.subscription();
     subscription.subscribe();
->>>>>>> cac7bc7e
+  });
+
+  it('supports subscribe() with presence channelnames', () => {
+    const scope0 = utils
+      .createNock()
+      .get('/v2/subscribe/mySubKey/c1,c2-pnpres/0')
+      .query({
+        pnsdk: `PubNub-JS-Nodejs/${pubnub.getVersion()}`,
+        uuid: 'myUUID',
+        ee: '',
+        tt: 0,
+      })
+      .reply(
+        200,
+        '{"t":{"t":"14523669555221452","r":1},"m":[{"a":"4","f":0,"i":"Client-g5d4g","p":{"t":"14607577960925503","r":1},"k":"sub-c-4cec9f8e-01fa-11e6-8180-0619f8945a4f","c":"c1","d":{"text":"Enter Message Here"},"b":"coolChan-bnel"}]}',
+        { 'content-type': 'text/javascript' },
+      );
+    const scope = utils
+      .createNock()
+      .get('/v2/subscribe/mySubKey/c1,c2-pnpres/0')
+      .query({
+        pnsdk: `PubNub-JS-Nodejs/${pubnub.getVersion()}`,
+        uuid: 'myUUID',
+        ee: '',
+        tt: '1234567890',
+        tr: 1,
+      })
+      .reply(
+        200,
+        '{"t":{"t":"146075779609322","r":1},"m":[{"a":"4","f":0,"i":"test","p":{"t":"14607577960925503","r":1},"k":"mySubKey","c":"c1","d":{"text":"customttresponse"},"b":"c1"}]}',
+        { 'content-type': 'text/javascript' },
+      );
+
+    let subsripptionSetWithPresenceChannels = pubnubWithEE.subscriptionSet({
+      channels: ['c1', 'c2-pnpres'],
+    });
+
+    subsripptionSetWithPresenceChannels.subscribe();
+
+    assert.deepEqual(pubnubWithEE.getSubscribedChannels(), ['c1', 'c2-pnpres']);
+
+    subsripptionSetWithPresenceChannels.unsubscribe();
+    assert.deepEqual(pubnubWithEE.getSubscribedChannels(), []);
   });
 });