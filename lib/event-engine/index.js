import { Engine } from './core';
import { EventEngineDispatcher } from './dispatcher';
import * as events from './events';
import { UnsubscribedState } from './states/unsubscribed';
import * as utils from '../core/utils';
export class EventEngine {
    get _engine() {
        return this.engine;
    }
    constructor(dependencies) {
        this.engine = new Engine();
        this.channels = [];
        this.groups = [];
        this.dependencies = dependencies;
        this.dispatcher = new EventEngineDispatcher(this.engine, dependencies);
        this._unsubscribeEngine = this.engine.subscribe((change) => {
            if (change.type === 'invocationDispatched') {
                this.dispatcher.dispatch(change.invocation);
            }
        });
        this.engine.start(UnsubscribedState, undefined);
    }
    subscribe({ channels, channelGroups, timetoken, withPresence, }) {
        this.channels = [...this.channels, ...(channels !== null && channels !== void 0 ? channels : [])];
        this.groups = [...this.groups, ...(channelGroups !== null && channelGroups !== void 0 ? channelGroups : [])];
        if (withPresence) {
            this.channels.map((c) => this.channels.push(`${c}-pnpres`));
            this.groups.map((g) => this.groups.push(`${g}-pnpres`));
        }
        if (timetoken) {
            this.engine.transition(events.restore(Array.from(new Set([...this.channels, ...(channels !== null && channels !== void 0 ? channels : [])])), Array.from(new Set([...this.groups, ...(channelGroups !== null && channelGroups !== void 0 ? channelGroups : [])])), timetoken));
        }
        else {
            this.engine.transition(events.subscriptionChange(Array.from(new Set([...this.channels, ...(channels !== null && channels !== void 0 ? channels : [])])), Array.from(new Set([...this.groups, ...(channelGroups !== null && channelGroups !== void 0 ? channelGroups : [])]))));
        }
        if (this.dependencies.join) {
            this.dependencies.join({
                channels: Array.from(new Set(this.channels.filter((c) => !c.endsWith('-pnpres')))),
                groups: Array.from(new Set(this.groups.filter((g) => !g.endsWith('-pnpres')))),
            });
        }
    }
    unsubscribe({ channels = [], channelGroups = [] }) {
        const filteredChannels = utils.removeSingleOccurance(this.channels, [
            ...channels,
            ...channels.map((c) => `${c}-pnpres`),
        ]);
        const filteredGroups = utils.removeSingleOccurance(this.groups, [
            ...channelGroups,
            ...channelGroups.map((c) => `${c}-pnpres`),
        ]);
        if (new Set(this.channels).size !== new Set(filteredChannels).size ||
            new Set(this.groups).size !== new Set(filteredGroups).size) {
            const channelsToLeave = utils.findUniqueCommonElements(this.channels, channels);
            const groupstoLeave = utils.findUniqueCommonElements(this.groups, channelGroups);
            if (this.dependencies.presenceState) {
                channelsToLeave === null || channelsToLeave === void 0 ? void 0 : channelsToLeave.forEach((c) => delete this.dependencies.presenceState[c]);
                groupstoLeave === null || groupstoLeave === void 0 ? void 0 : groupstoLeave.forEach((g) => delete this.dependencies.presenceState[g]);
            }
            this.channels = filteredChannels;
            this.groups = filteredGroups;
            this.engine.transition(events.subscriptionChange(Array.from(new Set(this.channels.slice(0))), Array.from(new Set(this.groups.slice(0)))));
            if (this.dependencies.leave) {
                this.dependencies.leave({
                    channels: channelsToLeave.slice(0),
                    groups: groupstoLeave.slice(0),
                });
            }
        }
    }
    unsubscribeAll() {
        this.channels = [];
        this.groups = [];
        if (this.dependencies.presenceState) {
            Object.keys(this.dependencies.presenceState).forEach((objectName) => {
                delete this.dependencies.presenceState[objectName];
            });
        }
        this.engine.transition(events.subscriptionChange(this.channels.slice(0), this.groups.slice(0)));
        if (this.dependencies.leaveAll) {
            this.dependencies.leaveAll();
        }
    }
    reconnect({ timetoken, region }) {
        this.engine.transition(events.reconnect(timetoken, region));
    }
    disconnect() {
        this.engine.transition(events.disconnect());
        if (this.dependencies.leaveAll) {
            this.dependencies.leaveAll();
        }
<<<<<<< HEAD
    }
    getSubscribedChannels() {
        return Array.from(new Set(this.channels.slice(0)));
    }
    getSubscribedChannelGroups() {
        return Array.from(new Set(this.groups.slice(0)));
    }
    dispose() {
=======
    };
    EventEngine.prototype.getSubscribedChannels = function () {
        return Array.from(new Set(this.channels));
    };
    EventEngine.prototype.getSubscribedChannelGroups = function () {
        return Array.from(new Set(this.groups));
    };
    EventEngine.prototype.dispose = function () {
>>>>>>> b29cc36c
        this.disconnect();
        this._unsubscribeEngine();
        this.dispatcher.dispose();
    }
}<|MERGE_RESOLUTION|>--- conflicted
+++ resolved
@@ -1,61 +1,115 @@
-import { Engine } from './core';
-import { EventEngineDispatcher } from './dispatcher';
-import * as events from './events';
-import { UnsubscribedState } from './states/unsubscribed';
-import * as utils from '../core/utils';
-export class EventEngine {
-    get _engine() {
-        return this.engine;
+"use strict";
+var __createBinding = (this && this.__createBinding) || (Object.create ? (function(o, m, k, k2) {
+    if (k2 === undefined) k2 = k;
+    var desc = Object.getOwnPropertyDescriptor(m, k);
+    if (!desc || ("get" in desc ? !m.__esModule : desc.writable || desc.configurable)) {
+      desc = { enumerable: true, get: function() { return m[k]; } };
     }
-    constructor(dependencies) {
-        this.engine = new Engine();
+    Object.defineProperty(o, k2, desc);
+}) : (function(o, m, k, k2) {
+    if (k2 === undefined) k2 = k;
+    o[k2] = m[k];
+}));
+var __setModuleDefault = (this && this.__setModuleDefault) || (Object.create ? (function(o, v) {
+    Object.defineProperty(o, "default", { enumerable: true, value: v });
+}) : function(o, v) {
+    o["default"] = v;
+});
+var __importStar = (this && this.__importStar) || function (mod) {
+    if (mod && mod.__esModule) return mod;
+    var result = {};
+    if (mod != null) for (var k in mod) if (k !== "default" && Object.prototype.hasOwnProperty.call(mod, k)) __createBinding(result, mod, k);
+    __setModuleDefault(result, mod);
+    return result;
+};
+var __read = (this && this.__read) || function (o, n) {
+    var m = typeof Symbol === "function" && o[Symbol.iterator];
+    if (!m) return o;
+    var i = m.call(o), r, ar = [], e;
+    try {
+        while ((n === void 0 || n-- > 0) && !(r = i.next()).done) ar.push(r.value);
+    }
+    catch (error) { e = { error: error }; }
+    finally {
+        try {
+            if (r && !r.done && (m = i["return"])) m.call(i);
+        }
+        finally { if (e) throw e.error; }
+    }
+    return ar;
+};
+var __spreadArray = (this && this.__spreadArray) || function (to, from, pack) {
+    if (pack || arguments.length === 2) for (var i = 0, l = from.length, ar; i < l; i++) {
+        if (ar || !(i in from)) {
+            if (!ar) ar = Array.prototype.slice.call(from, 0, i);
+            ar[i] = from[i];
+        }
+    }
+    return to.concat(ar || Array.prototype.slice.call(from));
+};
+Object.defineProperty(exports, "__esModule", { value: true });
+exports.EventEngine = void 0;
+var core_1 = require("./core");
+var dispatcher_1 = require("./dispatcher");
+var events = __importStar(require("./events"));
+var unsubscribed_1 = require("./states/unsubscribed");
+var utils = __importStar(require("../core/utils"));
+var EventEngine = /** @class */ (function () {
+    function EventEngine(dependencies) {
+        var _this = this;
+        this.engine = new core_1.Engine();
         this.channels = [];
         this.groups = [];
         this.dependencies = dependencies;
-        this.dispatcher = new EventEngineDispatcher(this.engine, dependencies);
-        this._unsubscribeEngine = this.engine.subscribe((change) => {
+        this.dispatcher = new dispatcher_1.EventEngineDispatcher(this.engine, dependencies);
+        this._unsubscribeEngine = this.engine.subscribe(function (change) {
             if (change.type === 'invocationDispatched') {
-                this.dispatcher.dispatch(change.invocation);
+                _this.dispatcher.dispatch(change.invocation);
             }
         });
-        this.engine.start(UnsubscribedState, undefined);
+        this.engine.start(unsubscribed_1.UnsubscribedState, undefined);
     }
-    subscribe({ channels, channelGroups, timetoken, withPresence, }) {
-        this.channels = [...this.channels, ...(channels !== null && channels !== void 0 ? channels : [])];
-        this.groups = [...this.groups, ...(channelGroups !== null && channelGroups !== void 0 ? channelGroups : [])];
+    Object.defineProperty(EventEngine.prototype, "_engine", {
+        get: function () {
+            return this.engine;
+        },
+        enumerable: false,
+        configurable: true
+    });
+    EventEngine.prototype.subscribe = function (_a) {
+        var _this = this;
+        var channels = _a.channels, channelGroups = _a.channelGroups, timetoken = _a.timetoken, withPresence = _a.withPresence;
+        this.channels = __spreadArray(__spreadArray([], __read(this.channels), false), __read((channels !== null && channels !== void 0 ? channels : [])), false);
+        this.groups = __spreadArray(__spreadArray([], __read(this.groups), false), __read((channelGroups !== null && channelGroups !== void 0 ? channelGroups : [])), false);
         if (withPresence) {
-            this.channels.map((c) => this.channels.push(`${c}-pnpres`));
-            this.groups.map((g) => this.groups.push(`${g}-pnpres`));
+            this.channels.map(function (c) { return _this.channels.push("".concat(c, "-pnpres")); });
+            this.groups.map(function (g) { return _this.groups.push("".concat(g, "-pnpres")); });
         }
         if (timetoken) {
-            this.engine.transition(events.restore(Array.from(new Set([...this.channels, ...(channels !== null && channels !== void 0 ? channels : [])])), Array.from(new Set([...this.groups, ...(channelGroups !== null && channelGroups !== void 0 ? channelGroups : [])])), timetoken));
+            this.engine.transition(events.restore(Array.from(new Set(__spreadArray(__spreadArray([], __read(this.channels), false), __read((channels !== null && channels !== void 0 ? channels : [])), false))), Array.from(new Set(__spreadArray(__spreadArray([], __read(this.groups), false), __read((channelGroups !== null && channelGroups !== void 0 ? channelGroups : [])), false))), timetoken));
         }
         else {
-            this.engine.transition(events.subscriptionChange(Array.from(new Set([...this.channels, ...(channels !== null && channels !== void 0 ? channels : [])])), Array.from(new Set([...this.groups, ...(channelGroups !== null && channelGroups !== void 0 ? channelGroups : [])]))));
+            this.engine.transition(events.subscriptionChange(Array.from(new Set(__spreadArray(__spreadArray([], __read(this.channels), false), __read((channels !== null && channels !== void 0 ? channels : [])), false))), Array.from(new Set(__spreadArray(__spreadArray([], __read(this.groups), false), __read((channelGroups !== null && channelGroups !== void 0 ? channelGroups : [])), false)))));
         }
         if (this.dependencies.join) {
             this.dependencies.join({
-                channels: Array.from(new Set(this.channels.filter((c) => !c.endsWith('-pnpres')))),
-                groups: Array.from(new Set(this.groups.filter((g) => !g.endsWith('-pnpres')))),
+                channels: Array.from(new Set(this.channels.filter(function (c) { return !c.endsWith('-pnpres'); }))),
+                groups: Array.from(new Set(this.groups.filter(function (g) { return !g.endsWith('-pnpres'); }))),
             });
         }
-    }
-    unsubscribe({ channels = [], channelGroups = [] }) {
-        const filteredChannels = utils.removeSingleOccurance(this.channels, [
-            ...channels,
-            ...channels.map((c) => `${c}-pnpres`),
-        ]);
-        const filteredGroups = utils.removeSingleOccurance(this.groups, [
-            ...channelGroups,
-            ...channelGroups.map((c) => `${c}-pnpres`),
-        ]);
+    };
+    EventEngine.prototype.unsubscribe = function (_a) {
+        var _this = this;
+        var _b = _a.channels, channels = _b === void 0 ? [] : _b, _c = _a.channelGroups, channelGroups = _c === void 0 ? [] : _c;
+        var filteredChannels = utils.removeSingleOccurance(this.channels, __spreadArray(__spreadArray([], __read(channels), false), __read(channels.map(function (c) { return "".concat(c, "-pnpres"); })), false));
+        var filteredGroups = utils.removeSingleOccurance(this.groups, __spreadArray(__spreadArray([], __read(channelGroups), false), __read(channelGroups.map(function (c) { return "".concat(c, "-pnpres"); })), false));
         if (new Set(this.channels).size !== new Set(filteredChannels).size ||
             new Set(this.groups).size !== new Set(filteredGroups).size) {
-            const channelsToLeave = utils.findUniqueCommonElements(this.channels, channels);
-            const groupstoLeave = utils.findUniqueCommonElements(this.groups, channelGroups);
+            var channelsToLeave = utils.findUniqueCommonElements(this.channels, channels);
+            var groupstoLeave = utils.findUniqueCommonElements(this.groups, channelGroups);
             if (this.dependencies.presenceState) {
-                channelsToLeave === null || channelsToLeave === void 0 ? void 0 : channelsToLeave.forEach((c) => delete this.dependencies.presenceState[c]);
-                groupstoLeave === null || groupstoLeave === void 0 ? void 0 : groupstoLeave.forEach((g) => delete this.dependencies.presenceState[g]);
+                channelsToLeave === null || channelsToLeave === void 0 ? void 0 : channelsToLeave.forEach(function (c) { return delete _this.dependencies.presenceState[c]; });
+                groupstoLeave === null || groupstoLeave === void 0 ? void 0 : groupstoLeave.forEach(function (g) { return delete _this.dependencies.presenceState[g]; });
             }
             this.channels = filteredChannels;
             this.groups = filteredGroups;
@@ -67,38 +121,27 @@
                 });
             }
         }
-    }
-    unsubscribeAll() {
+    };
+    EventEngine.prototype.unsubscribeAll = function () {
         this.channels = [];
         this.groups = [];
         if (this.dependencies.presenceState) {
-            Object.keys(this.dependencies.presenceState).forEach((objectName) => {
-                delete this.dependencies.presenceState[objectName];
-            });
+            this.dependencies.presenceState = {};
         }
         this.engine.transition(events.subscriptionChange(this.channels.slice(0), this.groups.slice(0)));
         if (this.dependencies.leaveAll) {
             this.dependencies.leaveAll();
         }
-    }
-    reconnect({ timetoken, region }) {
+    };
+    EventEngine.prototype.reconnect = function (_a) {
+        var timetoken = _a.timetoken, region = _a.region;
         this.engine.transition(events.reconnect(timetoken, region));
-    }
-    disconnect() {
+    };
+    EventEngine.prototype.disconnect = function () {
         this.engine.transition(events.disconnect());
         if (this.dependencies.leaveAll) {
             this.dependencies.leaveAll();
         }
-<<<<<<< HEAD
-    }
-    getSubscribedChannels() {
-        return Array.from(new Set(this.channels.slice(0)));
-    }
-    getSubscribedChannelGroups() {
-        return Array.from(new Set(this.groups.slice(0)));
-    }
-    dispose() {
-=======
     };
     EventEngine.prototype.getSubscribedChannels = function () {
         return Array.from(new Set(this.channels));
@@ -107,9 +150,10 @@
         return Array.from(new Set(this.groups));
     };
     EventEngine.prototype.dispose = function () {
->>>>>>> b29cc36c
         this.disconnect();
         this._unsubscribeEngine();
         this.dispatcher.dispose();
-    }
-}+    };
+    return EventEngine;
+}());
+exports.EventEngine = EventEngine;