var __awaiter = (this && this.__awaiter) || function (thisArg, _arguments, P, generator) {
    function adopt(value) { return value instanceof P ? value : new P(function (resolve) { resolve(value); }); }
    return new (P || (P = Promise))(function (resolve, reject) {
        function fulfilled(value) { try { step(generator.next(value)); } catch (e) { reject(e); } }
        function rejected(value) { try { step(generator["throw"](value)); } catch (e) { reject(e); } }
        function step(result) { result.done ? resolve(result.value) : adopt(result.value).then(fulfilled, rejected); }
        step((generator = generator.apply(thisArg, _arguments || [])).next());
    });
};
import { createValidationError, PubNubError } from '../../../errors/pubnub-error';
import { BasePushNotificationChannelsRequest } from './push';
import RequestOperation from '../../constants/operations';
export class ListDevicePushNotificationChannelsRequest extends BasePushNotificationChannelsRequest {
    constructor(parameters) {
        super(Object.assign(Object.assign({}, parameters), { action: 'list' }));
    }
    operation() {
        return RequestOperation.PNPushNotificationEnabledChannelsOperation;
    }
<<<<<<< HEAD
    parse(response) {
        return __awaiter(this, void 0, void 0, function* () {
            const serviceResponse = this.deserializeResponse(response);
            if (!serviceResponse)
                throw new PubNubError('Service response error, check status for details', createValidationError('Unable to deserialize service response'));
            return { channels: serviceResponse };
        });
    }
}
=======
    return "/v1/push/sub-key/".concat(config.subscribeKey, "/devices/").concat(device);
}
exports.getURL = getURL;
function getRequestTimeout(_a) {
    var config = _a.config;
    return config.getTransactionTimeout();
}
exports.getRequestTimeout = getRequestTimeout;
function isAuthSupported() {
    return true;
}
exports.isAuthSupported = isAuthSupported;
function prepareParams(modules, incomingParams) {
    var pushGateway = incomingParams.pushGateway, _a = incomingParams.environment, environment = _a === void 0 ? 'development' : _a, topic = incomingParams.topic, start = incomingParams.start, count = incomingParams.count;
    var parameters = { type: pushGateway };
    if (pushGateway === 'apns2') {
        parameters = __assign(__assign({}, parameters), { environment: environment, topic: topic });
        delete parameters.type;
    }
    if (start)
        parameters.start = start;
    if (count && count > 0)
        parameters.count = count;
    return parameters;
}
exports.prepareParams = prepareParams;
function handleResponse(modules, serverResponse) {
    return { channels: serverResponse };
}
exports.handleResponse = handleResponse;
>>>>>>> b29cc36c
<|MERGE_RESOLUTION|>--- conflicted
+++ resolved
@@ -1,33 +1,45 @@
-var __awaiter = (this && this.__awaiter) || function (thisArg, _arguments, P, generator) {
-    function adopt(value) { return value instanceof P ? value : new P(function (resolve) { resolve(value); }); }
-    return new (P || (P = Promise))(function (resolve, reject) {
-        function fulfilled(value) { try { step(generator.next(value)); } catch (e) { reject(e); } }
-        function rejected(value) { try { step(generator["throw"](value)); } catch (e) { reject(e); } }
-        function step(result) { result.done ? resolve(result.value) : adopt(result.value).then(fulfilled, rejected); }
-        step((generator = generator.apply(thisArg, _arguments || [])).next());
-    });
+"use strict";
+var __assign = (this && this.__assign) || function () {
+    __assign = Object.assign || function(t) {
+        for (var s, i = 1, n = arguments.length; i < n; i++) {
+            s = arguments[i];
+            for (var p in s) if (Object.prototype.hasOwnProperty.call(s, p))
+                t[p] = s[p];
+        }
+        return t;
+    };
+    return __assign.apply(this, arguments);
 };
-import { createValidationError, PubNubError } from '../../../errors/pubnub-error';
-import { BasePushNotificationChannelsRequest } from './push';
-import RequestOperation from '../../constants/operations';
-export class ListDevicePushNotificationChannelsRequest extends BasePushNotificationChannelsRequest {
-    constructor(parameters) {
-        super(Object.assign(Object.assign({}, parameters), { action: 'list' }));
+var __importDefault = (this && this.__importDefault) || function (mod) {
+    return (mod && mod.__esModule) ? mod : { "default": mod };
+};
+Object.defineProperty(exports, "__esModule", { value: true });
+exports.handleResponse = exports.prepareParams = exports.isAuthSupported = exports.getRequestTimeout = exports.getURL = exports.validateParams = exports.getOperation = void 0;
+/*       */
+var operations_1 = __importDefault(require("../../constants/operations"));
+function getOperation() {
+    return operations_1.default.PNPushNotificationEnabledChannelsOperation;
+}
+exports.getOperation = getOperation;
+function validateParams(modules, incomingParams) {
+    var device = incomingParams.device, pushGateway = incomingParams.pushGateway, topic = incomingParams.topic;
+    var config = modules.config;
+    if (!device)
+        return 'Missing Device ID (device)';
+    if (!pushGateway)
+        return 'Missing GW Type (pushGateway: gcm, apns or apns2)';
+    if (pushGateway === 'apns2' && !topic)
+        return 'Missing APNS2 topic';
+    if (!config.subscribeKey)
+        return 'Missing Subscribe Key';
+}
+exports.validateParams = validateParams;
+function getURL(modules, incomingParams) {
+    var device = incomingParams.device, pushGateway = incomingParams.pushGateway;
+    var config = modules.config;
+    if (pushGateway === 'apns2') {
+        return "/v2/push/sub-key/".concat(config.subscribeKey, "/devices-apns2/").concat(device);
     }
-    operation() {
-        return RequestOperation.PNPushNotificationEnabledChannelsOperation;
-    }
-<<<<<<< HEAD
-    parse(response) {
-        return __awaiter(this, void 0, void 0, function* () {
-            const serviceResponse = this.deserializeResponse(response);
-            if (!serviceResponse)
-                throw new PubNubError('Service response error, check status for details', createValidationError('Unable to deserialize service response'));
-            return { channels: serviceResponse };
-        });
-    }
-}
-=======
     return "/v1/push/sub-key/".concat(config.subscribeKey, "/devices/").concat(device);
 }
 exports.getURL = getURL;
@@ -57,5 +69,4 @@
 function handleResponse(modules, serverResponse) {
     return { channels: serverResponse };
 }
-exports.handleResponse = handleResponse;
->>>>>>> b29cc36c
+exports.handleResponse = handleResponse;