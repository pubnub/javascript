--- conflicted
+++ resolved
@@ -169,11 +169,7 @@
   }, {
     key: 'getVersion',
     value: function getVersion() {
-<<<<<<< HEAD
-      return '4.13.0';
-=======
-      return '4.14.0';
->>>>>>> 814df85c
+      return '4.15.0';
     }
   }, {
     key: '_decideUUID',
