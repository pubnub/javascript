'use strict';

Object.defineProperty(exports, "__esModule", {
  value: true
});

var _createClass = function () { function defineProperties(target, props) { for (var i = 0; i < props.length; i++) { var descriptor = props[i]; descriptor.enumerable = descriptor.enumerable || false; descriptor.configurable = true; if ("value" in descriptor) descriptor.writable = true; Object.defineProperty(target, descriptor.key, descriptor); } } return function (Constructor, protoProps, staticProps) { if (protoProps) defineProperties(Constructor.prototype, protoProps); if (staticProps) defineProperties(Constructor, staticProps); return Constructor; }; }();

var _uuid = require('uuid');

var _uuid2 = _interopRequireDefault(_uuid);

var _flow_interfaces = require('../flow_interfaces');

function _interopRequireDefault(obj) { return obj && obj.__esModule ? obj : { default: obj }; }

function _classCallCheck(instance, Constructor) { if (!(instance instanceof Constructor)) { throw new TypeError("Cannot call a class as a function"); } }

var _class = function () {
  function _class(_ref) {
    var setup = _ref.setup,
        db = _ref.db;

    _classCallCheck(this, _class);

    this._db = db;

    this.instanceId = 'pn-' + _uuid2.default.v4();
    this.secretKey = setup.secretKey || setup.secret_key;
    this.subscribeKey = setup.subscribeKey || setup.subscribe_key;
    this.publishKey = setup.publishKey || setup.publish_key;
    this.sdkFamily = setup.sdkFamily;
    this.partnerId = setup.partnerId;
    this.setAuthKey(setup.authKey);
    this.setCipherKey(setup.cipherKey);

    this.setFilterExpression(setup.filterExpression);

    this.origin = setup.origin || 'pubsub.pndsn.com';
    this.secure = setup.ssl || false;
    this.restore = setup.restore || false;
    this.proxy = setup.proxy;
    this.keepAlive = setup.keepAlive;
    this.keepAliveSettings = setup.keepAliveSettings;
    this.autoNetworkDetection = setup.autoNetworkDetection || false;

    this.dedupeOnSubscribe = setup.dedupeOnSubscribe || false;
    this.maximumCacheSize = setup.maximumCacheSize || 100;

    this.customEncrypt = setup.customEncrypt;
    this.customDecrypt = setup.customDecrypt;

    if (typeof location !== 'undefined' && location.protocol === 'https:') {
      this.secure = true;
    }

    this.logVerbosity = setup.logVerbosity || false;
    this.suppressLeaveEvents = setup.suppressLeaveEvents || false;

    this.announceFailedHeartbeats = setup.announceFailedHeartbeats || true;
    this.announceSuccessfulHeartbeats = setup.announceSuccessfulHeartbeats || false;

    this.useInstanceId = setup.useInstanceId || false;
    this.useRequestId = setup.useRequestId || false;

    this.requestMessageCountThreshold = setup.requestMessageCountThreshold;

    this.setTransactionTimeout(setup.transactionalRequestTimeout || 15 * 1000);

    this.setSubscribeTimeout(setup.subscribeRequestTimeout || 310 * 1000);

    this.setSendBeaconConfig(setup.useSendBeacon || true);

    this.setPresenceTimeout(setup.presenceTimeout || 300);

    if (setup.heartbeatInterval) {
      this.setHeartbeatInterval(setup.heartbeatInterval);
    }

    this.setUUID(this._decideUUID(setup.uuid));
  }

  _createClass(_class, [{
    key: 'getAuthKey',
    value: function getAuthKey() {
      return this.authKey;
    }
  }, {
    key: 'setAuthKey',
    value: function setAuthKey(val) {
      this.authKey = val;return this;
    }
  }, {
    key: 'setCipherKey',
    value: function setCipherKey(val) {
      this.cipherKey = val;return this;
    }
  }, {
    key: 'getUUID',
    value: function getUUID() {
      return this.UUID;
    }
  }, {
    key: 'setUUID',
    value: function setUUID(val) {
      if (this._db && this._db.set) this._db.set(this.subscribeKey + 'uuid', val);
      this.UUID = val;
      return this;
    }
  }, {
    key: 'getFilterExpression',
    value: function getFilterExpression() {
      return this.filterExpression;
    }
  }, {
    key: 'setFilterExpression',
    value: function setFilterExpression(val) {
      this.filterExpression = val;return this;
    }
  }, {
    key: 'getPresenceTimeout',
    value: function getPresenceTimeout() {
      return this._presenceTimeout;
    }
  }, {
    key: 'setPresenceTimeout',
    value: function setPresenceTimeout(val) {
      this._presenceTimeout = val;
      this.setHeartbeatInterval(this._presenceTimeout / 2 - 1);
      return this;
    }
  }, {
    key: 'getHeartbeatInterval',
    value: function getHeartbeatInterval() {
      return this._heartbeatInterval;
    }
  }, {
    key: 'setHeartbeatInterval',
    value: function setHeartbeatInterval(val) {
      this._heartbeatInterval = val;return this;
    }
  }, {
    key: 'getSubscribeTimeout',
    value: function getSubscribeTimeout() {
      return this._subscribeRequestTimeout;
    }
  }, {
    key: 'setSubscribeTimeout',
    value: function setSubscribeTimeout(val) {
      this._subscribeRequestTimeout = val;return this;
    }
  }, {
    key: 'getTransactionTimeout',
    value: function getTransactionTimeout() {
      return this._transactionalRequestTimeout;
    }
  }, {
    key: 'setTransactionTimeout',
    value: function setTransactionTimeout(val) {
      this._transactionalRequestTimeout = val;return this;
    }
  }, {
    key: 'isSendBeaconEnabled',
    value: function isSendBeaconEnabled() {
      return this._useSendBeacon;
    }
  }, {
    key: 'setSendBeaconConfig',
    value: function setSendBeaconConfig(val) {
      this._useSendBeacon = val;return this;
    }
  }, {
    key: 'getVersion',
    value: function getVersion() {
<<<<<<< HEAD
      return '4.16.0';
=======
      return '4.16.1';
>>>>>>> e5fce3c2
    }
  }, {
    key: '_decideUUID',
    value: function _decideUUID(providedUUID) {
      if (providedUUID) {
        return providedUUID;
      }

      if (this._db && this._db.get && this._db.get(this.subscribeKey + 'uuid')) {
        return this._db.get(this.subscribeKey + 'uuid');
      }

      return 'pn-' + _uuid2.default.v4();
    }
  }]);

  return _class;
}();

exports.default = _class;
module.exports = exports['default'];
//# sourceMappingURL=config.js.map<|MERGE_RESOLUTION|>--- conflicted
+++ resolved
@@ -172,11 +172,7 @@
   }, {
     key: 'getVersion',
     value: function getVersion() {
-<<<<<<< HEAD
-      return '4.16.0';
-=======
       return '4.16.1';
->>>>>>> e5fce3c2
     }
   }, {
     key: '_decideUUID',
