'use strict';

Object.defineProperty(exports, "__esModule", {
  value: true
});

var _createClass = function () { function defineProperties(target, props) { for (var i = 0; i < props.length; i++) { var descriptor = props[i]; descriptor.enumerable = descriptor.enumerable || false; descriptor.configurable = true; if ("value" in descriptor) descriptor.writable = true; Object.defineProperty(target, descriptor.key, descriptor); } } return function (Constructor, protoProps, staticProps) { if (protoProps) defineProperties(Constructor.prototype, protoProps); if (staticProps) defineProperties(Constructor, staticProps); return Constructor; }; }();

var _uuid = require('uuid');

var _uuid2 = _interopRequireDefault(_uuid);

var _flow_interfaces = require('../flow_interfaces');

function _interopRequireDefault(obj) { return obj && obj.__esModule ? obj : { default: obj }; }

function _classCallCheck(instance, Constructor) { if (!(instance instanceof Constructor)) { throw new TypeError("Cannot call a class as a function"); } }

var _class = function () {
  function _class(_ref) {
    var setup = _ref.setup,
        db = _ref.db;

    _classCallCheck(this, _class);

    this._db = db;

    this.instanceId = 'pn-' + _uuid2.default.v4();
    this.secretKey = setup.secretKey || setup.secret_key;
    this.subscribeKey = setup.subscribeKey || setup.subscribe_key;
    this.publishKey = setup.publishKey || setup.publish_key;
    this.sdkFamily = setup.sdkFamily;
    this.partnerId = setup.partnerId;
    this.setAuthKey(setup.authKey);
    this.setCipherKey(setup.cipherKey);

    this.setFilterExpression(setup.filterExpression);

    this.origin = setup.origin || 'pubsub.pubnub.com';
    this.secure = setup.ssl || false;
    this.restore = setup.restore || false;
    this.proxy = setup.proxy;
    this.keepAlive = setup.keepAlive;
    this.keepAliveSettings = setup.keepAliveSettings;

    if (typeof location !== 'undefined' && location.protocol === 'https:') {
      this.secure = true;
    }

    this.logVerbosity = setup.logVerbosity || false;
    this.suppressLeaveEvents = setup.suppressLeaveEvents || false;

    this.announceFailedHeartbeats = setup.announceFailedHeartbeats || true;
    this.announceSuccessfulHeartbeats = setup.announceSuccessfulHeartbeats || false;

    this.useInstanceId = setup.useInstanceId || false;
    this.useRequestId = setup.useRequestId || false;

    this.requestMessageCountThreshold = setup.requestMessageCountThreshold;

    this.setTransactionTimeout(setup.transactionalRequestTimeout || 15 * 1000);

    this.setSubscribeTimeout(setup.subscribeRequestTimeout || 310 * 1000);

    this.setSendBeaconConfig(setup.useSendBeacon || true);

    this.setPresenceTimeout(setup.presenceTimeout || 300);

    if (setup.heartbeatInterval) {
      this.setHeartbeatInterval(setup.heartbeatInterval);
    }

    this.setUUID(this._decideUUID(setup.uuid));
  }

  _createClass(_class, [{
    key: 'getAuthKey',
    value: function getAuthKey() {
      return this.authKey;
    }
  }, {
    key: 'setAuthKey',
    value: function setAuthKey(val) {
      this.authKey = val;return this;
    }
  }, {
    key: 'setCipherKey',
    value: function setCipherKey(val) {
      this.cipherKey = val;return this;
    }
  }, {
    key: 'getUUID',
    value: function getUUID() {
      return this.UUID;
    }
  }, {
    key: 'setUUID',
    value: function setUUID(val) {
      if (this._db && this._db.set) this._db.set(this.subscribeKey + 'uuid', val);
      this.UUID = val;
      return this;
    }
  }, {
    key: 'getFilterExpression',
    value: function getFilterExpression() {
      return this.filterExpression;
    }
  }, {
    key: 'setFilterExpression',
    value: function setFilterExpression(val) {
      this.filterExpression = val;return this;
    }
  }, {
    key: 'getPresenceTimeout',
    value: function getPresenceTimeout() {
      return this._presenceTimeout;
    }
  }, {
    key: 'setPresenceTimeout',
    value: function setPresenceTimeout(val) {
      this._presenceTimeout = val;
      this.setHeartbeatInterval(this._presenceTimeout / 2 - 1);
      return this;
    }
  }, {
    key: 'getHeartbeatInterval',
    value: function getHeartbeatInterval() {
      return this._heartbeatInterval;
    }
  }, {
    key: 'setHeartbeatInterval',
    value: function setHeartbeatInterval(val) {
      this._heartbeatInterval = val;return this;
    }
  }, {
    key: 'getSubscribeTimeout',
    value: function getSubscribeTimeout() {
      return this._subscribeRequestTimeout;
    }
  }, {
    key: 'setSubscribeTimeout',
    value: function setSubscribeTimeout(val) {
      this._subscribeRequestTimeout = val;return this;
    }
  }, {
    key: 'getTransactionTimeout',
    value: function getTransactionTimeout() {
      return this._transactionalRequestTimeout;
    }
  }, {
    key: 'setTransactionTimeout',
    value: function setTransactionTimeout(val) {
      this._transactionalRequestTimeout = val;return this;
    }
  }, {
    key: 'isSendBeaconEnabled',
    value: function isSendBeaconEnabled() {
      return this._useSendBeacon;
    }
  }, {
    key: 'setSendBeaconConfig',
    value: function setSendBeaconConfig(val) {
      this._useSendBeacon = val;return this;
    }
  }, {
    key: 'getVersion',
    value: function getVersion() {
<<<<<<< HEAD
      return '4.4.4';
=======
      return '4.5.0';
>>>>>>> d4507dd7
    }
  }, {
    key: '_decideUUID',
    value: function _decideUUID(providedUUID) {
      if (providedUUID) {
        return providedUUID;
      }

      if (this._db && this._db.get && this._db.get(this.subscribeKey + 'uuid')) {
        return this._db.get(this.subscribeKey + 'uuid');
      }

      return 'pn-' + _uuid2.default.v4();
    }
  }]);

  return _class;
}();

exports.default = _class;
module.exports = exports['default'];
//# sourceMappingURL=config.js.map<|MERGE_RESOLUTION|>--- conflicted
+++ resolved
@@ -165,11 +165,7 @@
   }, {
     key: 'getVersion',
     value: function getVersion() {
-<<<<<<< HEAD
-      return '4.4.4';
-=======
       return '4.5.0';
->>>>>>> d4507dd7
     }
   }, {
     key: '_decideUUID',
