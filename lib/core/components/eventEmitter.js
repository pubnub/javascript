var __rest = (this && this.__rest) || function (s, e) {
    var t = {};
    for (var p in s) if (Object.prototype.hasOwnProperty.call(s, p) && e.indexOf(p) < 0)
        t[p] = s[p];
    if (s != null && typeof Object.getOwnPropertySymbols === "function")
        for (var i = 0, p = Object.getOwnPropertySymbols(s); i < p.length; i++) {
            if (e.indexOf(p[i]) < 0 && Object.prototype.propertyIsEnumerable.call(s, p[i]))
                t[p[i]] = s[p[i]];
        }
    return t;
};
import { PubNubEventType } from '../endpoints/subscribe';
export default class EventEmitter {
    constructor(listenerManager) {
        this.listenerManager = listenerManager;
        this.channelListenerMap = new Map();
        this.groupListenerMap = new Map();
    }
    emitEvent(event) {
        if (event.type === PubNubEventType.Message) {
            this.listenerManager.announceMessage(event.data);
            this.announce('message', event.data, event.data.channel, event.data.subscription);
        }
<<<<<<< HEAD
        else if (event.type === PubNubEventType.Signal) {
            this.listenerManager.announceSignal(event.data);
            this.announce('signal', event.data, event.data.channel, event.data.subscription);
        }
        else if (event.type === PubNubEventType.Presence) {
            this.listenerManager.announcePresence(event.data);
            this.announce('presence', event.data, event.data.channel, event.data.subscription);
        }
        else if (event.type === PubNubEventType.AppContext) {
            const { data: objectEvent } = event;
            const { message: object } = objectEvent;
            this.listenerManager.announceObjects(objectEvent);
            this.announce('objects', objectEvent, objectEvent.channel, objectEvent.subscription);
            if (object.type === 'uuid') {
                const { message, channel } = objectEvent, restEvent = __rest(objectEvent, ["message", "channel"]);
                const { event, type } = object, restObject = __rest(object, ["event", "type"]);
                const userEvent = Object.assign(Object.assign({}, restEvent), { spaceId: channel, message: Object.assign(Object.assign({}, restObject), { event: event === 'set' ? 'updated' : 'removed', type: 'user' }) });
=======
        if (e.channel.endsWith('-pnpres')) {
            var announce = {};
            announce.channel = null;
            announce.subscription = null;
            if (channel) {
                announce.channel = channel.substring(0, channel.lastIndexOf('-pnpres'));
            }
            if (subscriptionMatch) {
                announce.subscription = subscriptionMatch.substring(0, subscriptionMatch.lastIndexOf('-pnpres'));
            }
            announce.action = e.payload.action;
            announce.state = e.payload.data;
            announce.timetoken = publishMetaData.timetoken;
            announce.occupancy = e.payload.occupancy;
            announce.uuid = e.payload.uuid;
            announce.timestamp = e.payload.timestamp;
            if (e.payload.join) {
                announce.join = e.payload.join;
            }
            if (e.payload.leave) {
                announce.leave = e.payload.leave;
            }
            if (e.payload.timeout) {
                announce.timeout = e.payload.timeout;
            }
            // deprecated -->
            announce.actualChannel = subscriptionMatch != null ? channel : null;
            announce.subscribedChannel = subscriptionMatch != null ? subscriptionMatch : channel;
            // <-- deprecated
            this.listenerManager.announcePresence(announce);
            this._announce('presence', announce, announce.channel, announce.subscription);
        }
        else if (e.messageType === 1) {
            var announce = {};
            announce.channel = null;
            announce.subscription = null;
            announce.channel = channel;
            announce.subscription = subscriptionMatch;
            announce.timetoken = publishMetaData.timetoken;
            announce.publisher = e.issuingClientId;
            if (e.userMetadata) {
                announce.userMetadata = e.userMetadata;
            }
            announce.message = e.payload;
            this.listenerManager.announceSignal(announce);
            this._announce('signal', announce, announce.channel, announce.subscription);
        }
        else if (e.messageType === 2) {
            var announce = {};
            announce.channel = null;
            announce.subscription = null;
            announce.channel = channel;
            announce.subscription = subscriptionMatch;
            announce.timetoken = publishMetaData.timetoken;
            announce.publisher = e.issuingClientId;
            if (e.userMetadata) {
                announce.userMetadata = e.userMetadata;
            }
            announce.message = {
                event: e.payload.event,
                type: e.payload.type,
                data: e.payload.data,
            };
            this.listenerManager.announceObjects(announce);
            this._announce('objects', announce, announce.channel, announce.subscription);
            if (e.payload.type === 'uuid') {
                var eventData = this._renameChannelField(announce);
                var userEvent = __assign(__assign({}, eventData), { message: __assign(__assign({}, eventData.message), { event: this._renameEvent(eventData.message.event), type: 'user' }) });
>>>>>>> b29cc36c
                this.listenerManager.announceUser(userEvent);
                this.announce('user', userEvent, userEvent.spaceId, userEvent.subscription);
            }
<<<<<<< HEAD
            else if (object.type === 'channel') {
                const { message, channel } = objectEvent, restEvent = __rest(objectEvent, ["message", "channel"]);
                const { event, type } = object, restObject = __rest(object, ["event", "type"]);
                const spaceEvent = Object.assign(Object.assign({}, restEvent), { spaceId: channel, message: Object.assign(Object.assign({}, restObject), { event: event === 'set' ? 'updated' : 'removed', type: 'space' }) });
=======
            else if (e.payload.type === 'channel') {
                var eventData = this._renameChannelField(announce);
                var spaceEvent = __assign(__assign({}, eventData), { message: __assign(__assign({}, eventData.message), { event: this._renameEvent(eventData.message.event), type: 'space' }) });
>>>>>>> b29cc36c
                this.listenerManager.announceSpace(spaceEvent);
                this.announce('space', spaceEvent, spaceEvent.spaceId, spaceEvent.subscription);
            }
<<<<<<< HEAD
            else if (object.type === 'membership') {
                const { message, channel } = objectEvent, restEvent = __rest(objectEvent, ["message", "channel"]);
                const { event, data } = object, restObject = __rest(object, ["event", "data"]);
                const { uuid, channel: channelMeta } = data, restData = __rest(data, ["uuid", "channel"]);
                const membershipEvent = Object.assign(Object.assign({}, restEvent), { spaceId: channel, message: Object.assign(Object.assign({}, restObject), { event: event === 'set' ? 'updated' : 'removed', data: Object.assign(Object.assign({}, restData), { user: uuid, space: channelMeta }) }) });
=======
            else if (e.payload.type === 'membership') {
                var eventData = this._renameChannelField(announce);
                var _a = eventData.message.data, user = _a.uuid, space = _a.channel, membershipData = __rest(_a, ["uuid", "channel"]);
                membershipData.user = user;
                membershipData.space = space;
                var membershipEvent = __assign(__assign({}, eventData), { message: __assign(__assign({}, eventData.message), { event: this._renameEvent(eventData.message.event), data: membershipData }) });
>>>>>>> b29cc36c
                this.listenerManager.announceMembership(membershipEvent);
                this.announce('membership', membershipEvent, membershipEvent.spaceId, membershipEvent.subscription);
            }
        }
<<<<<<< HEAD
        else if (event.type === PubNubEventType.MessageAction) {
            this.listenerManager.announceMessageAction(event.data);
            this.announce('messageAction', event.data, event.data.channel, event.data.subscription);
        }
        else if (event.type === PubNubEventType.Files) {
            this.listenerManager.announceFile(event.data);
            this.announce('file', event.data, event.data.channel, event.data.subscription);
=======
        else if (e.messageType === 3) {
            var announce = {};
            announce.channel = channel;
            announce.subscription = subscriptionMatch;
            announce.timetoken = publishMetaData.timetoken;
            announce.publisher = e.issuingClientId;
            announce.data = {
                messageTimetoken: e.payload.data.messageTimetoken,
                actionTimetoken: e.payload.data.actionTimetoken,
                type: e.payload.data.type,
                uuid: e.issuingClientId,
                value: e.payload.data.value,
            };
            announce.event = e.payload.event;
            this.listenerManager.announceMessageAction(announce);
            this._announce('messageAction', announce, announce.channel, announce.subscription);
        }
        else if (e.messageType === 4) {
            var announce = {};
            announce.channel = channel;
            announce.subscription = subscriptionMatch;
            announce.timetoken = publishMetaData.timetoken;
            announce.publisher = e.issuingClientId;
            var msgPayload = e.payload;
            if (this.modules.cryptoModule) {
                var decryptedPayload = void 0;
                try {
                    var decryptedData = this.modules.cryptoModule.decrypt(e.payload);
                    decryptedPayload =
                        decryptedData instanceof ArrayBuffer ? JSON.parse(this._decoder.decode(decryptedData)) : decryptedData;
                }
                catch (e) {
                    decryptedPayload = null;
                    announce.error = "Error while decrypting message content: ".concat(e.message);
                }
                if (decryptedPayload !== null) {
                    msgPayload = decryptedPayload;
                }
            }
            if (e.userMetadata) {
                announce.userMetadata = e.userMetadata;
            }
            announce.message = msgPayload.message;
            announce.file = {
                id: msgPayload.file.id,
                name: msgPayload.file.name,
                url: this.getFileUrl({
                    id: msgPayload.file.id,
                    name: msgPayload.file.name,
                    channel: channel,
                }),
            };
            this.listenerManager.announceFile(announce);
            this._announce('file', announce, announce.channel, announce.subscription);
        }
        else {
            var announce = {};
            announce.channel = null;
            announce.subscription = null;
            announce.channel = channel;
            announce.subscription = subscriptionMatch;
            announce.timetoken = publishMetaData.timetoken;
            announce.publisher = e.issuingClientId;
            if (e.userMetadata) {
                announce.userMetadata = e.userMetadata;
            }
            if (this.modules.cryptoModule) {
                var decryptedPayload = void 0;
                try {
                    var decryptedData = this.modules.cryptoModule.decrypt(e.payload);
                    decryptedPayload =
                        decryptedData instanceof ArrayBuffer ? JSON.parse(this._decoder.decode(decryptedData)) : decryptedData;
                }
                catch (e) {
                    decryptedPayload = null;
                    announce.error = "Error while decrypting message content: ".concat(e.message);
                }
                if (decryptedPayload != null) {
                    announce.message = decryptedPayload;
                }
                else {
                    announce.message = e.payload;
                }
            }
            else {
                announce.message = e.payload;
            }
            // deprecated -->
            announce.actualChannel = subscriptionMatch != null ? channel : null;
            announce.subscribedChannel = subscriptionMatch != null ? subscriptionMatch : channel;
            // <-- deprecated
            this.listenerManager.announceMessage(announce);
            this._announce('message', announce, announce.channel, announce.subscription);
>>>>>>> b29cc36c
        }
    }
    addListener(listener, channels, groups) {
        if (!(channels && groups)) {
            this.listenerManager.addListener(listener);
        }
        else {
            channels === null || channels === void 0 ? void 0 : channels.forEach((channel) => {
                if (this.channelListenerMap.has(channel)) {
                    const channelListeners = this.channelListenerMap.get(channel);
                    if (!channelListeners.includes(listener))
                        channelListeners.push(listener);
                }
                else
                    this.channelListenerMap.set(channel, [listener]);
            });
            groups === null || groups === void 0 ? void 0 : groups.forEach((group) => {
                if (this.groupListenerMap.has(group)) {
                    const groupListeners = this.groupListenerMap.get(group);
                    if (!groupListeners.includes(listener))
                        groupListeners.push(listener);
                }
                else
                    this.groupListenerMap.set(group, [listener]);
            });
        }
    }
    removeListener(listener, channels, groups) {
        if (!(channels && groups)) {
            this.listenerManager.removeListener(listener);
        }
        else {
            channels === null || channels === void 0 ? void 0 : channels.forEach((channel) => {
                if (this.channelListenerMap.has(channel)) {
                    this.channelListenerMap.set(channel, this.channelListenerMap.get(channel).filter((channelListener) => channelListener !== listener));
                }
            });
            groups === null || groups === void 0 ? void 0 : groups.forEach((group) => {
                if (this.groupListenerMap.has(group)) {
                    this.groupListenerMap.set(group, this.groupListenerMap.get(group).filter((groupListener) => groupListener !== listener));
                }
            });
        }
    }
    removeAllListeners() {
        this.listenerManager.removeAllListeners();
        this.channelListenerMap.clear();
        this.groupListenerMap.clear();
    }
    announce(type, event, channel, group) {
        if (event && this.channelListenerMap.has(channel))
            this.channelListenerMap.get(channel).forEach((listener) => {
                const typedListener = listener[type];
                if (typedListener)
                    typedListener(event);
            });
        if (group && this.groupListenerMap.has(group))
            this.groupListenerMap.get(group).forEach((listener) => {
                const typedListener = listener[type];
                if (typedListener)
                    typedListener(event);
            });
    }
}<|MERGE_RESOLUTION|>--- conflicted
+++ resolved
@@ -1,3 +1,15 @@
+"use strict";
+var __assign = (this && this.__assign) || function () {
+    __assign = Object.assign || function(t) {
+        for (var s, i = 1, n = arguments.length; i < n; i++) {
+            s = arguments[i];
+            for (var p in s) if (Object.prototype.hasOwnProperty.call(s, p))
+                t[p] = s[p];
+        }
+        return t;
+    };
+    return __assign.apply(this, arguments);
+};
 var __rest = (this && this.__rest) || function (s, e) {
     var t = {};
     for (var p in s) if (Object.prototype.hasOwnProperty.call(s, p) && e.indexOf(p) < 0)
@@ -9,37 +21,24 @@
         }
     return t;
 };
-import { PubNubEventType } from '../endpoints/subscribe';
-export default class EventEmitter {
-    constructor(listenerManager) {
+Object.defineProperty(exports, "__esModule", { value: true });
+var EventEmitter = /** @class */ (function () {
+    function EventEmitter(_a) {
+        var modules = _a.modules, listenerManager = _a.listenerManager, getFileUrl = _a.getFileUrl;
+        this.modules = modules;
         this.listenerManager = listenerManager;
-        this.channelListenerMap = new Map();
-        this.groupListenerMap = new Map();
+        this.getFileUrl = getFileUrl;
+        this._channelListenerMap = new Map();
+        this._groupListenerMap = new Map();
+        if (modules.cryptoModule)
+            this._decoder = new TextDecoder();
     }
-    emitEvent(event) {
-        if (event.type === PubNubEventType.Message) {
-            this.listenerManager.announceMessage(event.data);
-            this.announce('message', event.data, event.data.channel, event.data.subscription);
-        }
-<<<<<<< HEAD
-        else if (event.type === PubNubEventType.Signal) {
-            this.listenerManager.announceSignal(event.data);
-            this.announce('signal', event.data, event.data.channel, event.data.subscription);
-        }
-        else if (event.type === PubNubEventType.Presence) {
-            this.listenerManager.announcePresence(event.data);
-            this.announce('presence', event.data, event.data.channel, event.data.subscription);
-        }
-        else if (event.type === PubNubEventType.AppContext) {
-            const { data: objectEvent } = event;
-            const { message: object } = objectEvent;
-            this.listenerManager.announceObjects(objectEvent);
-            this.announce('objects', objectEvent, objectEvent.channel, objectEvent.subscription);
-            if (object.type === 'uuid') {
-                const { message, channel } = objectEvent, restEvent = __rest(objectEvent, ["message", "channel"]);
-                const { event, type } = object, restObject = __rest(object, ["event", "type"]);
-                const userEvent = Object.assign(Object.assign({}, restEvent), { spaceId: channel, message: Object.assign(Object.assign({}, restObject), { event: event === 'set' ? 'updated' : 'removed', type: 'user' }) });
-=======
+    EventEmitter.prototype.emitEvent = function (e) {
+        var channel = e.channel, publishMetaData = e.publishMetaData;
+        var subscriptionMatch = e.subscriptionMatch;
+        if (channel === subscriptionMatch) {
+            subscriptionMatch = null;
+        }
         if (e.channel.endsWith('-pnpres')) {
             var announce = {};
             announce.channel = null;
@@ -108,50 +107,25 @@
             if (e.payload.type === 'uuid') {
                 var eventData = this._renameChannelField(announce);
                 var userEvent = __assign(__assign({}, eventData), { message: __assign(__assign({}, eventData.message), { event: this._renameEvent(eventData.message.event), type: 'user' }) });
->>>>>>> b29cc36c
                 this.listenerManager.announceUser(userEvent);
-                this.announce('user', userEvent, userEvent.spaceId, userEvent.subscription);
-            }
-<<<<<<< HEAD
-            else if (object.type === 'channel') {
-                const { message, channel } = objectEvent, restEvent = __rest(objectEvent, ["message", "channel"]);
-                const { event, type } = object, restObject = __rest(object, ["event", "type"]);
-                const spaceEvent = Object.assign(Object.assign({}, restEvent), { spaceId: channel, message: Object.assign(Object.assign({}, restObject), { event: event === 'set' ? 'updated' : 'removed', type: 'space' }) });
-=======
+                this._announce('user', userEvent, announce.channel, announce.subscription);
+            }
             else if (e.payload.type === 'channel') {
                 var eventData = this._renameChannelField(announce);
                 var spaceEvent = __assign(__assign({}, eventData), { message: __assign(__assign({}, eventData.message), { event: this._renameEvent(eventData.message.event), type: 'space' }) });
->>>>>>> b29cc36c
                 this.listenerManager.announceSpace(spaceEvent);
-                this.announce('space', spaceEvent, spaceEvent.spaceId, spaceEvent.subscription);
-            }
-<<<<<<< HEAD
-            else if (object.type === 'membership') {
-                const { message, channel } = objectEvent, restEvent = __rest(objectEvent, ["message", "channel"]);
-                const { event, data } = object, restObject = __rest(object, ["event", "data"]);
-                const { uuid, channel: channelMeta } = data, restData = __rest(data, ["uuid", "channel"]);
-                const membershipEvent = Object.assign(Object.assign({}, restEvent), { spaceId: channel, message: Object.assign(Object.assign({}, restObject), { event: event === 'set' ? 'updated' : 'removed', data: Object.assign(Object.assign({}, restData), { user: uuid, space: channelMeta }) }) });
-=======
+                this._announce('space', spaceEvent, announce.channel, announce.subscription);
+            }
             else if (e.payload.type === 'membership') {
                 var eventData = this._renameChannelField(announce);
                 var _a = eventData.message.data, user = _a.uuid, space = _a.channel, membershipData = __rest(_a, ["uuid", "channel"]);
                 membershipData.user = user;
                 membershipData.space = space;
                 var membershipEvent = __assign(__assign({}, eventData), { message: __assign(__assign({}, eventData.message), { event: this._renameEvent(eventData.message.event), data: membershipData }) });
->>>>>>> b29cc36c
                 this.listenerManager.announceMembership(membershipEvent);
-                this.announce('membership', membershipEvent, membershipEvent.spaceId, membershipEvent.subscription);
-            }
-        }
-<<<<<<< HEAD
-        else if (event.type === PubNubEventType.MessageAction) {
-            this.listenerManager.announceMessageAction(event.data);
-            this.announce('messageAction', event.data, event.data.channel, event.data.subscription);
-        }
-        else if (event.type === PubNubEventType.Files) {
-            this.listenerManager.announceFile(event.data);
-            this.announce('file', event.data, event.data.channel, event.data.subscription);
-=======
+                this._announce('membership', membershipEvent, announce.channel, announce.subscription);
+            }
+        }
         else if (e.messageType === 3) {
             var announce = {};
             announce.channel = channel;
@@ -245,68 +219,66 @@
             // <-- deprecated
             this.listenerManager.announceMessage(announce);
             this._announce('message', announce, announce.channel, announce.subscription);
->>>>>>> b29cc36c
-        }
-    }
-    addListener(listener, channels, groups) {
+        }
+    };
+    EventEmitter.prototype.addListener = function (l, channels, groups) {
+        var _this = this;
         if (!(channels && groups)) {
-            this.listenerManager.addListener(listener);
+            this.listenerManager.addListener(l);
         }
         else {
-            channels === null || channels === void 0 ? void 0 : channels.forEach((channel) => {
-                if (this.channelListenerMap.has(channel)) {
-                    const channelListeners = this.channelListenerMap.get(channel);
-                    if (!channelListeners.includes(listener))
-                        channelListeners.push(listener);
-                }
-                else
-                    this.channelListenerMap.set(channel, [listener]);
-            });
-            groups === null || groups === void 0 ? void 0 : groups.forEach((group) => {
-                if (this.groupListenerMap.has(group)) {
-                    const groupListeners = this.groupListenerMap.get(group);
-                    if (!groupListeners.includes(listener))
-                        groupListeners.push(listener);
-                }
-                else
-                    this.groupListenerMap.set(group, [listener]);
-            });
-        }
-    }
-    removeListener(listener, channels, groups) {
+            channels === null || channels === void 0 ? void 0 : channels.forEach(function (c) {
+                if (_this._channelListenerMap[c]) {
+                    if (!_this._channelListenerMap[c].includes(l))
+                        _this._channelListenerMap[c].push(l);
+                }
+                else {
+                    _this._channelListenerMap[c] = [l];
+                }
+            });
+            groups === null || groups === void 0 ? void 0 : groups.forEach(function (g) {
+                if (_this._groupListenerMap[g]) {
+                    if (!_this._groupListenerMap[g].includes(l))
+                        _this._groupListenerMap[g].push(l);
+                }
+                else {
+                    _this._groupListenerMap[g] = [l];
+                }
+            });
+        }
+    };
+    EventEmitter.prototype.removeListener = function (listener, channels, groups) {
+        var _this = this;
         if (!(channels && groups)) {
             this.listenerManager.removeListener(listener);
         }
         else {
-            channels === null || channels === void 0 ? void 0 : channels.forEach((channel) => {
-                if (this.channelListenerMap.has(channel)) {
-                    this.channelListenerMap.set(channel, this.channelListenerMap.get(channel).filter((channelListener) => channelListener !== listener));
-                }
-            });
-            groups === null || groups === void 0 ? void 0 : groups.forEach((group) => {
-                if (this.groupListenerMap.has(group)) {
-                    this.groupListenerMap.set(group, this.groupListenerMap.get(group).filter((groupListener) => groupListener !== listener));
-                }
-            });
-        }
-    }
-    removeAllListeners() {
+            channels === null || channels === void 0 ? void 0 : channels.forEach(function (c) {
+                var _a;
+                _this._channelListenerMap[c] = (_a = _this._channelListenerMap[c]) === null || _a === void 0 ? void 0 : _a.filter(function (l) { return l !== listener; });
+            });
+            groups === null || groups === void 0 ? void 0 : groups.forEach(function (g) {
+                var _a;
+                _this._groupListenerMap[g] = (_a = _this._groupListenerMap[g]) === null || _a === void 0 ? void 0 : _a.filter(function (l) { return l !== listener; });
+            });
+        }
+    };
+    EventEmitter.prototype.removeAllListeners = function () {
         this.listenerManager.removeAllListeners();
-        this.channelListenerMap.clear();
-        this.groupListenerMap.clear();
-    }
-    announce(type, event, channel, group) {
-        if (event && this.channelListenerMap.has(channel))
-            this.channelListenerMap.get(channel).forEach((listener) => {
-                const typedListener = listener[type];
-                if (typedListener)
-                    typedListener(event);
-            });
-        if (group && this.groupListenerMap.has(group))
-            this.groupListenerMap.get(group).forEach((listener) => {
-                const typedListener = listener[type];
-                if (typedListener)
-                    typedListener(event);
-            });
-    }
-}+    };
+    EventEmitter.prototype._renameEvent = function (e) {
+        return e === 'set' ? 'updated' : 'removed';
+    };
+    EventEmitter.prototype._renameChannelField = function (announce) {
+        var channel = announce.channel, eventData = __rest(announce, ["channel"]);
+        eventData.spaceId = channel;
+        return eventData;
+    };
+    EventEmitter.prototype._announce = function (type, event, channel, group) {
+        var _a, _b;
+        (_a = this._channelListenerMap[channel]) === null || _a === void 0 ? void 0 : _a.forEach(function (l) { return l[type] && l[type](event); });
+        (_b = this._groupListenerMap[group]) === null || _b === void 0 ? void 0 : _b.forEach(function (l) { return l[type] && l[type](event); });
+    };
+    return EventEmitter;
+}());
+exports.default = EventEmitter;