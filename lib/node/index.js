--- conflicted
+++ resolved
@@ -27,32 +27,6 @@
 var node_1 = require("../networking/modules/node");
 var node_2 = __importDefault(require("../crypto/modules/node"));
 var node_3 = __importDefault(require("../file/modules/node"));
-<<<<<<< HEAD
-module.exports = /** @class */ (function (_super) {
-    __extends(class_1, _super);
-    function class_1(setup) {
-        setup.cbor = new common_1.default(function (buffer) { return cbor_sync_1.default.decode(Buffer.from(buffer)); }, base64_codec_1.decode);
-        setup.networking = new networking_1.default({
-            keepAlive: node_1.keepAlive,
-            del: web_node_1.del,
-            get: web_node_1.get,
-            post: web_node_1.post,
-            patch: web_node_1.patch,
-            proxy: node_1.proxy,
-            getfile: web_node_1.getfile,
-            postfile: web_node_1.postfile,
-        });
-        setup.sdkFamily = 'Nodejs';
-        setup.PubNubFile = node_3.default;
-        setup.cryptography = new node_2.default();
-        if (!('ssl' in setup)) {
-            setup.ssl = true;
-        }
-        return _super.call(this, setup) || this;
-    }
-    return class_1;
-}(pubnub_common_1.default));
-=======
 var nodeCryptoModule_1 = require("../crypto/modules/NodeCryptoModule/nodeCryptoModule");
 module.exports = (_a = /** @class */ (function (_super) {
         __extends(class_1, _super);
@@ -90,5 +64,4 @@
         return class_1;
     }(pubnub_common_1.default)),
     _a.CryptoModule = nodeCryptoModule_1.CryptoModule,
-    _a);
->>>>>>> 76bc5046
+    _a);