--- conflicted
+++ resolved
@@ -891,8 +891,6 @@
             args['write'] = false;
             SELF['grant']( args, callback );
         },
-<<<<<<< HEAD
-=======
         'set_uuid' : function(uuid) {
             UUID = uuid;
             CONNECT();
@@ -900,7 +898,6 @@
         'get_uuid' : function() {
             return UUID;
         },
->>>>>>> d500961f
 
         // Expose PUBNUB Functions
         'xdr'           : xdr,
