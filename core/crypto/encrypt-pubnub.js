--- conflicted
+++ resolved
@@ -54,20 +54,11 @@
                     latency
                 ) {
                     var decrypted = decrypt(message);
-<<<<<<< HEAD
                     if(decrypted) {
-                        callback(decrypted, envelope, channel);
+                        callback(decrypted, envelope, channel, latency);
                     } else {
                         args.error && args.error({"error":"DECRYPT_ERROR", "message" : message});
                     }
-=======
-                    decrypted && callback(
-                        decrypted,
-                        envelope,
-                        channel,
-                        latency
-                    );
->>>>>>> ce94a8e3
                 }
                 return pubnub.subscribe(args);
             },
