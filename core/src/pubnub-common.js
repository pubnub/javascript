--- conflicted
+++ resolved
@@ -1430,44 +1430,7 @@
      PUBNUB.current_channels_by_uuid({ channel : 'my_chat', callback : fun });
      */
     where_now: function (args, callback) {
-<<<<<<< HEAD
-      var callback = args['callback'] || callback;
-      var err = args['error'] || function () {};
-      var auth_key = args['auth_key'] || keychain.getAuthKey();
-      var jsonp = jsonp_cb();
-      var uuid = args['uuid'] || keychain.getUUID();
-      var data: Object = { auth: auth_key };
-
-      // Make sure we have a Channel
-      if (!callback) return error('Missing Callback');
-      if (!keychain.getSubscribeKey()) return error('Missing Subscribe Key');
-
-      if (jsonp != '0') {
-        data['callback'] = jsonp;
-      }
-
-      if (config.isInstanceIdEnabled()) {
-        data['instanceid'] = keychain.getInstanceId();
-      }
-
-      xdr({
-        callback: jsonp,
-        data: networking.prepareParams(data),
-        success: function (response) {
-          Responders.callback(response, callback, err);
-        },
-        fail: function (response) {
-          Responders.error(response, err);
-        },
-        url: [
-          networking.getStandardOrigin(), 'v2', 'presence',
-          'sub_key', keychain.getSubscribeKey(),
-          'uuid', utils.encode(uuid)
-        ]
-      });
-=======
       presenceEndpoints.whereNow(args, callback);
->>>>>>> 43e5cf50
     },
 
     state: function (args, callback) {
